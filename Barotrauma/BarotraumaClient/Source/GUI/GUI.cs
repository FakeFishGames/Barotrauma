using Microsoft.Xna.Framework;
using Microsoft.Xna.Framework.Content;
using Microsoft.Xna.Framework.Graphics;
using System;
using System.Linq;
using System.Collections.Generic;
<<<<<<< HEAD
using EventInput;
using Barotrauma.Extensions;
=======
using Barotrauma.Sounds;
>>>>>>> 3031ae7d

namespace Barotrauma
{
    public enum GUISoundType
    {
        Message,
        RadioMessage,
        DeadMessage,
        Click,
        PickItem,
        PickItemFail,
        DropItem
    }
<<<<<<< HEAD

    public static class GUI
    {
        public static ScalableFont Font, SmallFont, LargeFont;

        private static Texture2D t;
        private static Sprite cursor;
=======
    
    public static class GUI
    {
        public static float Scale
        {
            get { return (GameMain.GraphicsWidth / 1920.0f + GameMain.GraphicsHeight / 1080.0f) / 2.0f; }
        }

        public static GUIStyle Style;

        private static Texture2D t;

        private static Sprite Cursor => Style.CursorSprite;

        private static GraphicsDevice graphicsDevice;
        public static GraphicsDevice GraphicsDevice
        {
            get
            {
                return graphicsDevice;
            }
            set
            {
                graphicsDevice = value;
            }
        }

>>>>>>> 3031ae7d
        private static List<GUIMessage> messages = new List<GUIMessage>();
        private static Sound[] sounds;
        private static bool pauseMenuOpen, settingsMenuOpen;
        private static GUIFrame pauseMenu;
        private static Sprite submarineIcon, arrow;

<<<<<<< HEAD
        public static GraphicsDevice GraphicsDevice => GameMain.GraphicsDeviceManager.GraphicsDevice;
        public static GUIStyle Style { get; set; }
        public static Color ScreenOverlayColor { get; set; }
        public static Sprite SubmarineIcon => submarineIcon;
        public static Sprite SpeechBubbleIcon { get; private set; }
        public static Sprite Arrow => arrow;
        public static bool DisableHUD { get; set; }
        public static bool PauseMenuOpen => pauseMenuOpen;
        public static bool SettingsMenuOpen => settingsMenuOpen;
        public static KeyboardDispatcher KeyboardDispatcher { get; private set; }

        public static void Init(GameWindow window, ContentManager content)
        {
            KeyboardDispatcher = new KeyboardDispatcher(window);
            Font = new ScalableFont("Content/Exo2-Medium.otf", 14, GraphicsDevice);
            SmallFont = new ScalableFont("Content/Exo2-Light.otf", 12, GraphicsDevice);
            LargeFont = new ScalableFont("Content/Code Pro Bold.otf", 22, GraphicsDevice);
            cursor = new Sprite("Content/UI/cursor.png", Vector2.Zero);
            Style = new GUIStyle("Content/UI/style.xml");
=======
        public static ScalableFont Font => Style?.Font;
        public static ScalableFont SmallFont => Style?.SmallFont;
        public static ScalableFont LargeFont => Style?.LargeFont;

        public static Sprite SubmarineIcon
        {
            get { return submarineIcon; }
        }

        public static Sprite SpeechBubbleIcon
        {
            get;
            private set;
        }

        public static Sprite Arrow
        {
            get { return arrow; }
        }

        public static bool DisableHUD;

        public static void Init(ContentManager content)
        {
            var uiStyles = GameMain.Config.SelectedContentPackage.GetFilesOfType(ContentType.UIStyle);
            if (uiStyles.Count == 0)
            {
                DebugConsole.ThrowError("No UI styles defined in the selected content package!");
                return;
            }
            else if (uiStyles.Count > 1)
            {
                DebugConsole.ThrowError("Multiple UI styles defined in the selected content package! Selecting the first one.");
            }

            Style = new GUIStyle(uiStyles[0]);
>>>>>>> 3031ae7d
        }

        public static void LoadContent(bool loadSounds = true)
        {
            if (loadSounds)
            {
                sounds = new Sound[Enum.GetValues(typeof(GUISoundType)).Length];
<<<<<<< HEAD
                sounds[(int)GUISoundType.Message] = Sound.Load("Content/Sounds/UI/UImsg.ogg", false);
                sounds[(int)GUISoundType.RadioMessage] = Sound.Load("Content/Sounds/UI/radiomsg.ogg", false);
                sounds[(int)GUISoundType.DeadMessage] = Sound.Load("Content/Sounds/UI/deadmsg.ogg", false);
                sounds[(int)GUISoundType.Click] = Sound.Load("Content/Sounds/UI/beep-shinymetal.ogg", false);
                sounds[(int)GUISoundType.PickItem] = Sound.Load("Content/Sounds/pickItem.ogg", false);
                sounds[(int)GUISoundType.PickItemFail] = Sound.Load("Content/Sounds/pickItemFail.ogg", false);
                sounds[(int)GUISoundType.DropItem] = Sound.Load("Content/Sounds/dropItem.ogg", false);
=======
                sounds[(int)GUISoundType.Message] = GameMain.SoundManager.LoadSound("Content/Sounds/UI/UImsg.ogg", false);
                sounds[(int)GUISoundType.RadioMessage] = GameMain.SoundManager.LoadSound("Content/Sounds/UI/radiomsg.ogg", false);
                sounds[(int)GUISoundType.DeadMessage] = GameMain.SoundManager.LoadSound("Content/Sounds/UI/deadmsg.ogg", false);
                sounds[(int)GUISoundType.Click] = GameMain.SoundManager.LoadSound("Content/Sounds/UI/beep-shinymetal.ogg", false);

                sounds[(int)GUISoundType.PickItem] = GameMain.SoundManager.LoadSound("Content/Sounds/pickItem.ogg", false);
                sounds[(int)GUISoundType.PickItemFail] = GameMain.SoundManager.LoadSound("Content/Sounds/pickItemFail.ogg", false);
                sounds[(int)GUISoundType.DropItem] = GameMain.SoundManager.LoadSound("Content/Sounds/dropItem.ogg", false);
>>>>>>> 3031ae7d
            }
            // create 1x1 texture for line drawing
            t = new Texture2D(GraphicsDevice, 1, 1);
            t.SetData(new Color[] { Color.White });// fill the texture with white
            submarineIcon = new Sprite("Content/UI/uiIcons.png", new Rectangle(0, 192, 64, 64));
            submarineIcon.Origin = submarineIcon.size / 2;
            arrow = new Sprite("Content/UI/uiIcons.png", new Rectangle(80, 240, 16, 16));
            arrow.Origin = arrow.size / 2;
            SpeechBubbleIcon = new Sprite("Content/UI/uiIcons.png", new Rectangle(0, 129, 65, 61));
            SpeechBubbleIcon.Origin = SpeechBubbleIcon.size / 2;
        }

        /// <summary>
        /// By default, all the gui elements are drawn automatically in the same order they appear on the update list. 
        /// </summary>
        public static void Draw(float deltaTime, SpriteBatch spriteBatch, Camera cam)
        {
            updateList.ForEach(c => c.DrawAuto(spriteBatch));

            if (ScreenOverlayColor.A>0.0f)
            {
                DrawRectangle(
                    spriteBatch,
                    new Rectangle(0, 0, GameMain.GraphicsWidth, GameMain.GraphicsHeight),
                    ScreenOverlayColor, true);
            }

            if (GameMain.ShowFPS || GameMain.DebugDraw)
            {
                DrawString(spriteBatch, new Vector2(10, 10),
                    "FPS: " + (int)GameMain.FrameCounter.AverageFramesPerSecond,
                    Color.White, Color.Black * 0.5f, 0, SmallFont);
            }

            if (GameMain.DebugDraw)
            {
                DrawString(spriteBatch, new Vector2(10, 25),
                    "Physics: " + GameMain.World.UpdateTime,
                    Color.White, Color.Black * 0.5f, 0, SmallFont);

                DrawString(spriteBatch, new Vector2(10, 40),
                    "Bodies: " + GameMain.World.BodyList.Count + " (" + GameMain.World.BodyList.FindAll(b => b.Awake && b.Enabled).Count + " awake)",
                    Color.White, Color.Black * 0.5f, 0, SmallFont);

                if (Screen.Selected.Cam != null)
                {
                    DrawString(spriteBatch, new Vector2(10, 55),
                        "Camera pos: " + Screen.Selected.Cam.Position.ToPoint() + ", zoom: " + Screen.Selected.Cam.Zoom,
                        Color.White, Color.Black * 0.5f, 0, SmallFont);
                }

                if (Submarine.MainSub != null)
                {
                    DrawString(spriteBatch, new Vector2(10, 70),
                        "Sub pos: " + Submarine.MainSub.Position.ToPoint(),
                        Color.White, Color.Black * 0.5f, 0, SmallFont);
                }

                for (int i = 1; i < Sounds.SoundManager.DefaultSourceCount; i++)
                {
                    Color clr = Color.White;

                    string soundStr = i + ": ";

                    var playingSound = Sounds.SoundManager.GetPlayingSound(i);

                    if (playingSound == null)
                    {
                        soundStr += "none";
                        clr *= 0.5f;
                    }
                    else
                    {
                        soundStr += System.IO.Path.GetFileNameWithoutExtension(playingSound.FilePath);

                        if (Sounds.SoundManager.IsLooping(i))
                        {
                            soundStr += " (looping)";
                            clr = Color.Yellow;
                        }
                    }

                    DrawString(spriteBatch, new Vector2(300, i * 15), soundStr, clr, Color.Black * 0.5f, 0, GUI.SmallFont);
                }
                DrawString(spriteBatch, new Vector2(500, 0), "gui components: " + updateList.Count, Color.White, Color.Black * 0.5f, 0, SmallFont);
                DrawString(spriteBatch, new Vector2(500, 20), "mouse on: " + (MouseOn == null ? "null" : MouseOn.ToString()), Color.White, Color.Black * 0.5f, 0, SmallFont);
                DrawString(spriteBatch, new Vector2(500, 40), "scroll bar value: " + (GUIScrollBar.draggingBar == null ? "null" : GUIScrollBar.draggingBar.BarScroll.ToString()), Color.White, Color.Black * 0.5f, 0, SmallFont);

                HumanoidAnimParams.DrawEditor(spriteBatch);
            }
            
            if (GameMain.NetworkMember != null) GameMain.NetworkMember.Draw(spriteBatch);

            DrawMessages(spriteBatch, (float)deltaTime);

            if (MouseOn != null && !string.IsNullOrWhiteSpace(MouseOn.ToolTip))
            {
                MouseOn.DrawToolTip(spriteBatch);
            }

            if (!DisableHUD)
            {
                cursor.Draw(spriteBatch, PlayerInput.LatestMousePosition);
            }
        }

        #region Update list
        private static List<GUIComponent> updateList = new List<GUIComponent>();
        private static Queue<GUIComponent> removals = new Queue<GUIComponent>();
        private static Queue<GUIComponent> additions = new Queue<GUIComponent>();
        // A helpers list for all elements that have a draw order less than 0.
        private static List<GUIComponent> first = new List<GUIComponent>();
        // A helper list for all elements that have a draw order greater than 0.
        private static List<GUIComponent> last = new List<GUIComponent>();

        public static IEnumerable<GUIComponent> ComponentsToUpdate => updateList;

        /// <summary>
        /// Adds the component on the addition queue.
        /// Note: does not automatically add children, because we might want to enforce a custom order for them.
        /// </summary>
        public static void AddToUpdateList(GUIComponent component)
        {
            if (component == null)
            {
                DebugConsole.ThrowError("Trying to add a null component on the GUI update list!");
                return;
            }
            if (!component.Visible) { return; }
            if (component.UpdateOrder < 0)
            {
                first.Add(component);
            }
            else if (component.UpdateOrder > 0)
            {
                last.Add(component);
            }
            else
            {
                additions.Enqueue(component);
            }
        }

        /// <summary>
        /// Adds the component on the removal queue.
        /// Removal list is evaluated last, and thus any item on both lists are not added to update list.
        /// </summary>
        public static void RemoveFromUpdateList(GUIComponent component, bool alsoChildren = true)
        {
            if (updateList.Contains(component))
            {
                removals.Enqueue(component);
            }
            if (alsoChildren)
            {
                if (component.RectTransform != null)
                {
                    component.RectTransform.Children.ForEach(c => RemoveFromUpdateList(c.GUIComponent));
                }
                else
                {
                    component.Children.ForEach(c => RemoveFromUpdateList(c));
                }
            }
        }

        public static void ClearUpdateList()
        {
            if (KeyboardDispatcher.Subscriber is GUIComponent && !updateList.Contains(KeyboardDispatcher.Subscriber as GUIComponent))
            {
                KeyboardDispatcher.Subscriber = null;
            }
            updateList.Clear();
        }

        private static void RefreshUpdateList()
        {
            foreach (var component in updateList)
            {
                if (!component.Visible)
                {
                    RemoveFromUpdateList(component);
                }
            }
            ProcessHelperList(first);
            ProcessAdditions();
            ProcessHelperList(last);
            ProcessRemovals();
        }

        private static void ProcessAdditions()
        {
            while (additions.Count > 0)
            {
                var component = additions.Dequeue();
                if (!updateList.Contains(component))
                {
                    updateList.Add(component);
                }
            }
        }

        private static void ProcessRemovals()
        {
            while (removals.Count > 0)
            {
                var component = removals.Dequeue();
                updateList.Remove(component);
                if (component as IKeyboardSubscriber == KeyboardDispatcher.Subscriber)
                {
                    KeyboardDispatcher.Subscriber = null;
                }
            }
        }

<<<<<<< HEAD
        private static void ProcessHelperList(List<GUIComponent> list)
        {
            if (list.Count == 0) { return; }
            list.Sort((previous, next) => next.UpdateOrder.CompareTo(previous.UpdateOrder));
            foreach (var item in list)
            {
                if (!updateList.Contains(item))
                {
                    updateList.Add(item);
                }
            }
            list.Clear();
        }
=======
            GameMain.MainMenuScreen.Select();
>>>>>>> 3031ae7d

        private static void HandlePersistingElements(float deltaTime)
        {
            HumanoidAnimParams.UpdateEditor(deltaTime);
            GUIMessageBox.VisibleBox?.AddToGUIUpdateList();
            if (pauseMenuOpen)
            {
                pauseMenu.AddToGUIUpdateList();
            }
            if (settingsMenuOpen)
            {
                GameMain.Config.SettingsFrame.AddToGUIUpdateList();
            }
        }
        #endregion

        public static GUIComponent MouseOn { get; private set; }

        public static bool IsMouseOn(GUIComponent target)
        {
            if (target == null) { return false; }
            //if (MouseOn == null) { return true; }
            return target == MouseOn || target.IsParentOf(MouseOn);
        }

        public static void ForceMouseOn(GUIComponent c)
        {
            MouseOn = c;
        }

        /// <summary>
        /// Updated automatically before updating the elements on the update list.
        /// </summary>
        public static GUIComponent UpdateMouseOn()
        {
            MouseOn = null;
            for (int i = updateList.Count - 1; i >= 0; i--)
            {
                GUIComponent c = updateList[i];
                if (c.MouseRect.Contains(PlayerInput.MousePosition))
                {
                    MouseOn = c;
                    break;
                }
            }
            return MouseOn;
        }

        public static void Update(float deltaTime)
        {
            //ClearUpdateList();
            HandlePersistingElements(deltaTime);
            RefreshUpdateList();
            UpdateMouseOn();
            updateList.ForEach(c => c.UpdateAuto(deltaTime));
            //ClearUpdateList();
        }

<<<<<<< HEAD
        #region Element drawing
=======
        public static void DrawIndicator(SpriteBatch spriteBatch, Vector2 worldPosition, Camera cam, float hideDist, Sprite sprite, Color color)
        {
            Vector2 diff = worldPosition - cam.WorldViewCenter;
            float dist = diff.Length();

            if (dist > hideDist)
            {
                float alpha = Math.Min((dist - hideDist) / 100.0f, 1.0f);
                Vector2 targetScreenPos = cam.WorldToScreen(worldPosition);                
                float screenDist = Vector2.Distance(cam.WorldToScreen(cam.WorldViewCenter), targetScreenPos);
                float angle = MathUtils.VectorToAngle(diff);

                Vector2 unclampedDiff = new Vector2(
                    (float)Math.Cos(angle) * screenDist,
                    (float)-Math.Sin(angle) * screenDist);

                Vector2 iconDiff = new Vector2(
                    (float)Math.Cos(angle) * Math.Min(GameMain.GraphicsWidth * 0.4f, screenDist),
                    (float)-Math.Sin(angle) * Math.Min(GameMain.GraphicsHeight * 0.4f, screenDist));

                Vector2 iconPos = cam.WorldToScreen(cam.WorldViewCenter) + iconDiff;
                sprite.Draw(spriteBatch, iconPos, color * alpha);

                if (unclampedDiff.Length() - 10 > iconDiff.Length())
                {
                    Vector2 normalizedDiff = Vector2.Normalize(targetScreenPos - iconPos);
                    Vector2 arrowOffset = normalizedDiff * sprite.size.X * 0.7f;
                    Arrow.Draw(spriteBatch, iconPos + arrowOffset, color * alpha, MathUtils.VectorToAngle(arrowOffset) + MathHelper.PiOver2);
                }
            }
        }

>>>>>>> 3031ae7d
        public static void DrawLine(SpriteBatch sb, Vector2 start, Vector2 end, Color clr, float depth = 0.0f, int width = 1)
        {
            DrawLine(sb, t, start, end, clr, depth, width);
        }

        public static void DrawLine(SpriteBatch sb, Texture2D texture, Vector2 start, Vector2 end, Color clr, float depth = 0.0f, int width = 1)
        {
            Vector2 edge = end - start;
            // calculate angle to rotate line
            float angle = (float)Math.Atan2(edge.Y, edge.X);

            sb.Draw(texture,
                new Rectangle(// rectangle defines shape of line and position of start of line
                    (int)start.X,
                    (int)start.Y,
                    (int)edge.Length(), //sb will strech the texture to fill this rectangle
                    width), //width of line, change this to make thicker line
                null,
                clr, //colour of line
                angle,     //angle of line (calulated above)
                new Vector2(0, texture.Height / 2.0f), // point in line about which to rotate
                SpriteEffects.None,
                depth);
        }

        public static void DrawString(SpriteBatch sb, Vector2 pos, string text, Color color, Color? backgroundColor = null, int backgroundPadding = 0, ScalableFont font = null)
        {
            if (font == null) font = Font;
            if (backgroundColor != null)
            {
                Vector2 textSize = font.MeasureString(text);
                DrawRectangle(sb, pos - Vector2.One * backgroundPadding, textSize + Vector2.One * 2.0f * backgroundPadding, (Color)backgroundColor, true);
            }

            font.DrawString(sb, text, pos, color);
        }

        public static void DrawRectangle(SpriteBatch sb, Vector2 start, Vector2 size, Color clr, bool isFilled = false, float depth = 0.0f, int thickness = 1)
        {
            if (size.X < 0)
            {
                start.X += size.X;
                size.X = -size.X;
            }
            if (size.Y < 0)
            {
                start.Y += size.Y;
                size.Y = -size.Y;
            }
            DrawRectangle(sb, new Rectangle((int)start.X, (int)start.Y, (int)size.X, (int)size.Y), clr, isFilled, depth, thickness);
        }

        public static void DrawRectangle(SpriteBatch sb, Rectangle rect, Color clr, bool isFilled = false, float depth = 0.0f, int thickness = 1)
        {
            if (isFilled)
            {
                sb.Draw(t, rect, null, clr, 0.0f, Vector2.Zero, SpriteEffects.None, depth);
            }
            else
            {
                sb.Draw(t, new Rectangle(rect.X + thickness, rect.Y, rect.Width - thickness * 2, thickness), null, clr, 0.0f, Vector2.Zero, SpriteEffects.None, depth);
                sb.Draw(t, new Rectangle(rect.X + thickness, rect.Y + rect.Height - thickness, rect.Width - thickness * 2, thickness), null, clr, 0.0f, Vector2.Zero, SpriteEffects.None, depth);

                sb.Draw(t, new Rectangle(rect.X, rect.Y, thickness, rect.Height), null, clr, 0.0f, Vector2.Zero, SpriteEffects.None, depth);
                sb.Draw(t, new Rectangle(rect.X + rect.Width - thickness, rect.Y, thickness, rect.Height), null, clr, 0.0f, Vector2.Zero, SpriteEffects.None, depth);
            }
        }

        public static void DrawProgressBar(SpriteBatch sb, Vector2 start, Vector2 size, float progress, Color clr, float depth = 0.0f)
        {
            DrawProgressBar(sb, start, size, progress, clr, new Color(0.5f, 0.57f, 0.6f, 1.0f), depth);
        }

        public static void DrawProgressBar(SpriteBatch sb, Vector2 start, Vector2 size, float progress, Color clr, Color outlineColor, float depth = 0.0f)
        {
            DrawRectangle(sb, new Vector2(start.X, -start.Y), size, outlineColor, false, depth);

            int padding = 2;
            DrawRectangle(sb, new Rectangle((int)start.X + padding, -(int)(start.Y - padding), (int)((size.X - padding * 2) * progress), (int)size.Y - padding * 2),
                clr, true, depth);
        }

        public static bool DrawButton(SpriteBatch sb, Rectangle rect, string text, Color color, bool isHoldable = false)
        {
            bool clicked = false;

            if (rect.Contains(PlayerInput.MousePosition))
            {
                clicked = PlayerInput.LeftButtonHeld();

                color = clicked ?
                    new Color((int)(color.R * 0.8f), (int)(color.G * 0.8f), (int)(color.B * 0.8f), color.A) :
                    new Color((int)(color.R * 1.2f), (int)(color.G * 1.2f), (int)(color.B * 1.2f), color.A);

                if (!isHoldable) clicked = PlayerInput.LeftButtonClicked();
            }

            DrawRectangle(sb, rect, color, true);

            Vector2 origin;
            try
            {
                origin = Font.MeasureString(text) / 2;
            }
            catch
            {
                origin = Vector2.Zero;
            }

            Font.DrawString(sb, text, new Vector2(rect.Center.X, rect.Center.Y), Color.White, 0.0f, origin, 1.0f, SpriteEffects.None, 0.0f);

            return clicked;
        }

        private static void DrawMessages(SpriteBatch spriteBatch, float deltaTime)
        {
            if (messages.Count == 0) return;

            Vector2 currPos = new Vector2(GameMain.GraphicsWidth / 2.0f, GameMain.GraphicsHeight * 0.7f);

            int i = 1;
            foreach (GUIMessage msg in messages)
            {
                float alpha = 1.0f;

                if (msg.LifeTime < 1.0f)
                {
                    alpha -= 1.0f - msg.LifeTime;
                }

                if (msg.AutoCenter)
                {
                    msg.Pos = MathUtils.SmoothStep(msg.Pos, currPos, deltaTime * 20.0f);
                    currPos.Y += 30.0f;
                }

                Font.DrawString(spriteBatch, msg.Text,
                    new Vector2((int)msg.Pos.X - 1, (int)msg.Pos.Y - 1),
                    Color.Black * alpha * 0.5f, 0.0f,
                    msg.Origin, 1.0f, SpriteEffects.None, 0.0f);

                Font.DrawString(spriteBatch, msg.Text,
                    new Vector2((int)msg.Pos.X, (int)msg.Pos.Y),
                    msg.Color * alpha, 0.0f,
                    msg.Origin, 1.0f, SpriteEffects.None, 0.0f);


<<<<<<< HEAD
                messages[0].LifeTime -= deltaTime / i;
=======
        public static void DrawRectangle(SpriteBatch sb, Vector2 center, float width, float height, float rotation, Color clr, float depth = 0.0f, int thickness = 1)
        {
            Matrix rotate = Matrix.CreateRotationZ(rotation);

            width *= 0.5f;
            height *= 0.5f;
            Vector2 topLeft = center + Vector2.Transform(new Vector2(-width, -height), rotate);
            Vector2 topRight = center + Vector2.Transform(new Vector2(width, -height), rotate);
            Vector2 bottomLeft = center + Vector2.Transform(new Vector2(-width, height), rotate);
            Vector2 bottomRight = center + Vector2.Transform(new Vector2(width, height), rotate);

            DrawLine(sb, topLeft, topRight, clr, depth, thickness);
            DrawLine(sb, topRight, bottomRight, clr, depth, thickness);
            DrawLine(sb, bottomRight, bottomLeft, clr, depth, thickness);
            DrawLine(sb, bottomLeft, topLeft, clr, depth, thickness);
        }

        public static void DrawProgressBar(SpriteBatch sb, Vector2 start, Vector2 size, float progress, Color clr, float depth = 0.0f)
        {
            DrawProgressBar(sb, start, size, progress, clr, new Color(0.5f, 0.57f, 0.6f, 1.0f), depth);
        }
>>>>>>> 3031ae7d

                i++;
            }

            if (messages[0].LifeTime <= 0.0f) messages.Remove(messages[0]);
        }
        #endregion

<<<<<<< HEAD
        #region Element creation
        public static Texture2D CreateCircle(int radius)
=======

        public static Texture2D CreateCircle(int radius, bool filled = false)
>>>>>>> 3031ae7d
        {
            int outerRadius = radius * 2 + 2; // So circle doesn't go out of bounds
            Texture2D texture = new Texture2D(GraphicsDevice, outerRadius, outerRadius);

            Color[] data = new Color[outerRadius * outerRadius];

            // Colour the entire texture transparent first.
            for (int i = 0; i < data.Length; i++)
                data[i] = Color.Transparent;

            if (filled)
            {
                float diameterSqr = radius * radius;
                for (int x = 0; x < outerRadius; x++)
                {
                    for (int y = 0; y < outerRadius; y++)
                    {
                        Vector2 pos = new Vector2(radius - x, radius - y);
                        if (pos.LengthSquared() <= diameterSqr)
                        {
                            data[y * outerRadius + x + 1] = Color.White;
                        }
                    }
                }
            }
            else
            {
                // Work out the minimum step necessary using trigonometry + sine approximation.
                double angleStep = 1f / radius;

                for (double angle = 0; angle < Math.PI * 2; angle += angleStep)
                {
                    // Use the parametric definition of a circle: http://en.wikipedia.org/wiki/Circle#Cartesian_coordinates
                    int x = (int)Math.Round(radius + radius * Math.Cos(angle));
                    int y = (int)Math.Round(radius + radius * Math.Sin(angle));

                    data[y * outerRadius + x + 1] = Color.White;
                }
            }


            texture.SetData(data);
            return texture;
        }

        public static Texture2D CreateCapsule(int radius, int height)
        {
            int textureWidth = radius * 2, textureHeight = height + radius * 2;

            Texture2D texture = new Texture2D(GraphicsDevice, textureWidth, textureHeight);
            Color[] data = new Color[textureWidth * textureHeight];

            // Colour the entire texture transparent first.
            for (int i = 0; i < data.Length; i++)
                data[i] = Color.Transparent;

            // Work out the minimum step necessary using trigonometry + sine approximation.
            double angleStep = 1f / radius;

            for (int i = 0; i < 2; i++)
            {
                for (double angle = 0; angle < Math.PI * 2; angle += angleStep)
                {
                    // Use the parametric definition of a circle: http://en.wikipedia.org/wiki/Circle#Cartesian_coordinates
                    int x = (int)Math.Round(radius + radius * Math.Cos(angle));
                    int y = (height - 1) * i + (int)Math.Round(radius + radius * Math.Sin(angle));

                    data[y * textureWidth + x] = Color.White;
                }
            }

            for (int y = radius; y < textureHeight - radius; y++)
            {
                data[y * textureWidth] = Color.White;
                data[y * textureWidth + (textureWidth - 1)] = Color.White;
            }

            texture.SetData(data);
            return texture;
        }

        public static Texture2D CreateRectangle(int width, int height)
        {
            Texture2D texture = new Texture2D(GraphicsDevice, width, height);
            Color[] data = new Color[width * height];

            for (int i = 0; i < data.Length; i++)
                data[i] = Color.Transparent;

            for (int y = 0; y < height; y++)
            {
                data[y * width] = Color.White;
                data[y * width + (width - 1)] = Color.White;
            }

            for (int x = 0; x < width; x++)
            {
                data[x] = Color.White;
                data[(height - 1) * width + x] = Color.White;
            }

            texture.SetData(data);
            return texture;
        }

        /// <summary>
        /// Creates multiple buttons with relative size and positions them automatically.
        /// </summary>
        public static List<GUIButton> CreateButtons(int count, Vector2 relativeSize, RectTransform parent,
            Anchor anchor = Anchor.TopLeft, Pivot? pivot = null, Point? minSize = null, Point? maxSize = null,
            int absoluteSpacing = 0, float relativeSpacing = 0, Func<int, int> extraSpacing = null,
            int startOffsetAbsolute = 0, float startOffsetRelative = 0, bool isHorizontal = false,
            Alignment textAlignment = Alignment.Center, string style = "")
        {
            Func<RectTransform, GUIButton> constructor = rectT => new GUIButton(rectT, string.Empty, textAlignment, style);
            return CreateElements(count, relativeSize, parent, constructor, anchor, pivot, minSize, maxSize, absoluteSpacing, relativeSpacing, extraSpacing, startOffsetAbsolute, startOffsetRelative, isHorizontal);
        }

        /// <summary>
        /// Creates multiple buttons with absolute size and positions them automatically.
        /// </summary>
        public static List<GUIButton> CreateButtons(int count, Point absoluteSize, RectTransform parent,
            Anchor anchor = Anchor.TopLeft, Pivot? pivot = null,
            int absoluteSpacing = 0, float relativeSpacing = 0, Func<int, int> extraSpacing = null,
            int startOffsetAbsolute = 0, float startOffsetRelative = 0, bool isHorizontal = false,
            Alignment textAlignment = Alignment.Center, string style = "")
        {
            Func<RectTransform, GUIButton> constructor = rectT => new GUIButton(rectT, string.Empty, textAlignment, style);
            return CreateElements(count, absoluteSize, parent, constructor, anchor, pivot, absoluteSpacing, relativeSpacing, extraSpacing, startOffsetAbsolute, startOffsetRelative, isHorizontal);
        }

        /// <summary>
        /// Creates multiple elements with relative size and positions them automatically.
        /// </summary>
        public static List<T> CreateElements<T>(int count, Vector2 relativeSize, RectTransform parent, Func<RectTransform, T> constructor,
            Anchor anchor = Anchor.TopLeft, Pivot? pivot = null, Point? minSize = null, Point? maxSize = null, 
            int absoluteSpacing = 0, float relativeSpacing = 0, Func<int, int> extraSpacing = null, 
            int startOffsetAbsolute = 0, float startOffsetRelative = 0, bool isHorizontal = false) 
            where T : GUIComponent
        {
            return CreateElements(count, parent, constructor, relativeSize, null, anchor, pivot, minSize, maxSize, absoluteSpacing, relativeSpacing, extraSpacing, startOffsetAbsolute, startOffsetRelative, isHorizontal);
        }

        /// <summary>
        /// Creates multiple elements with absolute size and positions them automatically.
        /// </summary>
        public static List<T> CreateElements<T>(int count, Point absoluteSize, RectTransform parent, Func<RectTransform, T> constructor, 
            Anchor anchor = Anchor.TopLeft, Pivot? pivot = null, 
            int absoluteSpacing = 0, float relativeSpacing = 0, Func<int, int> extraSpacing = null,
            int startOffsetAbsolute = 0, float startOffsetRelative = 0, bool isHorizontal = false)
            where T : GUIComponent
        {
            return CreateElements(count, parent, constructor, null, absoluteSize, anchor, pivot, null, null, absoluteSpacing, relativeSpacing, extraSpacing, startOffsetAbsolute, startOffsetRelative, isHorizontal);
        }
        #endregion

        #region Element positioning
        private static List<T> CreateElements<T>(int count, RectTransform parent, Func<RectTransform, T> constructor,
            Vector2? relativeSize = null, Point? absoluteSize = null,
            Anchor anchor = Anchor.TopLeft, Pivot? pivot = null, Point? minSize = null, Point? maxSize = null,
            int absoluteSpacing = 0, float relativeSpacing = 0, Func<int, int> extraSpacing = null,
            int startOffsetAbsolute = 0, float startOffsetRelative = 0, bool isHorizontal = false)
            where T : GUIComponent
        {
            var elements = new List<T>();
            int extraTotal = 0;
            for (int i = 0; i < count; i++)
            {
                if (extraSpacing != null)
                {
                    extraTotal += extraSpacing(i);
                }
                if (relativeSize.HasValue)
                {
                    var size = relativeSize.Value;
                    var offsets = CalculateOffsets(size, startOffsetRelative, startOffsetAbsolute, relativeSpacing, absoluteSpacing, i, extraTotal, isHorizontal);
                    elements.Add(constructor(new RectTransform(size, parent, anchor, pivot, minSize, maxSize)
                    {
                        RelativeOffset = offsets.Item1,
                        AbsoluteOffset = offsets.Item2
                    }));
                }
                else
                {
                    var size = absoluteSize.Value;
                    var offsets = CalculateOffsets(size, startOffsetRelative, startOffsetAbsolute, relativeSpacing, absoluteSpacing, i, extraTotal, isHorizontal);
                    elements.Add(constructor(new RectTransform(size, parent, anchor, pivot)
                    {
                        RelativeOffset = offsets.Item1,
                        AbsoluteOffset = offsets.Item2
                    }));
                }
            }
            return elements;
        }

        private static Tuple<Vector2, Point> CalculateOffsets(Vector2 relativeSize, float startOffsetRelative, int startOffsetAbsolute, float relativeSpacing, int absoluteSpacing, int counter, int extra, bool isHorizontal)
        {
            float relX = 0, relY = 0;
            int absX = 0, absY = 0;
            if (isHorizontal)
            {
                relX = CalculateRelativeOffset(startOffsetRelative, relativeSpacing, relativeSize.X, counter);
                absX = CalculateAbsoluteOffset(startOffsetAbsolute, absoluteSpacing, counter, extra);
            }
            else
            {
                relY = CalculateRelativeOffset(startOffsetRelative, relativeSpacing, relativeSize.Y, counter);
                absY = CalculateAbsoluteOffset(startOffsetAbsolute, absoluteSpacing, counter, extra);
            }
            return Tuple.Create(new Vector2(relX, relY), new Point(absX, absY));
        }

        private static Tuple<Vector2, Point> CalculateOffsets(Point absoluteSize, float startOffsetRelative, int startOffsetAbsolute, float relativeSpacing, int absoluteSpacing, int counter, int extra, bool isHorizontal)
        {
            float relX = 0, relY = 0;
            int absX = 0, absY = 0;
            if (isHorizontal)
            {
                relX = CalculateRelativeOffset(startOffsetRelative, relativeSpacing, counter);
                absX = CalculateAbsoluteOffset(startOffsetAbsolute, absoluteSpacing, absoluteSize.X, counter, extra);
            }
            else
            {
                relY = CalculateRelativeOffset(startOffsetRelative, relativeSpacing, counter);
                absY = CalculateAbsoluteOffset(startOffsetAbsolute, absoluteSpacing, absoluteSize.Y, counter, extra);
            }
            return Tuple.Create(new Vector2(relX, relY), new Point(absX, absY));
        }

        private static float CalculateRelativeOffset(float startOffset, float spacing, float size, int counter)
        {
            return startOffset + (spacing + size) * counter;
        }

        private static float CalculateRelativeOffset(float startOffset, float spacing, int counter)
        {
            return startOffset + spacing * counter;
        }

        private static int CalculateAbsoluteOffset(int startOffset, int spacing, int counter, int extra)
        {
            return startOffset + spacing * counter + extra;
        }

        private static int CalculateAbsoluteOffset(int startOffset, int spacing, int size, int counter, int extra)
        {
            return startOffset + (spacing + size) * counter + extra;
        }
        #endregion

        #region Misc
        public static void TogglePauseMenu()
        {
            if (Screen.Selected == GameMain.MainMenuScreen) return;

            settingsMenuOpen = false;

            TogglePauseMenu(null, null);

            if (pauseMenuOpen)
            {
                pauseMenu = new GUIFrame(new Rectangle(0, 0, 200, 300), null, Alignment.Center, "");

                int y = 0;
                var button = new GUIButton(new Rectangle(0, y, 0, 30), "Resume", Alignment.CenterX, "", pauseMenu);
                button.OnClicked = TogglePauseMenu;

                y += 60;

                button = new GUIButton(new Rectangle(0, y, 0, 30), "Settings", Alignment.CenterX, "", pauseMenu);
                button.OnClicked = (btn, userData) =>
                {
                    TogglePauseMenu();
                    settingsMenuOpen = !settingsMenuOpen;

<<<<<<< HEAD
                    return true;
                };


                y += 60;

                if (Screen.Selected == GameMain.GameScreen && GameMain.GameSession != null)
                {
                    SinglePlayerCampaign spMode = GameMain.GameSession.GameMode as SinglePlayerCampaign;
                    if (spMode != null)
                    {
                        button = new GUIButton(new Rectangle(0, y, 0, 30), "Load previous", Alignment.CenterX, "", pauseMenu);
                        button.OnClicked += (btn, userData) =>
                        {
                            TogglePauseMenu(btn, userData);
                            GameMain.GameSession.LoadPrevious();
                            return true;
                        };

                        y += 60;
                    }
                }

                if (Screen.Selected == GameMain.LobbyScreen)
                {
                    SinglePlayerCampaign spMode = GameMain.GameSession.GameMode as SinglePlayerCampaign;
                    if (spMode != null)
                    {
                        button = new GUIButton(new Rectangle(0, y, 0, 30), "Save & quit", Alignment.CenterX, "", pauseMenu);
                        button.OnClicked += QuitClicked;
                        button.OnClicked += TogglePauseMenu;
                        button.UserData = "save";

                        y += 60;
                    }
                }
=======
                for (int i = 0; i < SoundManager.SOURCE_COUNT; i++)
                {
                    Color clr = Color.White;
                    string soundStr = i + ": ";
                    SoundChannel playingSoundChannel = GameMain.SoundManager.GetSoundChannelFromIndex(i);
                    if (playingSoundChannel == null)
                    {
                        soundStr += "none";
                        clr *= 0.5f;
                    }
                    else
                    {
                        soundStr += System.IO.Path.GetFileNameWithoutExtension(playingSoundChannel.Sound.Filename);

#if DEBUG
                        if (PlayerInput.GetKeyboardState.IsKeyDown(Microsoft.Xna.Framework.Input.Keys.G))
                        {
                            if (PlayerInput.MousePosition.Y>=i*15 && PlayerInput.MousePosition.Y<=i*15+12)
                            {
                                GameMain.SoundManager.DebugSource(i);
                            }
                        }
#endif

                        if (playingSoundChannel.Looping)
                        {
                            soundStr += " (looping)";
                            clr = Color.Yellow;
                        }

                        if (playingSoundChannel.IsStream)
                        {
                            soundStr += " (streaming)";
                            clr = Color.Lime;
                        }

                        if (!playingSoundChannel.IsPlaying)
                        {
                            soundStr += " (stopped)";
                            clr *= 0.5f;
                        }
                        
                        //if (playingSoundChannel.Position != null) soundStr += " " + Vector3.Distance(GameMain.SoundManager.ListenerPosition, playingSoundChannel.Position.Value) + " " + playingSoundChannel.Near;
                    }

                    DrawString(spriteBatch, new Vector2(300, i * 15), soundStr, clr, Color.Black * 0.5f, 0, GUI.SmallFont);
                }
            }

            if (HUDLayoutSettings.DebugDraw) HUDLayoutSettings.Draw(spriteBatch);
            
            if (GameMain.NetworkMember != null) GameMain.NetworkMember.Draw(spriteBatch);

            if (Character.Controlled?.Inventory != null)
            {
                if (!Character.Controlled.LockHands && Character.Controlled.Stun >= -0.1f)
                {
                    Inventory.DrawFront(spriteBatch);
                }
            }

            DrawMessages(spriteBatch, (float)deltaTime);

            if (GameMain.DebugDraw && GameMain.GameSession?.EventManager != null)
            {
                GameMain.GameSession.EventManager.DebugDrawHUD(spriteBatch);
            }

            if (GUIMessageBox.VisibleBox != null)
            {
                GUIMessageBox.VisibleBox.Draw(spriteBatch);
            }            
>>>>>>> 3031ae7d


                button = new GUIButton(new Rectangle(0, y, 0, 30), "Quit", Alignment.CenterX, "", pauseMenu);
                button.OnClicked += QuitClicked;
                button.OnClicked += TogglePauseMenu;
            }

        }

        private static bool TogglePauseMenu(GUIButton button, object obj)
        {
            pauseMenuOpen = !pauseMenuOpen;

<<<<<<< HEAD
            return true;
=======
            if (!DisableHUD) Cursor.Draw(spriteBatch, PlayerInput.LatestMousePosition);
>>>>>>> 3031ae7d
        }

        private static bool QuitClicked(GUIButton button, object obj)
        {
            if (button.UserData as string == "save")
            {
                SaveUtil.SaveGame(GameMain.GameSession.SavePath);
            }

            if (GameMain.NetworkMember != null)
            {
                GameMain.NetworkMember.Disconnect();
                GameMain.NetworkMember = null;
            }

            CoroutineManager.StopCoroutines("EndCinematic");

            GameMain.GameSession = null;

            GameMain.MainMenuScreen.Select();
            //Game1.MainMenuScreen.SelectTab(null, (int)MainMenuScreen.Tabs.Main);

            return true;
        }

        /// <summary>
        /// Displays a message at the center of the screen, automatically preventing overlapping with other centered messages
        /// </summary>
        public static void AddMessage(string message, Color color, float lifeTime = 3.0f, bool playSound = true)
        {
            if (messages.Count > 0 && messages[messages.Count - 1].Text == message)
            {
                messages[messages.Count - 1].LifeTime = lifeTime;
                return;
            }

            Vector2 pos = new Vector2(GameMain.GraphicsWidth / 2.0f, GameMain.GraphicsHeight * 0.7f);
            pos.Y += messages.FindAll(m => m.AutoCenter).Count * 30;

            messages.Add(new GUIMessage(message, color, pos, lifeTime, Alignment.Center, true));
            if (playSound) PlayUISound(GUISoundType.Message);
        }

        /// <summary>
        /// Display and automatically fade out a piece of text at an arbitrary position on the screen
        /// </summary>
        public static void AddMessage(string message, Vector2 position, Alignment alignment, Color color, float lifeTime = 3.0f, bool playSound = true)
        {
            if (messages.Count > 0 && messages[messages.Count - 1].Text == message)
            {
                messages[messages.Count - 1].LifeTime = lifeTime;
                return;
            }

            messages.Add(new GUIMessage(message, color, position, lifeTime, alignment, false));
            if (playSound) PlayUISound(GUISoundType.Message);
        }

        public static void PlayUISound(GUISoundType soundType)
        {
            if (sounds == null) return;

            int soundIndex = (int)soundType;
            if (soundIndex < 0 || soundIndex >= sounds.Length) return;

            sounds[soundIndex].Play(null, "ui");
        }
        #endregion
    }
}<|MERGE_RESOLUTION|>--- conflicted
+++ resolved
@@ -4,12 +4,9 @@
 using System;
 using System.Linq;
 using System.Collections.Generic;
-<<<<<<< HEAD
 using EventInput;
 using Barotrauma.Extensions;
-=======
 using Barotrauma.Sounds;
->>>>>>> 3031ae7d
 
 namespace Barotrauma
 {
@@ -23,15 +20,6 @@
         PickItemFail,
         DropItem
     }
-<<<<<<< HEAD
-
-    public static class GUI
-    {
-        public static ScalableFont Font, SmallFont, LargeFont;
-
-        private static Texture2D t;
-        private static Sprite cursor;
-=======
     
     public static class GUI
     {
@@ -59,34 +47,14 @@
             }
         }
 
->>>>>>> 3031ae7d
         private static List<GUIMessage> messages = new List<GUIMessage>();
         private static Sound[] sounds;
         private static bool pauseMenuOpen, settingsMenuOpen;
         private static GUIFrame pauseMenu;
         private static Sprite submarineIcon, arrow;
 
-<<<<<<< HEAD
-        public static GraphicsDevice GraphicsDevice => GameMain.GraphicsDeviceManager.GraphicsDevice;
-        public static GUIStyle Style { get; set; }
-        public static Color ScreenOverlayColor { get; set; }
-        public static Sprite SubmarineIcon => submarineIcon;
-        public static Sprite SpeechBubbleIcon { get; private set; }
-        public static Sprite Arrow => arrow;
-        public static bool DisableHUD { get; set; }
-        public static bool PauseMenuOpen => pauseMenuOpen;
-        public static bool SettingsMenuOpen => settingsMenuOpen;
         public static KeyboardDispatcher KeyboardDispatcher { get; private set; }
 
-        public static void Init(GameWindow window, ContentManager content)
-        {
-            KeyboardDispatcher = new KeyboardDispatcher(window);
-            Font = new ScalableFont("Content/Exo2-Medium.otf", 14, GraphicsDevice);
-            SmallFont = new ScalableFont("Content/Exo2-Light.otf", 12, GraphicsDevice);
-            LargeFont = new ScalableFont("Content/Code Pro Bold.otf", 22, GraphicsDevice);
-            cursor = new Sprite("Content/UI/cursor.png", Vector2.Zero);
-            Style = new GUIStyle("Content/UI/style.xml");
-=======
         public static ScalableFont Font => Style?.Font;
         public static ScalableFont SmallFont => Style?.SmallFont;
         public static ScalableFont LargeFont => Style?.LargeFont;
@@ -107,10 +75,27 @@
             get { return arrow; }
         }
 
+        public static bool SettingsMenuOpen
+        {
+            get { return settingsMenuOpen; }
+        }
+
+        public static bool PauseMenuOpen
+        {
+            get { return pauseMenuOpen; }
+        }
+
+        public static Color ScreenOverlayColor
+        {
+            get;
+            set;
+        }
+
         public static bool DisableHUD;
 
-        public static void Init(ContentManager content)
-        {
+        public static void Init(GameWindow window, ContentManager content)
+        {
+            KeyboardDispatcher = new KeyboardDispatcher(window);
             var uiStyles = GameMain.Config.SelectedContentPackage.GetFilesOfType(ContentType.UIStyle);
             if (uiStyles.Count == 0)
             {
@@ -123,7 +108,6 @@
             }
 
             Style = new GUIStyle(uiStyles[0]);
->>>>>>> 3031ae7d
         }
 
         public static void LoadContent(bool loadSounds = true)
@@ -131,15 +115,7 @@
             if (loadSounds)
             {
                 sounds = new Sound[Enum.GetValues(typeof(GUISoundType)).Length];
-<<<<<<< HEAD
-                sounds[(int)GUISoundType.Message] = Sound.Load("Content/Sounds/UI/UImsg.ogg", false);
-                sounds[(int)GUISoundType.RadioMessage] = Sound.Load("Content/Sounds/UI/radiomsg.ogg", false);
-                sounds[(int)GUISoundType.DeadMessage] = Sound.Load("Content/Sounds/UI/deadmsg.ogg", false);
-                sounds[(int)GUISoundType.Click] = Sound.Load("Content/Sounds/UI/beep-shinymetal.ogg", false);
-                sounds[(int)GUISoundType.PickItem] = Sound.Load("Content/Sounds/pickItem.ogg", false);
-                sounds[(int)GUISoundType.PickItemFail] = Sound.Load("Content/Sounds/pickItemFail.ogg", false);
-                sounds[(int)GUISoundType.DropItem] = Sound.Load("Content/Sounds/dropItem.ogg", false);
-=======
+
                 sounds[(int)GUISoundType.Message] = GameMain.SoundManager.LoadSound("Content/Sounds/UI/UImsg.ogg", false);
                 sounds[(int)GUISoundType.RadioMessage] = GameMain.SoundManager.LoadSound("Content/Sounds/UI/radiomsg.ogg", false);
                 sounds[(int)GUISoundType.DeadMessage] = GameMain.SoundManager.LoadSound("Content/Sounds/UI/deadmsg.ogg", false);
@@ -148,7 +124,6 @@
                 sounds[(int)GUISoundType.PickItem] = GameMain.SoundManager.LoadSound("Content/Sounds/pickItem.ogg", false);
                 sounds[(int)GUISoundType.PickItemFail] = GameMain.SoundManager.LoadSound("Content/Sounds/pickItemFail.ogg", false);
                 sounds[(int)GUISoundType.DropItem] = GameMain.SoundManager.LoadSound("Content/Sounds/dropItem.ogg", false);
->>>>>>> 3031ae7d
             }
             // create 1x1 texture for line drawing
             t = new Texture2D(GraphicsDevice, 1, 1);
@@ -168,7 +143,7 @@
         {
             updateList.ForEach(c => c.DrawAuto(spriteBatch));
 
-            if (ScreenOverlayColor.A>0.0f)
+            if (ScreenOverlayColor.A > 0.0f)
             {
                 DrawRectangle(
                     spriteBatch,
@@ -207,43 +182,86 @@
                         Color.White, Color.Black * 0.5f, 0, SmallFont);
                 }
 
-                for (int i = 1; i < Sounds.SoundManager.DefaultSourceCount; i++)
+                for (int i = 0; i < SoundManager.SOURCE_COUNT; i++)
                 {
                     Color clr = Color.White;
-
                     string soundStr = i + ": ";
-
-                    var playingSound = Sounds.SoundManager.GetPlayingSound(i);
-
-                    if (playingSound == null)
+                    SoundChannel playingSoundChannel = GameMain.SoundManager.GetSoundChannelFromIndex(i);
+                    if (playingSoundChannel == null)
                     {
                         soundStr += "none";
                         clr *= 0.5f;
                     }
                     else
                     {
-                        soundStr += System.IO.Path.GetFileNameWithoutExtension(playingSound.FilePath);
-
-                        if (Sounds.SoundManager.IsLooping(i))
+                        soundStr += System.IO.Path.GetFileNameWithoutExtension(playingSoundChannel.Sound.Filename);
+
+#if DEBUG
+                        if (PlayerInput.GetKeyboardState.IsKeyDown(Microsoft.Xna.Framework.Input.Keys.G))
+                        {
+                            if (PlayerInput.MousePosition.Y>=i*15 && PlayerInput.MousePosition.Y<=i*15+12)
+                            {
+                                GameMain.SoundManager.DebugSource(i);
+                            }
+                        }
+#endif
+
+                        if (playingSoundChannel.Looping)
                         {
                             soundStr += " (looping)";
                             clr = Color.Yellow;
                         }
+
+                        if (playingSoundChannel.IsStream)
+                        {
+                            soundStr += " (streaming)";
+                            clr = Color.Lime;
+                        }
+
+                        if (!playingSoundChannel.IsPlaying)
+                        {
+                            soundStr += " (stopped)";
+                            clr *= 0.5f;
+                        }
+
+                        //if (playingSoundChannel.Position != null) soundStr += " " + Vector3.Distance(GameMain.SoundManager.ListenerPosition, playingSoundChannel.Position.Value) + " " + playingSoundChannel.Near;
                     }
 
                     DrawString(spriteBatch, new Vector2(300, i * 15), soundStr, clr, Color.Black * 0.5f, 0, GUI.SmallFont);
                 }
-                DrawString(spriteBatch, new Vector2(500, 0), "gui components: " + updateList.Count, Color.White, Color.Black * 0.5f, 0, SmallFont);
-                DrawString(spriteBatch, new Vector2(500, 20), "mouse on: " + (MouseOn == null ? "null" : MouseOn.ToString()), Color.White, Color.Black * 0.5f, 0, SmallFont);
-                DrawString(spriteBatch, new Vector2(500, 40), "scroll bar value: " + (GUIScrollBar.draggingBar == null ? "null" : GUIScrollBar.draggingBar.BarScroll.ToString()), Color.White, Color.Black * 0.5f, 0, SmallFont);
-
-                HumanoidAnimParams.DrawEditor(spriteBatch);
-            }
-            
+            }
+
+            if (HUDLayoutSettings.DebugDraw) HUDLayoutSettings.Draw(spriteBatch);
+
             if (GameMain.NetworkMember != null) GameMain.NetworkMember.Draw(spriteBatch);
 
+            if (Character.Controlled?.Inventory != null)
+            {
+                if (!Character.Controlled.LockHands && Character.Controlled.Stun >= -0.1f)
+                {
+                    Inventory.DrawFront(spriteBatch);
+                }
+            }
+
             DrawMessages(spriteBatch, (float)deltaTime);
 
+            if (GameMain.DebugDraw && GameMain.GameSession?.EventManager != null)
+            {
+                GameMain.GameSession.EventManager.DebugDrawHUD(spriteBatch);
+            }
+
+            if (GUIMessageBox.VisibleBox != null)
+            {
+                GUIMessageBox.VisibleBox.DrawManually(spriteBatch);
+            }
+
+            DrawString(spriteBatch, new Vector2(500, 0), "gui components: " + updateList.Count, Color.White, Color.Black * 0.5f, 0, SmallFont);
+            DrawString(spriteBatch, new Vector2(500, 20), "mouse on: " + (MouseOn == null ? "null" : MouseOn.ToString()), Color.White, Color.Black * 0.5f, 0, SmallFont);
+            DrawString(spriteBatch, new Vector2(500, 40), "scroll bar value: " + (GUIScrollBar.draggingBar == null ? "null" : GUIScrollBar.draggingBar.BarScroll.ToString()), Color.White, Color.Black * 0.5f, 0, SmallFont);
+
+            //TODO: move this somewhere else
+            //HumanoidAnimParams.DrawEditor(spriteBatch); 
+
             if (MouseOn != null && !string.IsNullOrWhiteSpace(MouseOn.ToolTip))
             {
                 MouseOn.DrawToolTip(spriteBatch);
@@ -251,7 +269,7 @@
 
             if (!DisableHUD)
             {
-                cursor.Draw(spriteBatch, PlayerInput.LatestMousePosition);
+                Cursor.Draw(spriteBatch, PlayerInput.LatestMousePosition);
             }
         }
 
@@ -364,7 +382,6 @@
             }
         }
 
-<<<<<<< HEAD
         private static void ProcessHelperList(List<GUIComponent> list)
         {
             if (list.Count == 0) { return; }
@@ -378,13 +395,11 @@
             }
             list.Clear();
         }
-=======
-            GameMain.MainMenuScreen.Select();
->>>>>>> 3031ae7d
 
         private static void HandlePersistingElements(float deltaTime)
         {
-            HumanoidAnimParams.UpdateEditor(deltaTime);
+            //TODO: move this somewhere else
+            //HumanoidAnimParams.UpdateEditor(deltaTime);
             GUIMessageBox.VisibleBox?.AddToGUIUpdateList();
             if (pauseMenuOpen)
             {
@@ -439,9 +454,8 @@
             //ClearUpdateList();
         }
 
-<<<<<<< HEAD
         #region Element drawing
-=======
+
         public static void DrawIndicator(SpriteBatch spriteBatch, Vector2 worldPosition, Camera cam, float hideDist, Sprite sprite, Color color)
         {
             Vector2 diff = worldPosition - cam.WorldViewCenter;
@@ -474,7 +488,6 @@
             }
         }
 
->>>>>>> 3031ae7d
         public static void DrawLine(SpriteBatch sb, Vector2 start, Vector2 end, Color clr, float depth = 0.0f, int width = 1)
         {
             DrawLine(sb, t, start, end, clr, depth, width);
@@ -543,88 +556,6 @@
             }
         }
 
-        public static void DrawProgressBar(SpriteBatch sb, Vector2 start, Vector2 size, float progress, Color clr, float depth = 0.0f)
-        {
-            DrawProgressBar(sb, start, size, progress, clr, new Color(0.5f, 0.57f, 0.6f, 1.0f), depth);
-        }
-
-        public static void DrawProgressBar(SpriteBatch sb, Vector2 start, Vector2 size, float progress, Color clr, Color outlineColor, float depth = 0.0f)
-        {
-            DrawRectangle(sb, new Vector2(start.X, -start.Y), size, outlineColor, false, depth);
-
-            int padding = 2;
-            DrawRectangle(sb, new Rectangle((int)start.X + padding, -(int)(start.Y - padding), (int)((size.X - padding * 2) * progress), (int)size.Y - padding * 2),
-                clr, true, depth);
-        }
-
-        public static bool DrawButton(SpriteBatch sb, Rectangle rect, string text, Color color, bool isHoldable = false)
-        {
-            bool clicked = false;
-
-            if (rect.Contains(PlayerInput.MousePosition))
-            {
-                clicked = PlayerInput.LeftButtonHeld();
-
-                color = clicked ?
-                    new Color((int)(color.R * 0.8f), (int)(color.G * 0.8f), (int)(color.B * 0.8f), color.A) :
-                    new Color((int)(color.R * 1.2f), (int)(color.G * 1.2f), (int)(color.B * 1.2f), color.A);
-
-                if (!isHoldable) clicked = PlayerInput.LeftButtonClicked();
-            }
-
-            DrawRectangle(sb, rect, color, true);
-
-            Vector2 origin;
-            try
-            {
-                origin = Font.MeasureString(text) / 2;
-            }
-            catch
-            {
-                origin = Vector2.Zero;
-            }
-
-            Font.DrawString(sb, text, new Vector2(rect.Center.X, rect.Center.Y), Color.White, 0.0f, origin, 1.0f, SpriteEffects.None, 0.0f);
-
-            return clicked;
-        }
-
-        private static void DrawMessages(SpriteBatch spriteBatch, float deltaTime)
-        {
-            if (messages.Count == 0) return;
-
-            Vector2 currPos = new Vector2(GameMain.GraphicsWidth / 2.0f, GameMain.GraphicsHeight * 0.7f);
-
-            int i = 1;
-            foreach (GUIMessage msg in messages)
-            {
-                float alpha = 1.0f;
-
-                if (msg.LifeTime < 1.0f)
-                {
-                    alpha -= 1.0f - msg.LifeTime;
-                }
-
-                if (msg.AutoCenter)
-                {
-                    msg.Pos = MathUtils.SmoothStep(msg.Pos, currPos, deltaTime * 20.0f);
-                    currPos.Y += 30.0f;
-                }
-
-                Font.DrawString(spriteBatch, msg.Text,
-                    new Vector2((int)msg.Pos.X - 1, (int)msg.Pos.Y - 1),
-                    Color.Black * alpha * 0.5f, 0.0f,
-                    msg.Origin, 1.0f, SpriteEffects.None, 0.0f);
-
-                Font.DrawString(spriteBatch, msg.Text,
-                    new Vector2((int)msg.Pos.X, (int)msg.Pos.Y),
-                    msg.Color * alpha, 0.0f,
-                    msg.Origin, 1.0f, SpriteEffects.None, 0.0f);
-
-
-<<<<<<< HEAD
-                messages[0].LifeTime -= deltaTime / i;
-=======
         public static void DrawRectangle(SpriteBatch sb, Vector2 center, float width, float height, float rotation, Color clr, float depth = 0.0f, int thickness = 1)
         {
             Matrix rotate = Matrix.CreateRotationZ(rotation);
@@ -646,22 +577,93 @@
         {
             DrawProgressBar(sb, start, size, progress, clr, new Color(0.5f, 0.57f, 0.6f, 1.0f), depth);
         }
->>>>>>> 3031ae7d
+
+        public static void DrawProgressBar(SpriteBatch sb, Vector2 start, Vector2 size, float progress, Color clr, Color outlineColor, float depth = 0.0f)
+        {
+            DrawRectangle(sb, new Vector2(start.X, -start.Y), size, outlineColor, false, depth);
+
+            int padding = 2;
+            DrawRectangle(sb, new Rectangle((int)start.X + padding, -(int)(start.Y - padding), (int)((size.X - padding * 2) * progress), (int)size.Y - padding * 2),
+                clr, true, depth);
+        }
+
+        public static bool DrawButton(SpriteBatch sb, Rectangle rect, string text, Color color, bool isHoldable = false)
+        {
+            bool clicked = false;
+
+            if (rect.Contains(PlayerInput.MousePosition))
+            {
+                clicked = PlayerInput.LeftButtonHeld();
+
+                color = clicked ?
+                    new Color((int)(color.R * 0.8f), (int)(color.G * 0.8f), (int)(color.B * 0.8f), color.A) :
+                    new Color((int)(color.R * 1.2f), (int)(color.G * 1.2f), (int)(color.B * 1.2f), color.A);
+
+                if (!isHoldable) clicked = PlayerInput.LeftButtonClicked();
+            }
+
+            DrawRectangle(sb, rect, color, true);
+
+            Vector2 origin;
+            try
+            {
+                origin = Font.MeasureString(text) / 2;
+            }
+            catch
+            {
+                origin = Vector2.Zero;
+            }
+
+            Font.DrawString(sb, text, new Vector2(rect.Center.X, rect.Center.Y), Color.White, 0.0f, origin, 1.0f, SpriteEffects.None, 0.0f);
+
+            return clicked;
+        }
+
+        private static void DrawMessages(SpriteBatch spriteBatch, float deltaTime)
+        {
+            if (messages.Count == 0) return;
+
+            Vector2 currPos = new Vector2(GameMain.GraphicsWidth / 2.0f, GameMain.GraphicsHeight * 0.7f);
+
+            int i = 1;
+            foreach (GUIMessage msg in messages)
+            {
+                float alpha = 1.0f;
+
+                if (msg.LifeTime < 1.0f)
+                {
+                    alpha -= 1.0f - msg.LifeTime;
+                }
+
+                if (msg.AutoCenter)
+                {
+                    msg.Pos = MathUtils.SmoothStep(msg.Pos, currPos, deltaTime * 20.0f);
+                    currPos.Y += 30.0f;
+                }
+
+                Font.DrawString(spriteBatch, msg.Text,
+                    new Vector2((int)msg.Pos.X - 1, (int)msg.Pos.Y - 1),
+                    Color.Black * alpha * 0.5f, 0.0f,
+                    msg.Origin, 1.0f, SpriteEffects.None, 0.0f);
+
+                Font.DrawString(spriteBatch, msg.Text,
+                    new Vector2((int)msg.Pos.X, (int)msg.Pos.Y),
+                    msg.Color * alpha, 0.0f,
+                    msg.Origin, 1.0f, SpriteEffects.None, 0.0f);
+
+                messages[0].LifeTime -= deltaTime / i;
 
                 i++;
             }
 
             if (messages[0].LifeTime <= 0.0f) messages.Remove(messages[0]);
         }
+
         #endregion
 
-<<<<<<< HEAD
         #region Element creation
-        public static Texture2D CreateCircle(int radius)
-=======
 
         public static Texture2D CreateCircle(int radius, bool filled = false)
->>>>>>> 3031ae7d
         {
             int outerRadius = radius * 2 + 2; // So circle doesn't go out of bounds
             Texture2D texture = new Texture2D(GraphicsDevice, outerRadius, outerRadius);
@@ -937,8 +939,6 @@
                 {
                     TogglePauseMenu();
                     settingsMenuOpen = !settingsMenuOpen;
-
-<<<<<<< HEAD
                     return true;
                 };
 
@@ -975,98 +975,17 @@
                         y += 60;
                     }
                 }
-=======
-                for (int i = 0; i < SoundManager.SOURCE_COUNT; i++)
-                {
-                    Color clr = Color.White;
-                    string soundStr = i + ": ";
-                    SoundChannel playingSoundChannel = GameMain.SoundManager.GetSoundChannelFromIndex(i);
-                    if (playingSoundChannel == null)
-                    {
-                        soundStr += "none";
-                        clr *= 0.5f;
-                    }
-                    else
-                    {
-                        soundStr += System.IO.Path.GetFileNameWithoutExtension(playingSoundChannel.Sound.Filename);
-
-#if DEBUG
-                        if (PlayerInput.GetKeyboardState.IsKeyDown(Microsoft.Xna.Framework.Input.Keys.G))
-                        {
-                            if (PlayerInput.MousePosition.Y>=i*15 && PlayerInput.MousePosition.Y<=i*15+12)
-                            {
-                                GameMain.SoundManager.DebugSource(i);
-                            }
-                        }
-#endif
-
-                        if (playingSoundChannel.Looping)
-                        {
-                            soundStr += " (looping)";
-                            clr = Color.Yellow;
-                        }
-
-                        if (playingSoundChannel.IsStream)
-                        {
-                            soundStr += " (streaming)";
-                            clr = Color.Lime;
-                        }
-
-                        if (!playingSoundChannel.IsPlaying)
-                        {
-                            soundStr += " (stopped)";
-                            clr *= 0.5f;
-                        }
-                        
-                        //if (playingSoundChannel.Position != null) soundStr += " " + Vector3.Distance(GameMain.SoundManager.ListenerPosition, playingSoundChannel.Position.Value) + " " + playingSoundChannel.Near;
-                    }
-
-                    DrawString(spriteBatch, new Vector2(300, i * 15), soundStr, clr, Color.Black * 0.5f, 0, GUI.SmallFont);
-                }
-            }
-
-            if (HUDLayoutSettings.DebugDraw) HUDLayoutSettings.Draw(spriteBatch);
-            
-            if (GameMain.NetworkMember != null) GameMain.NetworkMember.Draw(spriteBatch);
-
-            if (Character.Controlled?.Inventory != null)
-            {
-                if (!Character.Controlled.LockHands && Character.Controlled.Stun >= -0.1f)
-                {
-                    Inventory.DrawFront(spriteBatch);
-                }
-            }
-
-            DrawMessages(spriteBatch, (float)deltaTime);
-
-            if (GameMain.DebugDraw && GameMain.GameSession?.EventManager != null)
-            {
-                GameMain.GameSession.EventManager.DebugDrawHUD(spriteBatch);
-            }
-
-            if (GUIMessageBox.VisibleBox != null)
-            {
-                GUIMessageBox.VisibleBox.Draw(spriteBatch);
-            }            
->>>>>>> 3031ae7d
-
-
+                
                 button = new GUIButton(new Rectangle(0, y, 0, 30), "Quit", Alignment.CenterX, "", pauseMenu);
                 button.OnClicked += QuitClicked;
                 button.OnClicked += TogglePauseMenu;
             }
-
         }
 
         private static bool TogglePauseMenu(GUIButton button, object obj)
         {
             pauseMenuOpen = !pauseMenuOpen;
-
-<<<<<<< HEAD
             return true;
-=======
-            if (!DisableHUD) Cursor.Draw(spriteBatch, PlayerInput.LatestMousePosition);
->>>>>>> 3031ae7d
         }
 
         private static bool QuitClicked(GUIButton button, object obj)
