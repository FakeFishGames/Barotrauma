--- conflicted
+++ resolved
@@ -1,3 +1,4 @@
+using Barotrauma.CharacterEditor;
 using Barotrauma.Extensions;
 using Barotrauma.Sounds;
 using Barotrauma.Tutorials;
@@ -155,11 +156,7 @@
         public static void Init(GameWindow window, IEnumerable<ContentPackage> selectedContentPackages, GraphicsDevice graphicsDevice)
         {
             GUI.graphicsDevice = graphicsDevice;
-<<<<<<< HEAD
-            var uiStyles = ContentPackage.GetFilesOfType(selectedContentPackages, ContentType.UIStyle).ToList();
-
-            if (uiStyles.Count == 0)
-=======
+
             var files = ContentPackage.GetFilesOfType(selectedContentPackages, ContentType.UIStyle);
             XElement selectedStyle = null;
             foreach (var file in files)
@@ -183,7 +180,6 @@
                 selectedStyle = mainElement;
             }
             if (selectedStyle == null)
->>>>>>> 2122d14c
             {
                 DebugConsole.ThrowError("No UI styles defined in the selected content package!");
             }
@@ -191,16 +187,12 @@
             {
                 Style = new GUIStyle(selectedStyle, graphicsDevice);
             }
-<<<<<<< HEAD
-
-            Style = new GUIStyle(uiStyles[0], graphicsDevice);
+
             if (CJKFont == null)
             {
                 CJKFont = new ScalableFont("Content/Fonts/NotoSans/NotoSansCJKsc-Bold.otf",
                     Font.Size, graphicsDevice, dynamicLoading: true, isCJK: true);
             }
-=======
->>>>>>> 2122d14c
         }
 
         public static void LoadContent(bool loadSounds = true)
@@ -1603,7 +1595,7 @@
                 button.OnClicked += (btn, userData) =>
                 {
                     var quitButton = button;
-                    if (GameMain.GameSession != null || (Screen.Selected is CharacterEditorScreen charEditScreen || Screen.Selected is SubEditorScreen subEditScreen))
+                    if (GameMain.GameSession != null || (Screen.Selected is CharacterEditorScreen || Screen.Selected is SubEditorScreen))
                     {
                         string text = GameMain.GameSession == null ? "PauseMenuQuitVerificationEditor" : "PauseMenuQuitVerification";
                         var msgBox = new GUIMessageBox("", TextManager.Get(text), new string[] { TextManager.Get("Yes"), TextManager.Get("Cancel") })
