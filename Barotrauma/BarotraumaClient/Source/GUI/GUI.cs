--- conflicted
+++ resolved
@@ -561,7 +561,6 @@
         {
             foreach (GUIMessage msg in messages)
             {
-<<<<<<< HEAD
                 if (msg.WorldSpace) continue;
                 msg.Timer -= deltaTime;
 
@@ -590,12 +589,6 @@
                 if (!msg.WorldSpace) continue;
                 msg.Timer -= deltaTime;                
                 msg.Pos += msg.Velocity * deltaTime;                
-=======
-                Mission mission = GameMain.GameSession.Mission;
-                GameAnalyticsManager.AddDesignEvent("QuitRound:" + (save ? "Save" : "NoSave"));
-                GameAnalyticsManager.AddDesignEvent("EndRound:" + (mission == null ? "NoMission" : (mission.Completed ? "MissionCompleted" : "MissionFailed")));
-                GameMain.GameSession = null;
->>>>>>> b9d35eed
             }
 
             messages.RemoveAll(m => m.Timer <= 0.0f);
@@ -1158,8 +1151,8 @@
                 if (GameSettings.SendUserStatistics)
                 {
                     Mission mission = GameMain.GameSession.Mission;
-                    GameAnalyticsSDK.Net.GameAnalytics.AddDesignEvent("QuitRound:" + (save ? "Save" : "NoSave"));
-                    GameAnalyticsSDK.Net.GameAnalytics.AddDesignEvent("EndRound:" + (mission == null ? "NoMission" : (mission.Completed ? "MissionCompleted" : "MissionFailed")));
+                    GameAnalyticsManager.AddDesignEvent("QuitRound:" + (save ? "Save" : "NoSave"));
+                    GameAnalyticsManager.AddDesignEvent("EndRound:" + (mission == null ? "NoMission" : (mission.Completed ? "MissionCompleted" : "MissionFailed")));
                 }
                 GameMain.GameSession = null;
             }
