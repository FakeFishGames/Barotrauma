﻿using Microsoft.Xna.Framework;
using System.Collections.Generic;

namespace Barotrauma
{
    public class GUIMessageBox : GUIFrame
    {
        public static List<GUIComponent> MessageBoxes = new List<GUIComponent>();

<<<<<<< HEAD
        public const int DefaultWidth = 400, DefaultHeight = 250;

=======
        public const int DefaultWidth = 400, DefaultHeight = 250;
        
>>>>>>> fa52c667
        public GUIButton[] Buttons;

        public static GUIComponent VisibleBox
        {
            get { return MessageBoxes.Count == 0 ? null : MessageBoxes[0]; }
        }

        public GUIFrame InnerFrame
        {
            get { return children[0] as GUIFrame; }
        }

        public string Text
        {
            get { return (children[0].children[1] as GUITextBlock).Text; }
            set { (children[0].children[1] as GUITextBlock).Text = value; }
        }

        public GUIMessageBox(string headerText, string text)
<<<<<<< HEAD
            : this(headerText, text, new string[] { "OK" }, DefaultWidth, 0)
=======
            : this(headerText, text, new string[] {"OK"}, DefaultWidth, 0)
>>>>>>> fa52c667
        {
            this.Buttons[0].OnClicked = Close;
        }

        public GUIMessageBox(string headerText, string text, int width, int height)
            : this(headerText, text, new string[] { "OK" }, width, height)
        {
            this.Buttons[0].OnClicked = Close;
        }

<<<<<<< HEAD
        public GUIMessageBox(string headerText, string text, string[] buttons, int width = DefaultWidth, int height = 0, Alignment textAlignment = Alignment.TopLeft, GUIComponent parent = null)
=======
        public GUIMessageBox(string headerText, string text, string[] buttons, int width = DefaultWidth, int height = 0, Alignment textAlignment = Alignment.TopLeft, GUIComponent parent = null)
>>>>>>> fa52c667
            : base(new Rectangle(0, 0, GameMain.GraphicsWidth, GameMain.GraphicsHeight),
                Color.Black * 0.5f, Alignment.TopLeft, null, parent)
        {
            int headerHeight = 30;

<<<<<<< HEAD
            var frame = new GUIFrame(new Rectangle(0, 0, width, height), null, Alignment.Center, "", this);
            GUI.Style.Apply(frame, "", this);

            if (height == 0)
            {
                string wrappedText = ToolBox.WrapText(text, frame.Rect.Width - frame.Padding.X - frame.Padding.Z, GUI.Font);
=======
            var frame = new GUIFrame(new Rectangle(0, 0, width, height), null, Alignment.Center, "", this);
            GUI.Style.Apply(frame, "", this);
            
            if (height == 0)
            {
                string wrappedText = ToolBox.WrapText(text, frame.Rect.Width - frame.Padding.X - frame.Padding.Z, GUI.Font);
>>>>>>> fa52c667
                string[] lines = wrappedText.Split('\n');
                foreach (string line in lines)
                {
                    height += (int)GUI.Font.MeasureString(line).Y;
                }
<<<<<<< HEAD
                height += string.IsNullOrWhiteSpace(headerText) ? 220 : 220 - headerHeight;
            }
            frame.Rect = new Rectangle(frame.Rect.X, GameMain.GraphicsHeight / 2 - height / 2, frame.Rect.Width, height);

            var header = new GUITextBlock(new Rectangle(0, 0, 0, headerHeight), headerText, null, null, textAlignment, "", frame, true);
            GUI.Style.Apply(header, "", this);

            if (!string.IsNullOrWhiteSpace(text))
            {
                var textBlock = new GUITextBlock(new Rectangle(0, string.IsNullOrWhiteSpace(headerText) ? 0 : headerHeight, 0, height - 70), text,
=======
                height += string.IsNullOrWhiteSpace(headerText) ? 220 : 220 - headerHeight;
            }
            frame.Rect = new Rectangle(frame.Rect.X, GameMain.GraphicsHeight / 2 - height/2, frame.Rect.Width, height);

            var header = new GUITextBlock(new Rectangle(0, 0, 0, headerHeight), headerText, null, null, textAlignment, "", frame, true);
            GUI.Style.Apply(header, "", this);            

            if (!string.IsNullOrWhiteSpace(text))
            {
                var textBlock = new GUITextBlock(new Rectangle(0, string.IsNullOrWhiteSpace(headerText) ? 0 : headerHeight, 0, height - 70), text,
>>>>>>> fa52c667
                    null, null, textAlignment, "", frame, true);
                GUI.Style.Apply(textBlock, "", this);
            }

            int x = 0;
            this.Buttons = new GUIButton[buttons.Length];
            for (int i = 0; i < buttons.Length; i++)
            {
                this.Buttons[i] = new GUIButton(new Rectangle(x, 0, 150, 30), buttons[i], Alignment.Left | Alignment.Bottom, "", frame);

                x += this.Buttons[i].Rect.Width + 20;
            }

            MessageBoxes.Add(this);
        }

        public void Close()
        {
            if (parent != null) parent.RemoveChild(this);
            if (MessageBoxes.Contains(this)) MessageBoxes.Remove(this);
        }

        public bool Close(GUIButton button, object obj)
        {
            Close();

            return true;
        }

        public static void CloseAll()
        {
            MessageBoxes.Clear();
        }
    }
}<|MERGE_RESOLUTION|>--- conflicted
+++ resolved
@@ -7,13 +7,8 @@
     {
         public static List<GUIComponent> MessageBoxes = new List<GUIComponent>();
 
-<<<<<<< HEAD
-        public const int DefaultWidth = 400, DefaultHeight = 250;
-
-=======
         public const int DefaultWidth = 400, DefaultHeight = 250;
         
->>>>>>> fa52c667
         public GUIButton[] Buttons;
 
         public static GUIComponent VisibleBox
@@ -33,11 +28,7 @@
         }
 
         public GUIMessageBox(string headerText, string text)
-<<<<<<< HEAD
-            : this(headerText, text, new string[] { "OK" }, DefaultWidth, 0)
-=======
             : this(headerText, text, new string[] {"OK"}, DefaultWidth, 0)
->>>>>>> fa52c667
         {
             this.Buttons[0].OnClicked = Close;
         }
@@ -48,48 +39,23 @@
             this.Buttons[0].OnClicked = Close;
         }
 
-<<<<<<< HEAD
         public GUIMessageBox(string headerText, string text, string[] buttons, int width = DefaultWidth, int height = 0, Alignment textAlignment = Alignment.TopLeft, GUIComponent parent = null)
-=======
-        public GUIMessageBox(string headerText, string text, string[] buttons, int width = DefaultWidth, int height = 0, Alignment textAlignment = Alignment.TopLeft, GUIComponent parent = null)
->>>>>>> fa52c667
             : base(new Rectangle(0, 0, GameMain.GraphicsWidth, GameMain.GraphicsHeight),
                 Color.Black * 0.5f, Alignment.TopLeft, null, parent)
         {
             int headerHeight = 30;
 
-<<<<<<< HEAD
-            var frame = new GUIFrame(new Rectangle(0, 0, width, height), null, Alignment.Center, "", this);
-            GUI.Style.Apply(frame, "", this);
-
-            if (height == 0)
-            {
-                string wrappedText = ToolBox.WrapText(text, frame.Rect.Width - frame.Padding.X - frame.Padding.Z, GUI.Font);
-=======
             var frame = new GUIFrame(new Rectangle(0, 0, width, height), null, Alignment.Center, "", this);
             GUI.Style.Apply(frame, "", this);
             
             if (height == 0)
             {
                 string wrappedText = ToolBox.WrapText(text, frame.Rect.Width - frame.Padding.X - frame.Padding.Z, GUI.Font);
->>>>>>> fa52c667
                 string[] lines = wrappedText.Split('\n');
                 foreach (string line in lines)
                 {
                     height += (int)GUI.Font.MeasureString(line).Y;
                 }
-<<<<<<< HEAD
-                height += string.IsNullOrWhiteSpace(headerText) ? 220 : 220 - headerHeight;
-            }
-            frame.Rect = new Rectangle(frame.Rect.X, GameMain.GraphicsHeight / 2 - height / 2, frame.Rect.Width, height);
-
-            var header = new GUITextBlock(new Rectangle(0, 0, 0, headerHeight), headerText, null, null, textAlignment, "", frame, true);
-            GUI.Style.Apply(header, "", this);
-
-            if (!string.IsNullOrWhiteSpace(text))
-            {
-                var textBlock = new GUITextBlock(new Rectangle(0, string.IsNullOrWhiteSpace(headerText) ? 0 : headerHeight, 0, height - 70), text,
-=======
                 height += string.IsNullOrWhiteSpace(headerText) ? 220 : 220 - headerHeight;
             }
             frame.Rect = new Rectangle(frame.Rect.X, GameMain.GraphicsHeight / 2 - height/2, frame.Rect.Width, height);
@@ -100,7 +66,6 @@
             if (!string.IsNullOrWhiteSpace(text))
             {
                 var textBlock = new GUITextBlock(new Rectangle(0, string.IsNullOrWhiteSpace(headerText) ? 0 : headerHeight, 0, height - 70), text,
->>>>>>> fa52c667
                     null, null, textAlignment, "", frame, true);
                 GUI.Style.Apply(textBlock, "", this);
             }
