--- conflicted
+++ resolved
@@ -112,8 +112,10 @@
             
             /// Graphics tab --------------------------------------------------------------
             
-            var leftColumn = new GUILayoutGroup(new RectTransform(new Vector2(0.48f, 1.0f), tabs[(int)Tab.Graphics].RectTransform)) { RelativeSpacing = 0.01f, Stretch = true };
-            var rightColumn = new GUILayoutGroup(new RectTransform(new Vector2(0.48f, 1.0f), tabs[(int)Tab.Graphics].RectTransform, Anchor.TopRight)) { RelativeSpacing = 0.01f, Stretch = true };
+            var leftColumn = new GUILayoutGroup(new RectTransform(new Vector2(0.46f, 0.95f), tabs[(int)Tab.Graphics].RectTransform, Anchor.CenterLeft)
+                { RelativeOffset = new Vector2(0.02f, 0.0f) }) { RelativeSpacing = 0.01f, Stretch = true };
+            var rightColumn = new GUILayoutGroup(new RectTransform(new Vector2(0.46f, 0.95f), tabs[(int)Tab.Graphics].RectTransform, Anchor.CenterRight)
+                { RelativeOffset = new Vector2(0.02f, 0.0f) }) { RelativeSpacing = 0.01f, Stretch = true };
 
             new GUITextBlock(new RectTransform(new Vector2(1.0f, 0.05f), leftColumn.RectTransform), TextManager.Get("Resolution"));
             var resolutionDD = new GUIDropDown(new RectTransform(new Vector2(1.0f, 0.05f), leftColumn.RectTransform))
@@ -212,33 +214,7 @@
                     return true;
                 }
             };
-
-<<<<<<< HEAD
-            //spacing
-            new GUIFrame(new RectTransform(new Vector2(1.0f, 0.02f), leftColumn.RectTransform), style: null);
-
-            new GUITextBlock(new RectTransform(new Vector2(1.0f, 0.05f), leftColumn.RectTransform), TextManager.Get("Language"));
-            var languageDD = new GUIDropDown(new RectTransform(new Vector2(1.0f, 0.05f), leftColumn.RectTransform));
-            foreach (string language in TextManager.AvailableLanguages)
-            {
-                languageDD.AddItem(language, language);
-            }
-            languageDD.SelectItem(TextManager.Language);
-            languageDD.OnSelected = (guiComponent, obj) =>
-            {
-                string newLanguage = obj as string;
-                if (newLanguage == Language) return true;
-
-                UnsavedSettings = true;
-                Language = newLanguage;
-
-                new GUIMessageBox(TextManager.Get("RestartRequiredLabel"), TextManager.Get("RestartRequiredLanguage"));
-
-                return true;
-            };
-
-=======
->>>>>>> 174a4b5c
+                        
             //spacing
             new GUIFrame(new RectTransform(new Vector2(1.0f, 0.02f), rightColumn.RectTransform), style: null);
 
@@ -268,8 +244,10 @@
 
             /// General tab --------------------------------------------------------------
 
-            leftColumn = new GUILayoutGroup(new RectTransform(new Vector2(0.48f, 1.0f), tabs[(int)Tab.General].RectTransform)) { RelativeSpacing = 0.01f, Stretch = true };
-            rightColumn = new GUILayoutGroup(new RectTransform(new Vector2(0.48f, 1.0f), tabs[(int)Tab.General].RectTransform, Anchor.TopRight)) { RelativeSpacing = 0.01f, Stretch = true };
+            leftColumn = new GUILayoutGroup(new RectTransform(new Vector2(0.46f, 0.95f), tabs[(int)Tab.General].RectTransform, Anchor.CenterLeft)
+                { RelativeOffset = new Vector2(0.02f, 0.0f) }) { RelativeSpacing = 0.01f, Stretch = true };
+            rightColumn = new GUILayoutGroup(new RectTransform(new Vector2(0.46f, 0.95f), tabs[(int)Tab.General].RectTransform, Anchor.CenterRight)
+                { RelativeOffset = new Vector2(0.02f, 0.0f) }) { RelativeSpacing = 0.01f, Stretch = true };
 
             new GUITextBlock(new RectTransform(new Vector2(1.0f, 0.05f), leftColumn.RectTransform), TextManager.Get("ContentPackages"));
             var contentPackageList = new GUIListBox(new RectTransform(new Vector2(1.0f, 0.4f), leftColumn.RectTransform))
@@ -286,6 +264,29 @@
                     Selected = SelectedContentPackages.Contains(contentPackage)
                 };
             }
+
+            //spacing
+            new GUIFrame(new RectTransform(new Vector2(1.0f, 0.02f), leftColumn.RectTransform), style: null);
+
+            new GUITextBlock(new RectTransform(new Vector2(1.0f, 0.05f), leftColumn.RectTransform), TextManager.Get("Language"));
+            var languageDD = new GUIDropDown(new RectTransform(new Vector2(1.0f, 0.05f), leftColumn.RectTransform));
+            foreach (string language in TextManager.AvailableLanguages)
+            {
+                languageDD.AddItem(language, language);
+            }
+            languageDD.SelectItem(TextManager.Language);
+            languageDD.OnSelected = (guiComponent, obj) =>
+            {
+                string newLanguage = obj as string;
+                if (newLanguage == Language) return true;
+
+                UnsavedSettings = true;
+                Language = newLanguage;
+
+                new GUIMessageBox(TextManager.Get("RestartRequiredLabel"), TextManager.Get("RestartRequiredLanguage"));
+
+                return true;
+            };
 
             //spacing
             new GUIFrame(new RectTransform(new Vector2(1.0f, 0.02f), leftColumn.RectTransform), style: null);
