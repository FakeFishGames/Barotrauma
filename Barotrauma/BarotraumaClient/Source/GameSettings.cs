--- conflicted
+++ resolved
@@ -12,11 +12,7 @@
     {
         private GUIFrame settingsFrame;
         private GUIButton applyButton;
-<<<<<<< HEAD
-
-=======
-        
->>>>>>> fa52c667
+        
         public GUIFrame SettingsFrame
         {
             get
@@ -30,11 +26,7 @@
         {
             return keyMapping[(int)inputType];
         }
-<<<<<<< HEAD
-
-=======
-        
->>>>>>> fa52c667
+        
         private bool ChangeSoundVolume(GUIScrollBar scrollBar, float barScroll)
         {
             UnsavedSettings = true;
@@ -236,11 +228,7 @@
 
             yield return CoroutineStatus.Success;
         }
-<<<<<<< HEAD
-
-=======
-        
->>>>>>> fa52c667
+        
         private bool ApplyClicked(GUIButton button, object userData)
         {
             Save("config.xml");
