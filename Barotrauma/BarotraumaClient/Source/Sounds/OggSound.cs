﻿using System;
using OpenTK.Audio.OpenAL;
using NVorbis;

namespace Barotrauma.Sounds
{
    public class OggSound : Sound
    {
        private VorbisReader reader;

<<<<<<< HEAD
        public OggSound(SoundManager owner,string filename,bool stream) : base(owner,filename,stream,false)
=======
        public OggSound(SoundManager owner,string filename,bool stream) : base(owner,filename,stream,true)
>>>>>>> 3bb66525
        {
            if (!ToolBox.IsProperFilenameCase(filename))
            {
                DebugConsole.ThrowError("Sound file \"" + filename + "\" has incorrect case!");
            }

            reader = new VorbisReader(filename);

            ALFormat = reader.Channels == 1 ? ALFormat.Mono16 : ALFormat.Stereo16;
            SampleRate = reader.SampleRate;

            if (!stream)
            {
                int bufferSize = (int)reader.TotalSamples*reader.Channels;

                float[] floatBuffer = new float[bufferSize];
                short[] shortBuffer = new short[bufferSize];

                int readSamples = reader.ReadSamples(floatBuffer, 0, bufferSize);
                
                CastBuffer(floatBuffer, shortBuffer, readSamples);
                
                AL.BufferData((int)ALBuffer, ALFormat, shortBuffer,
                                readSamples * sizeof(short), SampleRate);

                ALError alError = AL.GetError();
                if (alError != ALError.NoError)
                {
                    throw new Exception("Failed to set buffer data for non-streamed audio! "+AL.GetErrorString(alError));
                }

                MuffleBuffer(floatBuffer, reader.Channels);

                CastBuffer(floatBuffer, shortBuffer, readSamples);

                AL.BufferData((int)ALMuffledBuffer, ALFormat, shortBuffer,
                                readSamples * sizeof(short), SampleRate);

                alError = AL.GetError();
                if (alError != ALError.NoError)
                {
                    throw new Exception("Failed to set buffer data for non-streamed audio! " + AL.GetErrorString(alError));
                }

                reader.Dispose();
            }
        }

        public override int FillStreamBuffer(int samplePos, short[] buffer)
        {
            if (!Stream) throw new Exception("Called FillStreamBuffer on a non-streamed sound!");
            
            if (samplePos >= reader.TotalSamples * reader.Channels * 2) return 0;

            samplePos /= reader.Channels*2;
            reader.DecodedPosition = samplePos;

            float[] floatBuffer = new float[buffer.Length];
            int readSamples = reader.ReadSamples(floatBuffer, 0, buffer.Length/2);
            //MuffleBuffer(floatBuffer, reader.Channels);
            CastBuffer(floatBuffer, buffer, readSamples);
            
            return readSamples*2;
        }

        static void MuffleBuffer(float[] buffer,int channelCount)
        {
            //this function will probably have to replace EFX on OSX
            float[] avgvals = new float[channelCount];
            for (int j = 0; j < channelCount; j++)
            {
                avgvals[j] = buffer[j];
            }
            for (int i = 0; i < buffer.Length; i+=channelCount)
            {
                for (int j = 0; j < channelCount; j++)
                {
                    float fval = buffer[i + j];
                    float weight = 0.7f;
                    weight = 1.0f - weight;
                    weight *= weight * weight;
                    avgvals[j] = (avgvals[j] * (1.0f - weight) + fval * weight);
                    fval = avgvals[j]*1.7f;
                    buffer[i + j] = fval;
                }
            }
        }

        public override void Dispose()
        {
            if (Stream)
            {
                reader.Dispose();
            }

            base.Dispose();
        }
    }
}<|MERGE_RESOLUTION|>--- conflicted
+++ resolved
@@ -8,11 +8,7 @@
     {
         private VorbisReader reader;
 
-<<<<<<< HEAD
-        public OggSound(SoundManager owner,string filename,bool stream) : base(owner,filename,stream,false)
-=======
-        public OggSound(SoundManager owner,string filename,bool stream) : base(owner,filename,stream,true)
->>>>>>> 3bb66525
+        public OggSound(SoundManager owner, string filename, bool stream) : base(owner, filename, stream, false)
         {
             if (!ToolBox.IsProperFilenameCase(filename))
             {
