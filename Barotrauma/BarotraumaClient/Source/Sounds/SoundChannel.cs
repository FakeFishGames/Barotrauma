﻿using System;
using OpenAL;
using Microsoft.Xna.Framework;
using System.Collections.Generic;
using System.Threading;

namespace Barotrauma.Sounds
{
    public class SoundSourcePool : IDisposable
    {
        public uint[] ALSources
        {
            get;
            private set;
        }

        public SoundSourcePool(int sourceCount = SoundManager.SOURCE_COUNT)
        {
            int alError = Al.NoError;

            ALSources = new uint[sourceCount];
            for (int i = 0; i < sourceCount; i++)
            {
                Al.GenSource(out ALSources[i]);
                alError = Al.GetError();
                if (alError != Al.NoError)
                {
                    throw new Exception("Error generating alSource[" + i.ToString() + "]: " + Al.GetErrorString(alError));
                }

                if (!Al.IsSource(ALSources[i]))
                {
                    throw new Exception("Generated alSource[" + i.ToString() + "] is invalid!");
                }

                Al.SourceStop(ALSources[i]);
                alError = Al.GetError();
                if (alError != Al.NoError)
                {
                    throw new Exception("Error stopping newly generated alSource[" + i.ToString() + "]: " + Al.GetErrorString(alError));
                }

                Al.Sourcef(ALSources[i], Al.MinGain, 0.0f);
                alError = Al.GetError();
                if (alError != Al.NoError)
                {
                    throw new Exception("Error setting min gain: " + Al.GetErrorString(alError));
                }

                Al.Sourcef(ALSources[i], Al.MaxGain, 1.0f);
                alError = Al.GetError();
                if (alError != Al.NoError)
                {
                    throw new Exception("Error setting max gain: " + Al.GetErrorString(alError));
                }

                Al.Sourcef(ALSources[i], Al.RolloffFactor, 1.0f);
                alError = Al.GetError();
                if (alError != Al.NoError)
                {
                    throw new Exception("Error setting rolloff factor: " + Al.GetErrorString(alError));
                }
            }
        }

        public void Dispose()
        {
            for (int i = 0; i < ALSources.Length; i++)
            {
                Al.DeleteSource(ALSources[i]);
                int alError = Al.GetError();
                if (alError != Al.NoError)
                {
                    throw new Exception("Failed to delete ALSources[" + i.ToString() + "]: " + Al.GetErrorString(alError));
                }
            }
            ALSources = null;
        }
    }

    public class SoundChannel : IDisposable
    {
        private const int STREAM_BUFFER_SIZE = 8820;
        private short[] streamShortBuffer;

        private Vector3? position;
        public Vector3? Position
        {
            get { return position; }
            set
            {
                position = value;

                if (ALSourceIndex < 0) return;

                if (position != null)
                {
                    uint alSource = Sound.Owner.GetSourceFromIndex(Sound.SourcePoolIndex, ALSourceIndex);
                    Al.Sourcei(alSource, Al.SourceRelative, Al.False);
                    int alError = Al.GetError();
                    if (alError != Al.NoError)
                    {
                        throw new Exception("Failed to enable source's relative flag: " + Al.GetErrorString(alError));
                    }

                    Al.Source3f(alSource, Al.Position, position.Value.X, position.Value.Y, position.Value.Z);
                    alError = Al.GetError();
                    if (alError != Al.NoError)
                    {
                        throw new Exception("Failed to set source's position: " + Al.GetErrorString(alError));
                    }
                }
                else
                {
                    uint alSource = Sound.Owner.GetSourceFromIndex(Sound.SourcePoolIndex, ALSourceIndex);
                    Al.Sourcei(alSource, Al.SourceRelative, Al.True);
                    int alError = Al.GetError();
                    if (alError != Al.NoError)
                    {
                        throw new Exception("Failed to disable source's relative flag: " + Al.GetErrorString(alError));
                    }

                    Al.Source3f(alSource, Al.Position, 0.0f, 0.0f, 0.0f);
                    alError = Al.GetError();
                    if (alError != Al.NoError)
                    {
                        throw new Exception("Failed to reset source's position: " + Al.GetErrorString(alError));
                    }
                }
            }
        }

        private float near;
        public float Near
        {
            get { return near; }
            set
            {
                near = value;

                if (ALSourceIndex < 0) return;

                uint alSource = Sound.Owner.GetSourceFromIndex(Sound.SourcePoolIndex, ALSourceIndex);
                Al.Sourcef(alSource, Al.ReferenceDistance, near);
                
                int alError = Al.GetError();
                if (alError != Al.NoError)
                {
                    throw new Exception("Failed to set source's reference distance: " + Al.GetErrorString(alError));
                }
            }
        }

        private float far;
        public float Far
        {
            get { return far; }
            set
            {
                far = value;

                if (ALSourceIndex < 0) return;

                uint alSource = Sound.Owner.GetSourceFromIndex(Sound.SourcePoolIndex, ALSourceIndex);
                Al.Sourcef(alSource, Al.MaxDistance, far);
                int alError = Al.GetError();
                if (alError != Al.NoError)
                {
                    throw new Exception("Failed to set source's max distance: " + Al.GetErrorString(alError));
                }
            }
        }

        private float gain;
        public float Gain
        {
            get { return gain; }
            set
            {
                gain = Math.Max(Math.Min(value, 1.0f), 0.0f);

                if (ALSourceIndex < 0) return;

                uint alSource = Sound.Owner.GetSourceFromIndex(Sound.SourcePoolIndex, ALSourceIndex);

                float effectiveGain = gain;
                if (category != null) effectiveGain *= Sound.Owner.GetCategoryGainMultiplier(category);

                Al.Sourcef(alSource, Al.Gain, effectiveGain);
                int alError = Al.GetError();
                if (alError != Al.NoError)
                {
                    throw new Exception("Failed to set source's gain: " + Al.GetErrorString(alError));
                }
            }
        }

        private bool looping;
        public bool Looping
        {
            get { return looping; }
            set
            {
                looping = value;

                if (ALSourceIndex < 0) return;

                if (!IsStream)
                {
                    uint alSource = Sound.Owner.GetSourceFromIndex(Sound.SourcePoolIndex, ALSourceIndex);
                    Al.Sourcei(alSource, Al.Looping, looping ? Al.True : Al.False);
                    int alError = Al.GetError();
                    if (alError != Al.NoError)
                    {
                        throw new Exception("Failed to set source's looping state: " + Al.GetErrorString(alError));
                    }
                }
            }
        }

        public bool FilledByNetwork
        {
            get;
            private set;
        }
        
        private int decayTimer;
        
        private bool muffled;
        public bool Muffled
        {
            get { return muffled; }
            set
            {
                if (muffled == value) return;

                muffled = value;

                if (ALSourceIndex < 0) return;

                if (!IsPlaying) return;

                if (!IsStream)
                {
                    uint alSource = Sound.Owner.GetSourceFromIndex(Sound.SourcePoolIndex, ALSourceIndex);
                    int playbackPos; Al.GetSourcei(alSource, Al.SampleOffset, out playbackPos);
                    int alError = Al.GetError();
                    if (alError != Al.NoError)
                    {
                        throw new Exception("Failed to get source's playback position: " + Al.GetErrorString(alError));
                    }

                    Al.SourceStop(alSource);

                    alError = Al.GetError();
                    if (alError != Al.NoError)
                    {
                        throw new Exception("Failed to stop source: " + Al.GetErrorString(alError));
                    }

                    Al.Sourcei(alSource, Al.Buffer, muffled ? (int)Sound.ALMuffledBuffer : (int)Sound.ALBuffer);

                    alError = Al.GetError();
                    if (alError != Al.NoError)
                    {
                        throw new Exception("Failed to bind buffer to source: " + Al.GetErrorString(alError));
                    }

                    Al.SourcePlay(alSource);
                    alError = Al.GetError();
                    if (alError != Al.NoError)
                    {
                        throw new Exception("Failed to replay source: " + Al.GetErrorString(alError));
                    }

                    Al.Sourcei(alSource, Al.SampleOffset, playbackPos);
                    alError = Al.GetError();
                    if (alError != Al.NoError)
                    {
                        throw new Exception("Failed to reset playback position: " + Al.GetErrorString(alError));
                    }
                }
            }
        }

        private float streamAmplitude;
        public float CurrentAmplitude
        {
            get
            {
                if (!IsPlaying) { return 0.0f; }

                uint alSource = Sound.Owner.GetSourceFromIndex(Sound.SourcePoolIndex, ALSourceIndex);
                if (!IsStream)
                {
                    int playbackPos; Al.GetSourcei(alSource, Al.SampleOffset, out playbackPos);
                    int alError = Al.GetError();
                    if (alError != Al.NoError)
                    {
                        throw new Exception("Failed to get source's playback position: " + Al.GetErrorString(alError));
                    }
                    return Sound.GetAmplitudeAtPlaybackPos(playbackPos);
                }
                else
                {
                    float retVal = -1.0f;
                    Monitor.Enter(mutex);
                    retVal = streamAmplitude;
                    Monitor.Exit(mutex);
                    return retVal;
                }
            }
        }

        private string category;
        public string Category
        {
            get { return category; }
            set
            {
                category = value;
                Gain = gain;
            }
        }

        public Sound Sound
        {
            get;
            private set;
        }

        public int ALSourceIndex
        {
            get;
            private set;
        } = -1;

        public bool IsStream
        {
            get;
            private set;
        }
        private int streamSeekPos;
        private int buffersToRequeue;
        private bool reachedEndSample;
        private int queueStartIndex;
        private readonly uint[] streamBuffers;
        private uint[] unqueuedBuffers;
        private float[] streamBufferAmplitudes;

        private object mutex;

        public bool IsPlaying
        {
            get
            {
                if (ALSourceIndex < 0) return false;
                if (IsStream && !reachedEndSample) return true;
                int state;
                uint alSource = Sound.Owner.GetSourceFromIndex(Sound.SourcePoolIndex, ALSourceIndex);
                if (!Al.IsSource(alSource)) return false;
                Al.GetSourcei(alSource, Al.SourceState, out state);
                bool playing = state == Al.Playing;
                int alError = Al.GetError();
                if (alError != Al.NoError)
                {
                    throw new Exception("Failed to determine playing state from source: " + Al.GetErrorString(alError));
                }
                return playing;
            }
        }

        public SoundChannel(Sound sound, float gain, Vector3? position, float near, float far, string category, bool muffle = false)
        {
            Sound = sound;

            IsStream = sound.Stream;
            FilledByNetwork = sound is VoipSound;
            decayTimer = 0;
            streamSeekPos = 0; reachedEndSample = false;
<<<<<<< HEAD
            buffersToRequeue = 4;
=======
            startedPlaying = true;
            muffled = muffle;
            
            mutex = new object();
>>>>>>> eee183f1

            if (IsStream)
            {
                mutex = new object();
            }

            try
            {
                if (mutex != null) { Monitor.Enter(mutex); }
                if (sound.Owner.CountPlayingInstances(sound) < sound.MaxSimultaneousInstances)
                {
                    ALSourceIndex = sound.Owner.AssignFreeSourceToChannel(this);
                }

                if (ALSourceIndex >= 0)
                {
                    if (!IsStream)
                    {
                        Al.Sourcei(sound.Owner.GetSourceFromIndex(Sound.SourcePoolIndex, ALSourceIndex), Al.Buffer, 0);
                        int alError = Al.GetError();
                        if (alError != Al.NoError)
                        {
                            throw new Exception("Failed to reset source buffer: " + Al.GetErrorString(alError));
                        }

                        if (!Al.IsBuffer(sound.ALBuffer))
                        {
                            throw new Exception(sound.Filename + " has an invalid buffer!");
                        }

                        uint alBuffer = sound.Owner.GetCategoryMuffle(category) || muffle ? sound.ALMuffledBuffer : sound.ALBuffer;
                        Al.Sourcei(sound.Owner.GetSourceFromIndex(Sound.SourcePoolIndex, ALSourceIndex), Al.Buffer, (int)alBuffer);
                        alError = Al.GetError();
                        if (alError != Al.NoError)
                        {
                            throw new Exception("Failed to bind buffer to source (" + ALSourceIndex.ToString() + ":" + sound.Owner.GetSourceFromIndex(Sound.SourcePoolIndex, ALSourceIndex) + "," + sound.ALBuffer.ToString() + "): " + Al.GetErrorString(alError));
                        }

                        Al.SourcePlay(sound.Owner.GetSourceFromIndex(Sound.SourcePoolIndex, ALSourceIndex));
                        alError = Al.GetError();
                        if (alError != Al.NoError)
                        {
                            throw new Exception("Failed to play source: " + Al.GetErrorString(alError));
                        }
                    }
                    else
                    {
                        uint alBuffer = sound.Owner.GetCategoryMuffle(category) || muffle ? sound.ALMuffledBuffer : sound.ALBuffer;
                        Al.Sourcei(sound.Owner.GetSourceFromIndex(Sound.SourcePoolIndex, ALSourceIndex), Al.Buffer, (int)alBuffer);
                        int alError = Al.GetError();
                        if (alError != Al.NoError)
                        {
                            throw new Exception("Failed to reset source buffer: " + Al.GetErrorString(alError));
                        }

                        Al.Sourcei(sound.Owner.GetSourceFromIndex(Sound.SourcePoolIndex, ALSourceIndex), Al.Looping, Al.False);
                        alError = Al.GetError();
                        if (alError != Al.NoError)
                        {
                            throw new Exception("Failed to set stream looping state: " + Al.GetErrorString(alError));
                        }

                        streamShortBuffer = new short[STREAM_BUFFER_SIZE];

                        streamBuffers = new uint[4];
                        unqueuedBuffers = new uint[4];
                        streamBufferAmplitudes = new float[4];
                        for (int i = 0; i < 4; i++)
                        {
                            Al.GenBuffer(out streamBuffers[i]);

                            alError = Al.GetError();
                            if (alError != Al.NoError)
                            {
                                throw new Exception("Failed to generate stream buffers: " + Al.GetErrorString(alError));
                            }

                            if (!Al.IsBuffer(streamBuffers[i]))
                            {
                                throw new Exception("Generated streamBuffer[" + i.ToString() + "] is invalid!");
                            }
                        }
                        Sound.Owner.InitStreamThread();
                    }
                }

                this.Position = position;
                this.Gain = gain;
                this.Looping = false;
                this.Near = near;
                this.Far = far;
                this.Category = category;
            }
            catch
            {
                throw;
            }
            finally
            {
                if (mutex != null) { Monitor.Exit(mutex); }
            }

            Sound.Owner.Update();
        }

        public bool FadingOutAndDisposing;
        public void FadeOutAndDispose()
        {
            FadingOutAndDisposing = true;
        }

        public void Dispose()
        {
            try
            {
                if (mutex != null) { Monitor.Enter(mutex); }
                if (ALSourceIndex >= 0)
                {
                    Al.SourceStop(Sound.Owner.GetSourceFromIndex(Sound.SourcePoolIndex, ALSourceIndex));
                    int alError = Al.GetError();
                    if (alError != Al.NoError)
                    {
                        throw new Exception("Failed to stop source: " + Al.GetErrorString(alError));
                    }
                
                    if (IsStream)
                    {
                        uint alSource = Sound.Owner.GetSourceFromIndex(Sound.SourcePoolIndex, ALSourceIndex);

                        Al.SourceStop(alSource);
                        alError = Al.GetError();
                        if (alError != Al.NoError)
                        {
                            throw new Exception("Failed to stop streamed source: " + Al.GetErrorString(alError));
                        }

                        int buffersToRequeue = 0;
                        
                        buffersToRequeue = 0;
                        Al.GetSourcei(alSource, Al.BuffersProcessed, out buffersToRequeue);
                        alError = Al.GetError();
                        if (alError != Al.NoError)
                        {
                            throw new Exception("Failed to determine processed buffers from streamed source: " + Al.GetErrorString(alError));
                        }
 
                        Al.SourceUnqueueBuffers(alSource, buffersToRequeue, unqueuedBuffers);
                        alError = Al.GetError();
                        if (alError != Al.NoError)
                        {
                            throw new Exception("Failed to unqueue buffers from streamed source: " + Al.GetErrorString(alError));
                        }
                        
                        Al.Sourcei(alSource, Al.Buffer, 0);
                        alError = Al.GetError();
                        if (alError != Al.NoError)
                        {
                            throw new Exception("Failed to reset buffer for streamed source: " + Al.GetErrorString(alError));
                        }
                        
                        for (int i = 0; i < 4; i++)
                        {
                            Al.DeleteBuffer(streamBuffers[i]);
                            alError = Al.GetError();
                            if (alError != Al.NoError)
                            {
                                throw new Exception("Failed to delete streamBuffers[" + i.ToString() + "] ("+streamBuffers[i].ToString()+"): " + Al.GetErrorString(alError));
                            }
                        }

                        reachedEndSample = true;
                    }
                    else
                    {
                        Al.Sourcei(Sound.Owner.GetSourceFromIndex(Sound.SourcePoolIndex, ALSourceIndex), Al.Buffer, 0);
                        alError = Al.GetError();
                        if (alError != Al.NoError)
                        {
                            throw new Exception("Failed to unbind buffer to non-streamed source: " + Al.GetErrorString(alError));
                        }
                    }

                    ALSourceIndex = -1;
                }
            }
            finally
            {
                if (mutex != null) { Monitor.Exit(mutex); }
            }
        }

        public void UpdateStream()
        {
            if (!IsStream) throw new Exception("Called UpdateStream on a non-streamed sound channel!");

            try
            {
                Monitor.Enter(mutex);
                if (!reachedEndSample)
                {
                    uint alSource = Sound.Owner.GetSourceFromIndex(Sound.SourcePoolIndex, ALSourceIndex);

                    int state;
                    Al.GetSourcei(Sound.Owner.GetSourceFromIndex(Sound.SourcePoolIndex, ALSourceIndex), Al.SourceState, out state);
                    bool playing = state == Al.Playing;
                    int alError = Al.GetError();
                    if (alError != Al.NoError)
                    {
                        throw new Exception("Failed to determine playing state from streamed source: " + Al.GetErrorString(alError));
                    }

                    int unqueuedBufferCount;
                    Al.GetSourcei(alSource, Al.BuffersProcessed, out unqueuedBufferCount);
                    alError = Al.GetError();
                    if (alError != Al.NoError)
                    {
                        throw new Exception("Failed to determine processed buffers from streamed source: " + Al.GetErrorString(alError));
                    }
                        
                    Al.SourceUnqueueBuffers(alSource, unqueuedBufferCount, unqueuedBuffers);
                    alError = Al.GetError();
                    if (alError != Al.NoError)
                    {
                        throw new Exception("Failed to unqueue buffers from streamed source: " + Al.GetErrorString(alError));
                    }
                    
                    buffersToRequeue += unqueuedBufferCount;

                    int iterCount = buffersToRequeue;
                    for (int k = 0; k < iterCount; k++)
                    {
                        int index = queueStartIndex;
                        short[] buffer = streamShortBuffer;
                        int readSamples = Sound.FillStreamBuffer(streamSeekPos, buffer);
                        float readAmplitude = 0.0f;

                        for (int i=0;i<Math.Min(readSamples, buffer.Length);i++)
                        {
                            float sampleF = ((float)buffer[i]) / ((float)short.MaxValue);
                            readAmplitude = Math.Max(readAmplitude, Math.Abs(sampleF));
                        }

                        if (FilledByNetwork)
                        {
                            if (Sound is VoipSound voipSound)
                            {
                                voipSound.ApplyFilters(buffer, readSamples);
                            }

                            if (readSamples <= 0)
                            {
                                streamAmplitude *= 0.5f;
                                decayTimer++;
                                if (decayTimer > 120) //TODO: replace magic number
                                {
                                    reachedEndSample = true;
                                }
                            }
                            else
                            {
                                decayTimer = 0;
                            }
                        }
                        else if (Sound.StreamsReliably)
                        {
                            streamSeekPos += readSamples;
                            if (readSamples < STREAM_BUFFER_SIZE)
                            {
                                if (looping)
                                {
                                    streamSeekPos = 0;
                                }
                                else
                                {
                                    reachedEndSample = true;
                                }
                            }
                        }
                        
                        if (readSamples > 0)
                        {
                            streamBufferAmplitudes[index] = readAmplitude;

                            Al.BufferData<short>(streamBuffers[index], Sound.ALFormat, buffer, readSamples, Sound.SampleRate);

                            alError = Al.GetError();
                            if (alError != Al.NoError)
                            {
                                throw new Exception("Failed to assign data to stream buffer: " +
                                    Al.GetErrorString(alError) + ": " + streamBuffers[index].ToString() + "/" + streamBuffers.Length + ", readSamples: " + readSamples);
                            }

                            Al.SourceQueueBuffer(alSource, streamBuffers[index]);
                            queueStartIndex = (queueStartIndex + 1) % 4;

                            alError = Al.GetError();
                            if (alError != Al.NoError)
                            {
                                throw new Exception("Failed to queue streamBuffer[" + index.ToString() + "] to stream: " + Al.GetErrorString(alError));
                            }
                        }
                        else
                        {
                            if (readSamples < 0)
                            {
                                reachedEndSample = true;
                            }
                            break;
                        }
                        buffersToRequeue--;
                    }

                    streamAmplitude = streamBufferAmplitudes[queueStartIndex];

                    Al.GetSourcei(alSource, Al.SourceState, out state);
                    if (state != Al.Playing)
                    {
                        Al.SourcePlay(alSource);
                    }
                }

                if (reachedEndSample)
                {
                    streamAmplitude = 0.0f;
                }
            }
            finally
            {
                Monitor.Exit(mutex);
            }
        }
    }
}<|MERGE_RESOLUTION|>--- conflicted
+++ resolved
@@ -378,14 +378,8 @@
             FilledByNetwork = sound is VoipSound;
             decayTimer = 0;
             streamSeekPos = 0; reachedEndSample = false;
-<<<<<<< HEAD
             buffersToRequeue = 4;
-=======
-            startedPlaying = true;
             muffled = muffle;
-            
-            mutex = new object();
->>>>>>> eee183f1
 
             if (IsStream)
             {
