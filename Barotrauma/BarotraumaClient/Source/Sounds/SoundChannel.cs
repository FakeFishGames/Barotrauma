﻿using System;
using OpenTK.Audio.OpenAL;
using Microsoft.Xna.Framework;
using System.Collections.Generic;

namespace Barotrauma.Sounds
{
    public class SoundSourcePool : IDisposable
    {
        public uint[] ALSources
        {
            get;
            private set;
        }

        public SoundSourcePool(int sourceCount = SoundManager.SOURCE_COUNT)
        {
            ALError alError = ALError.NoError;

            ALSources = new uint[sourceCount];
            for (int i = 0; i < sourceCount; i++)
            {
                AL.GenSource(out ALSources[i]);
                alError = AL.GetError();
                if (alError != ALError.NoError)
                {
                    throw new Exception("Error generating alSource[" + i.ToString() + "]: " + AL.GetErrorString(alError));
                }

                if (!AL.IsSource(ALSources[i]))
                {
                    throw new Exception("Generated alSource[" + i.ToString() + "] is invalid!");
                }

                AL.SourceStop(ALSources[i]);
                alError = AL.GetError();
                if (alError != ALError.NoError)
                {
                    throw new Exception("Error stopping newly generated alSource[" + i.ToString() + "]: " + AL.GetErrorString(alError));
                }

                AL.Source(ALSources[i], ALSourcef.MinGain, 0.0f);
                alError = AL.GetError();
                if (alError != ALError.NoError)
                {
                    throw new Exception("Error setting min gain: " + AL.GetErrorString(alError));
                }

                AL.Source(ALSources[i], ALSourcef.MaxGain, 1.0f);
                alError = AL.GetError();
                if (alError != ALError.NoError)
                {
                    throw new Exception("Error setting max gain: " + AL.GetErrorString(alError));
                }

                AL.Source(ALSources[i], ALSourcef.RolloffFactor, 1.0f);
                alError = AL.GetError();
                if (alError != ALError.NoError)
                {
                    throw new Exception("Error setting rolloff factor: " + AL.GetErrorString(alError));
                }
            }
        }

        public void Dispose()
        {
            for (int i = 0; i < ALSources.Length; i++)
            {
                AL.DeleteSource(ref ALSources[i]);
                ALError alError = AL.GetError();
                if (alError != ALError.NoError)
                {
                    throw new Exception("Failed to delete ALSources[" + i.ToString() + "]: " + AL.GetErrorString(alError));
                }
            }
            ALSources = null;
        }
    }

    public class SoundChannel : IDisposable
    {
        private const int STREAM_BUFFER_SIZE = 65536;
        private short[] streamShortBuffer;

        private Vector3? position;
        public Vector3? Position
        {
            get { return position; }
            set
            {
                position = value;

                if (ALSourceIndex < 0) return;

                if (position != null)
                {
                    uint alSource = Sound.Owner.GetSourceFromIndex(Sound.SourcePoolIndex, ALSourceIndex);
                    AL.Source(alSource, ALSourceb.SourceRelative, false);
                    ALError alError = AL.GetError();
                    if (alError != ALError.NoError)
                    {
                        throw new Exception("Failed to enable source's relative flag: " + AL.GetErrorString(alError));
                    }

                    AL.Source(alSource, ALSource3f.Position, position.Value.X, position.Value.Y, position.Value.Z);
                    alError = AL.GetError();
                    if (alError != ALError.NoError)
                    {
                        throw new Exception("Failed to set source's position: " + AL.GetErrorString(alError));
                    }
                }
                else
                {
                    uint alSource = Sound.Owner.GetSourceFromIndex(Sound.SourcePoolIndex, ALSourceIndex);
                    AL.Source(alSource, ALSourceb.SourceRelative, true);
                    ALError alError = AL.GetError();
                    if (alError != ALError.NoError)
                    {
                        throw new Exception("Failed to disable source's relative flag: " + AL.GetErrorString(alError));
                    }

                    AL.Source(alSource, ALSource3f.Position, 0.0f, 0.0f, 0.0f);
                    alError = AL.GetError();
                    if (alError != ALError.NoError)
                    {
                        throw new Exception("Failed to reset source's position: " + AL.GetErrorString(alError));
                    }
                }
            }
        }

        private float near;
        public float Near
        {
            get { return near; }
            set
            {
                near = value;

                if (ALSourceIndex < 0) return;

                uint alSource = Sound.Owner.GetSourceFromIndex(Sound.SourcePoolIndex, ALSourceIndex);
                AL.Source(alSource, ALSourcef.ReferenceDistance, near);
                
                ALError alError = AL.GetError();
                if (alError != ALError.NoError)
                {
                    throw new Exception("Failed to set source's reference distance: " + AL.GetErrorString(alError));
                }
            }
        }

        private float far;
        public float Far
        {
            get { return far; }
            set
            {
                far = value;

                if (ALSourceIndex < 0) return;

                uint alSource = Sound.Owner.GetSourceFromIndex(Sound.SourcePoolIndex, ALSourceIndex);
                AL.Source(alSource, ALSourcef.MaxDistance, far);
                ALError alError = AL.GetError();
                if (alError != ALError.NoError)
                {
                    throw new Exception("Failed to set source's max distance: " + AL.GetErrorString(alError));
                }
            }
        }

        private float gain;
        public float Gain
        {
            get { return gain; }
            set
            {
                gain = Math.Max(Math.Min(value,1.0f),0.0f);

                if (ALSourceIndex < 0) return;

                uint alSource = Sound.Owner.GetSourceFromIndex(Sound.SourcePoolIndex, ALSourceIndex);

                float effectiveGain = gain;
                if (category != null) effectiveGain *= Sound.Owner.GetCategoryGainMultiplier(category);

                AL.Source(alSource, ALSourcef.Gain, effectiveGain);
                ALError alError = AL.GetError();
                if (alError != ALError.NoError)
                {
                    throw new Exception("Failed to set source's gain: " + AL.GetErrorString(alError));
                }
            }
        }

        private bool looping;
        public bool Looping
        {
            get { return looping; }
            set
            {
                looping = value;

                if (ALSourceIndex < 0) return;

                if (!IsStream)
                {
                    uint alSource = Sound.Owner.GetSourceFromIndex(Sound.SourcePoolIndex, ALSourceIndex);
                    AL.Source(alSource, ALSourceb.Looping, looping);
                    ALError alError = AL.GetError();
                    if (alError != ALError.NoError)
                    {
                        throw new Exception("Failed to set source's looping state: " + AL.GetErrorString(alError));
                    }
                }
            }
        }

        public bool FilledByNetwork
        {
            get;
            private set;
        }
        private int decayTimer;
        
        private bool muffled;
        public bool Muffled
        {
            get { return muffled; }
            set
            {
                if (muffled == value) return;

                muffled = value;

                if (ALSourceIndex < 0) return;

                if (!IsPlaying) return;

                if (!IsStream)
                {
                    uint alSource = Sound.Owner.GetSourceFromIndex(Sound.SourcePoolIndex, ALSourceIndex);
                    int playbackPos; AL.GetSource(alSource, ALGetSourcei.SampleOffset, out playbackPos);
                    ALError alError = AL.GetError();
                    if (alError != ALError.NoError)
                    {
                        throw new Exception("Failed to get source's playback position: " + AL.GetErrorString(alError));
                    }

                    AL.SourceStop(alSource);

                    alError = AL.GetError();
                    if (alError != ALError.NoError)
                    {
                        throw new Exception("Failed to stop source: " + AL.GetErrorString(alError));
                    }

                    AL.BindBufferToSource(alSource,(uint)(muffled ? Sound.ALMuffledBuffer : Sound.ALBuffer));

                    alError = AL.GetError();
                    if (alError != ALError.NoError)
                    {
                        throw new Exception("Failed to bind buffer to source: " + AL.GetErrorString(alError));
                    }

                    AL.SourcePlay(alSource);
                    alError = AL.GetError();
                    if (alError != ALError.NoError)
                    {
                        throw new Exception("Failed to replay source: " + AL.GetErrorString(alError));
                    }

                    AL.Source(alSource, ALSourcei.SampleOffset, playbackPos);
                    alError = AL.GetError();
                    if (alError != ALError.NoError)
                    {
                        throw new Exception("Failed to reset playback position: " + AL.GetErrorString(alError));
                    }
                }
            }
        }

        private string category;
        public string Category
        {
            get { return category; }
            set
            {
                category = value;
                Gain = gain;
            }
        }

        public Sound Sound
        {
            get;
            private set;
        }

        public int ALSourceIndex
        {
            get;
            private set;
        }

        public bool IsStream
        {
            get;
            private set;
        }
        private int streamSeekPos;
        private bool startedPlaying;
        private bool reachedEndSample;
<<<<<<< HEAD
        private readonly uint[] streamBuffers;
        private readonly List<uint> emptyBuffers;
=======
        private uint[] streamBuffers;
        private List<uint> emptyBuffers;
>>>>>>> 3bb66525

        private object mutex;

        public bool IsPlaying
        {
            get
            {
                if (ALSourceIndex < 0) return false;
                if (IsStream && !reachedEndSample) return true;
                bool playing = AL.GetSourceState(Sound.Owner.GetSourceFromIndex(Sound.SourcePoolIndex, ALSourceIndex)) == ALSourceState.Playing;
                ALError alError = AL.GetError();
                if (alError != ALError.NoError)
                {
                    throw new Exception("Failed to determine playing state from source: " + AL.GetErrorString(alError));
                }
                return playing;
            }
        }

        public SoundChannel(Sound sound, float gain, Vector3? position, float near, float far, string category, bool muffle = false)
        {
            Sound = sound;

            IsStream = sound.Stream;
            FilledByNetwork = sound.FilledByNetwork;
            decayTimer = 0;
            streamSeekPos = 0; reachedEndSample = false;
            startedPlaying = true;

            mutex = new object();

            lock (mutex)
            {
                ALSourceIndex = sound.Owner.AssignFreeSourceToChannel(this);
                if (ALSourceIndex >= 0)
                {
                    if (!IsStream)
                    {
                        AL.BindBufferToSource(sound.Owner.GetSourceFromIndex(Sound.SourcePoolIndex, ALSourceIndex), 0);
                        ALError alError = AL.GetError();
                        if (alError != ALError.NoError)
                        {
                            throw new Exception("Failed to reset source buffer: " + AL.GetErrorString(alError));
                        }

                        if (!AL.IsBuffer(sound.ALBuffer))
                        {
                            throw new Exception(sound.Filename + " has an invalid buffer!");
                        }

                        uint alBuffer = sound.Owner.GetCategoryMuffle(category) || muffle ? sound.ALMuffledBuffer : sound.ALBuffer;
                        AL.BindBufferToSource(sound.Owner.GetSourceFromIndex(Sound.SourcePoolIndex, ALSourceIndex), alBuffer);
                        alError = AL.GetError();
                        if (alError != ALError.NoError)
                        {
                            throw new Exception("Failed to bind buffer to source (" + ALSourceIndex.ToString() + ":" + sound.Owner.GetSourceFromIndex(Sound.SourcePoolIndex, ALSourceIndex) + "," + sound.ALBuffer.ToString() + "): " + AL.GetErrorString(alError));
                        }

                        AL.SourcePlay(sound.Owner.GetSourceFromIndex(Sound.SourcePoolIndex, ALSourceIndex));
                        alError = AL.GetError();
                        if (alError != ALError.NoError)
                        {
                            throw new Exception("Failed to play source: " + AL.GetErrorString(alError));
                        }
                    }
<<<<<<< HEAD
                    else
=======

                    streamBuffers = new uint[4];
                    emptyBuffers = new List<uint>();
                    for (int i=0;i<4;i++)
>>>>>>> 3bb66525
                    {
                        AL.BindBufferToSource(sound.Owner.GetSourceFromIndex(Sound.SourcePoolIndex, ALSourceIndex), (uint)sound.ALBuffer);
                        ALError alError = AL.GetError();
                        if (alError != ALError.NoError)
                        {
                            throw new Exception("Failed to reset source buffer: " + AL.GetErrorString(alError));
                        }

                        AL.Source(sound.Owner.GetSourceFromIndex(Sound.SourcePoolIndex, ALSourceIndex), ALSourceb.Looping, false);
                        alError = AL.GetError();
                        if (alError != ALError.NoError)
                        {
                            throw new Exception("Failed to set stream looping state: " + AL.GetErrorString(alError));
                        }

                        streamShortBuffer = new short[STREAM_BUFFER_SIZE];

                        streamBuffers = new uint[4];
                        emptyBuffers = new List<uint>();
                        for (int i = 0; i < 4; i++)
                        {
                            AL.GenBuffer(out streamBuffers[i]);

                            alError = AL.GetError();
                            if (alError != ALError.NoError)
                            {
                                throw new Exception("Failed to generate stream buffers: " + AL.GetErrorString(alError));
                            }

                            if (!AL.IsBuffer(streamBuffers[i]))
                            {
                                throw new Exception("Generated streamBuffer[" + i.ToString() + "] is invalid!");
                            }
                        }

                        Sound.Owner.InitStreamThread();
                    }
                }
                
                this.Position = position;
                this.Gain = gain;
                this.Looping = false;
                this.Near = near;
                this.Far = far;
                this.Category = category;
            }            
        }
        
        public void Dispose()
        {
            lock (mutex)
            {
                if (ALSourceIndex >= 0)
                {
                    AL.SourceStop(Sound.Owner.GetSourceFromIndex(Sound.SourcePoolIndex, ALSourceIndex));
                    ALError alError = AL.GetError();
                    if (alError != ALError.NoError)
                    {
                        throw new Exception("Failed to stop source: " + AL.GetErrorString(alError));
                    }
                
                    if (IsStream)
                    {
                        uint alSource = Sound.Owner.GetSourceFromIndex(Sound.SourcePoolIndex, ALSourceIndex);

                        AL.SourceStop(alSource);
                        alError = AL.GetError();
                        if (alError != ALError.NoError)
                        {
                            throw new Exception("Failed to stop streamed source: " + AL.GetErrorString(alError));
                        }

                        int buffersToUnqueue = 0;
                        int[] unqueuedBuffers = null;

                        buffersToUnqueue = 0;
                        AL.GetSource(alSource, ALGetSourcei.BuffersProcessed, out buffersToUnqueue);
                        alError = AL.GetError();
                        if (alError != ALError.NoError)
                        {
                            throw new Exception("Failed to determine processed buffers from streamed source: " + AL.GetErrorString(alError));
                        }

                        unqueuedBuffers = new int[buffersToUnqueue];
                        AL.SourceUnqueueBuffers((int)alSource, buffersToUnqueue, unqueuedBuffers);
                        alError = AL.GetError();
                        if (alError != ALError.NoError)
                        {
                            throw new Exception("Failed to unqueue buffers from streamed source: " + AL.GetErrorString(alError));
                        }

                        AL.BindBufferToSource(alSource, 0);
                        alError = AL.GetError();
                        if (alError != ALError.NoError)
                        {
                            throw new Exception("Failed to reset buffer for streamed source: " + AL.GetErrorString(alError));
                        }
                        
                        for (int i = 0; i < 4; i++)
                        {
                            AL.DeleteBuffer(ref streamBuffers[i]);
                            alError = AL.GetError();
                            if (alError != ALError.NoError)
                            {
                                throw new Exception("Failed to delete streamBuffers[" + i.ToString() + "] ("+streamBuffers[i].ToString()+"): " + AL.GetErrorString(alError));
                            }
                        }

                        reachedEndSample = true;
                    }
                    else
                    {
                        AL.BindBufferToSource(Sound.Owner.GetSourceFromIndex(Sound.SourcePoolIndex, ALSourceIndex), 0);
                        alError = AL.GetError();
                        if (alError != ALError.NoError)
                        {
                            throw new Exception("Failed to unbind buffer to non-streamed source: " + AL.GetErrorString(alError));
                        }
                    }

                    ALSourceIndex = -1;
                }
            }
        }

        public void UpdateStream()
        {
            if (!IsStream) throw new Exception("Called UpdateStream on a non-streamed sound channel!");

            lock (mutex)
            {
                if (!reachedEndSample)
                {
                    uint alSource = Sound.Owner.GetSourceFromIndex(Sound.SourcePoolIndex, ALSourceIndex);

                    bool playing = AL.GetSourceState(alSource) == ALSourceState.Playing;
                    ALError alError = AL.GetError();
                    if (alError != ALError.NoError)
                    {
                        throw new Exception("Failed to determine playing state from streamed source: " + AL.GetErrorString(alError));
                    }
                    
                    int buffersToUnqueue = 0;
                    int[] unqueuedBuffers = null;
                    if (!startedPlaying)
                    {
                        buffersToUnqueue = 0;
                        AL.GetSource(alSource, ALGetSourcei.BuffersProcessed, out buffersToUnqueue);
                        alError = AL.GetError();
                        if (alError != ALError.NoError)
                        {
                            throw new Exception("Failed to determine processed buffers from streamed source: " + AL.GetErrorString(alError));
                        }

                        unqueuedBuffers = new int[buffersToUnqueue+emptyBuffers.Count];
                        AL.SourceUnqueueBuffers((int)alSource, buffersToUnqueue, unqueuedBuffers);
<<<<<<< HEAD
                        for (int i=0;i<emptyBuffers.Count;i++)
=======
                        for (int i = 0; i < emptyBuffers.Count; i++)
>>>>>>> 3bb66525
                        {
                            unqueuedBuffers[buffersToUnqueue + i] = (int)emptyBuffers[i];
                        }
                        buffersToUnqueue += emptyBuffers.Count;
                        emptyBuffers.Clear();
                        alError = AL.GetError();
                        if (alError != ALError.NoError)
                        {
                            throw new Exception("Failed to unqueue buffers from streamed source: " + AL.GetErrorString(alError));
                        }
                    }
                    else
                    {
                        startedPlaying = false;
                        buffersToUnqueue = 4;
                        unqueuedBuffers = new int[4];
                        for (int i = 0; i < 4; i++)
                        {
                            unqueuedBuffers[i] = (int)streamBuffers[i];
                        }
                    }
                    
                    for (int i = 0; i < buffersToUnqueue; i++)
                    {
                        short[] buffer = streamShortBuffer;
                        int readSamples = Sound.FillStreamBuffer(streamSeekPos, buffer);
<<<<<<< HEAD
                        if (!FilledByNetwork)
                        {
                            streamSeekPos += readSamples;
                            if (readSamples < STREAM_BUFFER_SIZE)
                            {
                                if (looping)
                                {
                                    streamSeekPos = 0;
                                }
                                else
                                {
                                    reachedEndSample = true;
                                }
                            }
                        }
                        else
                        {
                            if (readSamples <= 0)
                            {
                                decayTimer++;
                                if (decayTimer > 120) //TODO: replace magic number
                                {
                                    reachedEndSample = true;
                                }
                            }
                            else
                            {
                                decayTimer = 0;
=======

                        if (Sound.StreamsReliably)
                        {
                            streamSeekPos += readSamples;
                            if (readSamples < STREAM_BUFFER_SIZE)
                            {
                                if (looping)
                                {
                                    streamSeekPos = 0;
                                }
                                else
                                {
                                    reachedEndSample = true;
                                }
>>>>>>> 3bb66525
                            }
                        }
                        
                        if (readSamples > 0)
                        {
                            AL.BufferData<short>(unqueuedBuffers[i], Sound.ALFormat, buffer, readSamples, Sound.SampleRate);

                            alError = AL.GetError();
                            if (alError != ALError.NoError)
                            {
                                throw new Exception("Failed to assign data to stream buffer: " +
                                    AL.GetErrorString(alError) + ": " + unqueuedBuffers[i].ToString() + "/" + unqueuedBuffers.Length + ", readSamples: " + readSamples);
                            }

                            AL.SourceQueueBuffer((int)alSource, unqueuedBuffers[i]);
                            alError = AL.GetError();
                            if (alError != ALError.NoError)
                            {
                                throw new Exception("Failed to queue buffer[" + i.ToString() + "] to stream: " + AL.GetErrorString(alError));
                            }
                        }
<<<<<<< HEAD
=======
                        else if (readSamples < 0)
                        {
                            reachedEndSample = true;
                        }
>>>>>>> 3bb66525
                        else
                        {
                            emptyBuffers.Add((uint)unqueuedBuffers[i]);
                        }
                    }

                    if (AL.GetSourceState(alSource) != ALSourceState.Playing)
                    {
                        AL.SourcePlay(alSource);
                    }
                }
            }
        }
    }
}<|MERGE_RESOLUTION|>--- conflicted
+++ resolved
@@ -312,13 +312,8 @@
         private int streamSeekPos;
         private bool startedPlaying;
         private bool reachedEndSample;
-<<<<<<< HEAD
         private readonly uint[] streamBuffers;
         private readonly List<uint> emptyBuffers;
-=======
-        private uint[] streamBuffers;
-        private List<uint> emptyBuffers;
->>>>>>> 3bb66525
 
         private object mutex;
 
@@ -348,6 +343,9 @@
             streamSeekPos = 0; reachedEndSample = false;
             startedPlaying = true;
 
+            streamBuffers = new uint[4];
+            emptyBuffers = new List<uint>();
+
             mutex = new object();
 
             lock (mutex)
@@ -384,14 +382,7 @@
                             throw new Exception("Failed to play source: " + AL.GetErrorString(alError));
                         }
                     }
-<<<<<<< HEAD
                     else
-=======
-
-                    streamBuffers = new uint[4];
-                    emptyBuffers = new List<uint>();
-                    for (int i=0;i<4;i++)
->>>>>>> 3bb66525
                     {
                         AL.BindBufferToSource(sound.Owner.GetSourceFromIndex(Sound.SourcePoolIndex, ALSourceIndex), (uint)sound.ALBuffer);
                         ALError alError = AL.GetError();
@@ -548,11 +539,7 @@
 
                         unqueuedBuffers = new int[buffersToUnqueue+emptyBuffers.Count];
                         AL.SourceUnqueueBuffers((int)alSource, buffersToUnqueue, unqueuedBuffers);
-<<<<<<< HEAD
-                        for (int i=0;i<emptyBuffers.Count;i++)
-=======
                         for (int i = 0; i < emptyBuffers.Count; i++)
->>>>>>> 3bb66525
                         {
                             unqueuedBuffers[buffersToUnqueue + i] = (int)emptyBuffers[i];
                         }
@@ -579,7 +566,6 @@
                     {
                         short[] buffer = streamShortBuffer;
                         int readSamples = Sound.FillStreamBuffer(streamSeekPos, buffer);
-<<<<<<< HEAD
                         if (!FilledByNetwork)
                         {
                             streamSeekPos += readSamples;
@@ -608,22 +594,6 @@
                             else
                             {
                                 decayTimer = 0;
-=======
-
-                        if (Sound.StreamsReliably)
-                        {
-                            streamSeekPos += readSamples;
-                            if (readSamples < STREAM_BUFFER_SIZE)
-                            {
-                                if (looping)
-                                {
-                                    streamSeekPos = 0;
-                                }
-                                else
-                                {
-                                    reachedEndSample = true;
-                                }
->>>>>>> 3bb66525
                             }
                         }
                         
@@ -645,13 +615,10 @@
                                 throw new Exception("Failed to queue buffer[" + i.ToString() + "] to stream: " + AL.GetErrorString(alError));
                             }
                         }
-<<<<<<< HEAD
-=======
                         else if (readSamples < 0)
                         {
                             reachedEndSample = true;
                         }
->>>>>>> 3bb66525
                         else
                         {
                             emptyBuffers.Add((uint)unqueuedBuffers[i]);
