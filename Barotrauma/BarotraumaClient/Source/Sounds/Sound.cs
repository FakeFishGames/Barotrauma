--- conflicted
+++ resolved
@@ -68,32 +68,17 @@
             get;
             protected set;
         }
-
-        public bool StreamsReliably
-        {
-            get;
-            protected set;
-        }
-
+        
         public float BaseGain;
         public float BaseNear;
         public float BaseFar;
-<<<<<<< HEAD
 
         public Sound(SoundManager owner, string filename, bool stream, bool filledByNetwork)
-=======
-        
-        public Sound(SoundManager owner,string filename,bool stream,bool streamsReliably)
->>>>>>> 3bb66525
         {
             Owner = owner;
             Filename = Path.GetFullPath(filename);
             Stream = stream;
-<<<<<<< HEAD
             FilledByNetwork = filledByNetwork;
-=======
-            StreamsReliably = streamsReliably;
->>>>>>> 3bb66525
 
             BaseGain = 1.0f;
             BaseNear = 100.0f;
