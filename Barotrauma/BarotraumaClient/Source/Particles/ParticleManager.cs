--- conflicted
+++ resolved
@@ -1,4 +1,3 @@
-<<<<<<< HEAD
 ﻿using Microsoft.Xna.Framework;
 using Microsoft.Xna.Framework.Graphics;
 using System;
@@ -22,6 +21,8 @@
         
         public int MaxParticles = 1500;
         private Particle[] particles;
+
+        private string loadedconfig = "";
 
         private Dictionary<string, ParticlePrefab> prefabs;
 
@@ -79,116 +80,29 @@
         {
             if (particleCount >= MaxParticles || prefab == null || GameMain.NilMod.DisableParticles) return null;
 
-            if (((Rand.Range(1, 100) <= GameMain.NilMod.ParticleSpawnPercent) || GameMain.NilMod.ParticleWhitelist.Find(p => p == prefab.Name) != null))
-            {
-                Vector2 particleEndPos = prefab.CalculateEndPosition(position, velocity);
-
-                Vector2 minPos = new Vector2(Math.Min(position.X, particleEndPos.X), Math.Min(position.Y, particleEndPos.Y));
-                Vector2 maxPos = new Vector2(Math.Max(position.X, particleEndPos.X), Math.Max(position.Y, particleEndPos.Y));
-
-                Rectangle expandedViewRect = MathUtils.ExpandRect(cam.WorldView, MaxOutOfViewDist);
-
-                if (minPos.X > expandedViewRect.Right || maxPos.X < expandedViewRect.X) return null;
-                if (minPos.Y > expandedViewRect.Y || maxPos.Y < expandedViewRect.Y - expandedViewRect.Height) return null;
-
-                if (particles[particleCount] == null) particles[particleCount] = new Particle();
-
-                particles[particleCount].Init(prefab, position, velocity, rotation, hullGuess);
-=======
-﻿using Microsoft.Xna.Framework;
-using Microsoft.Xna.Framework.Graphics;
-using System;
-using System.Collections.Generic;
-using System.Xml.Linq;
-
-namespace Barotrauma.Particles
-{
-    enum ParticleBlendState
-    {
-        AlphaBlend, Additive, Distortion
-    }
-
-    class ParticleManager
-    {
-        public static int particleCount;
-
-        public int MaxOutOfViewDist = 500;
-        
-        public int MaxParticles = 1500;
-        private Particle[] particles;
-
-        private string loadedconfig = "";
-
-        private Dictionary<string, ParticlePrefab> prefabs;
-
-        Camera cam;
-        
-        public ParticleManager(string configFile, Camera cam)
-        {
-            this.cam = cam;
-
-            MaxParticles = GameMain.NilMod.MaxParticles;
-
-            particles = new Particle[MaxParticles];
-
-            loadedconfig = configFile;
-
-            XDocument doc = ToolBox.TryLoadXml(configFile);
-            if (doc == null || doc.Root == null) return;
-
-            prefabs = new Dictionary<string, ParticlePrefab>();
-
-            foreach (XElement element in doc.Root.Elements())
-            {
-                if (prefabs.ContainsKey(element.Name.ToString()))
-                {
-                    DebugConsole.ThrowError("Error in " + configFile + "! Each particle prefab must have a unique name.");
-                    continue;
-                }
-                prefabs.Add(element.Name.ToString(), new ParticlePrefab(element));
+            if (((Rand.Range(1, 100) <= GameMain.NilMod.ParticleSpawnPercent) || GameMain.NilMod.ParticleWhitelist.Find(p => p == prefab.Name) != null))
+            {
+                Vector2 particleEndPos = prefab.CalculateEndPosition(position, velocity);
+
+                Vector2 minPos = new Vector2(Math.Min(position.X, particleEndPos.X), Math.Min(position.Y, particleEndPos.Y));
+                Vector2 maxPos = new Vector2(Math.Max(position.X, particleEndPos.X), Math.Max(position.Y, particleEndPos.Y));
+
+                Rectangle expandedViewRect = MathUtils.ExpandRect(cam.WorldView, MaxOutOfViewDist);
+
+                if (minPos.X > expandedViewRect.Right || maxPos.X < expandedViewRect.X) return null;
+                if (minPos.Y > expandedViewRect.Y || maxPos.Y < expandedViewRect.Y - expandedViewRect.Height) return null;
+
+                if (particles[particleCount] == null) particles[particleCount] = new Particle();
+
+                particles[particleCount].Init(prefab, position, velocity, rotation, hullGuess);
+
+                particleCount++;
+
+                return particles[particleCount - 1];
             }
-        }
-
-        public Particle CreateParticle(string prefabName, Vector2 position, float angle, float speed, Hull hullGuess = null)
-        {
-            return CreateParticle(prefabName, position, new Vector2((float)Math.Cos(angle), (float)-Math.Sin(angle)) * speed, angle, hullGuess);
-        }
-
-        public Particle CreateParticle(string prefabName, Vector2 position, Vector2 speed, float rotation=0.0f, Hull hullGuess = null)
-        {
-            ParticlePrefab prefab = FindPrefab(prefabName);
-
-            if (prefab == null)
-            {
-                DebugConsole.ThrowError("Particle prefab \"" + prefabName+"\" not found!");
-                return null;
-            }
-
-            return CreateParticle(prefab, position, speed, rotation, hullGuess);
-        }
-
-        public Particle CreateParticle(ParticlePrefab prefab, Vector2 position, Vector2 speed, float rotation = 0.0f, Hull hullGuess = null)
-        {
-            if (((Rand.Range(1, 100) <= GameMain.NilMod.ParticleSpawnPercent) || GameMain.NilMod.ParticleWhitelist.Find(p => p == prefab.Name) != null) && !GameMain.NilMod.DisableParticles)
-            {
-                if (!Submarine.RectContains(MathUtils.ExpandRect(cam.WorldView, MaxOutOfViewDist), position)) return null;
-                //if (!cam.WorldView.Contains(position)) return null;
-
-                if (particleCount >= MaxParticles) return null;
-
-                if (particles[particleCount] == null) particles[particleCount] = new Particle();
-
-                particles[particleCount].Init(prefab, position, speed, rotation, hullGuess);
->>>>>>> 05552e3e
-
-                particleCount++;
-
-                return particles[particleCount - 1];
-<<<<<<< HEAD
-            }
-            else
-            {
-                return null;
+            else
+            {
+                return null;
             }
         }
 
@@ -281,97 +195,4 @@
             particleCount = 0;
         }
     }
-}
-=======
-            }
-            else
-            {
-                return null;
-            }
-        }
-
-        public ParticlePrefab FindPrefab(string prefabName)
-        {
-            ParticlePrefab prefab;
-            prefabs.TryGetValue(prefabName, out prefab);
-
-            if (prefab == null)
-            {
-                DebugConsole.ThrowError("Particle prefab " + prefabName + " not found!");
-                return null;
-            }
-
-            return prefab;
-        }
-
-        private void RemoveParticle(int index)
-        {
-            particleCount--;
-
-            Particle swap = particles[index];
-            particles[index] = particles[particleCount];
-            particles[particleCount] = swap;
-        }
-
-        public void Update(float deltaTime)
-        {
-            for (int i = 0; i < particleCount; i++)
-            {
-                bool remove = false;
-                try
-                {
-                    remove = !particles[i].Update(deltaTime);
-                }
-                catch (Exception e)
-                {
-                    DebugConsole.ThrowError("Particle update failed", e);
-                    remove = true;
-                }
-
-                if (remove) RemoveParticle(i);
-            }
-        }
-
-        public void UpdateTransforms()
-        {
-            for (int i = 0; i < particleCount; i++)
-            {
-                particles[i].UpdateDrawPos();
-            }
-        }
-
-        public void Draw(SpriteBatch spriteBatch, bool inWater, ParticleBlendState blendState)
-        {
-            ParticlePrefab.DrawTargetType drawTarget = inWater ? ParticlePrefab.DrawTargetType.Water : ParticlePrefab.DrawTargetType.Air;
-
-            for (int i = 0; i < particleCount; i++)
-            {
-                if (particles[i].BlendState != blendState) continue;
-                if (!particles[i].DrawTarget.HasFlag(drawTarget)) continue;
-                
-                particles[i].Draw(spriteBatch);
-            }
-        }
-
-        //NilMod Reset Particles for changing their settings
-        public void ResetParticleManager()
-        {
-            //Nullify the variables
-
-            for(int i = MaxParticles - 1; i > 0; i--)
-            {
-                particles[i] = null;
-            }
-            particles = null;
-
-            MaxParticles = GameMain.NilMod.MaxParticles;
-
-            //Reset the entire componant
-
-            particles = new Particle[MaxParticles];
-
-            particleCount = 0;
-        }
-    }
-}
->>>>>>> 05552e3e
+}