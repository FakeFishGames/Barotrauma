--- conflicted
+++ resolved
@@ -174,9 +174,9 @@
                 Config.Save();
             }
             
-            TextManager.LoadTextPacks();
-
             ApplyGraphicsSettings();
+
+            GUI.KeyboardDispatcher = new EventInput.KeyboardDispatcher(Window);
 
             Content.RootDirectory = "Content";
 
@@ -272,11 +272,6 @@
             loadingScreenOpen = true;
             TitleScreen = new LoadingScreen(GraphicsDevice);
 
-            GUI.Init(Window, Config.SelectedContentPackages, GraphicsDevice);
-            DebugConsole.Init();
-
-            SteamManager.Initialize();
-
             bool canLoadInSeparateThread = false;
 #if WINDOWS
             canLoadInSeparateThread = true;
@@ -360,10 +355,7 @@
             SoundManager.SetCategoryGainMultiplier("ui", Config.SoundVolume);
             SoundManager.SetCategoryGainMultiplier("waterambience", Config.SoundVolume);
             SoundManager.SetCategoryGainMultiplier("music", Config.MusicVolume);
-<<<<<<< HEAD
-            
-=======
-                        
+         
             GUI.Init(Window, Config.SelectedContentPackages, GraphicsDevice);
             DebugConsole.Init();
 
@@ -377,7 +369,6 @@
                 }
             }
 
->>>>>>> d0ec94da
             if (SelectedPackages.Count == 0)
             {
                 DebugConsole.Log("No content packages selected");
