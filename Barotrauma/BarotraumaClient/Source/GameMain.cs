--- conflicted
+++ resolved
@@ -480,31 +480,7 @@
             NPCConversation.LoadAll(GetFilesOfType(ContentType.NPCConversations));
 
             ItemAssemblyPrefab.LoadAll();
-<<<<<<< HEAD
-            TitleScreen.LoadState = 30.0f;
-
-        yield return CoroutineStatus.Running;
-
-            Debug.WriteLine("sounds");
-
-            int i = 0;
-            foreach (object crObj in SoundPlayer.Init())
-            {
-                CoroutineStatus status = (CoroutineStatus)crObj;
-                if (status == CoroutineStatus.Success) break;
-
-                i++;
-                TitleScreen.LoadState = SoundPlayer.SoundCount == 0 ?
-                    30.0f :
-                    Math.Min(30.0f + 40.0f * i / Math.Max(SoundPlayer.SoundCount, 1), 70.0f);
-
-                yield return CoroutineStatus.Running;
-            }
-
-            TitleScreen.LoadState = 70.0f;
-=======
             TitleScreen.LoadState = 60.0f;
->>>>>>> aac4f993
         yield return CoroutineStatus.Running;
             
             GameModePreset.Init();
