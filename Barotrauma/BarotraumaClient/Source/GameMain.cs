using Barotrauma.Networking;
using Barotrauma.Particles;
using FarseerPhysics;
using FarseerPhysics.Dynamics;
using Microsoft.Xna.Framework;
using Microsoft.Xna.Framework.Graphics;
using Microsoft.Xna.Framework.Input;
using Spine;
using System;
using System.Collections.Generic;
using System.Diagnostics;
using System.IO;
using System.Reflection;

namespace Barotrauma
{
    class GameMain : Game
    {
        public static bool ShowFPS = false;
        public static bool DebugDraw;

        public static FrameCounter FrameCounter;

        public static readonly Version Version = Assembly.GetEntryAssembly().GetName().Version;

        public static GameScreen GameScreen;
        public static MainMenuScreen MainMenuScreen;
        public static LobbyScreen LobbyScreen;

        public static NetLobbyScreen NetLobbyScreen;
        public static ServerListScreen ServerListScreen;

<<<<<<< HEAD
        public static SubEditorScreen         SubEditorScreen;
        public static CharacterEditorScreen   CharacterEditorScreen;
        public static ParticleEditorScreen  ParticleEditorScreen;
        public static AnimationEditorScreen AnimationEditorScreen;
=======
        public static SubEditorScreen SubEditorScreen;
        public static CharacterEditorScreen CharacterEditorScreen;
        public static ParticleEditorScreen ParticleEditorScreen;
>>>>>>> 3031ae7d

        public static Lights.LightManager LightManager;

        public static Sounds.SoundManager SoundManager;

        public static ContentPackage SelectedPackage
        {
            get { return Config.SelectedContentPackage; }
        }

        public static GameSession GameSession;

        public static NetworkMember NetworkMember;

        public static ParticleManager ParticleManager;
        public static DecalManager DecalManager;

        public static World World;

        public static LoadingScreen TitleScreen;
        private bool loadingScreenOpen;

        public static GameSettings Config;

        private CoroutineHandle loadingCoroutine;
        private bool hasLoaded;

        private GameTime fixedTime;

        private static SpriteBatch spriteBatch;

        private Viewport defaultViewport;

        public static GameMain Instance
        {
            get;
            private set;
        }

        public static GraphicsDeviceManager GraphicsDeviceManager
        {
            get;
            private set;
        }

        public static WindowMode WindowMode
        {
            get;
            private set;
        }

        public static int GraphicsWidth
        {
            get;
            private set;
        }

        public static int GraphicsHeight
        {
            get;
            private set;
        }

        public static bool WindowActive
        {
            get { return Instance == null || Instance.IsActive; }
        }

        public static GameServer Server
        {
            get { return NetworkMember as GameServer; }
        }

        public static GameClient Client
        {
            get { return NetworkMember as GameClient; }
        }

        public static RasterizerState ScissorTestEnable
        {
            get;
            private set;
        }

        public bool LoadingScreenOpen
        {
            get { return loadingScreenOpen; }
        }

<<<<<<< HEAD


        public static Effect spineEffect;

        public static SkeletonRenderer skeletonRenderer;

=======
>>>>>>> 3031ae7d
        public GameMain()
        {
            GraphicsDeviceManager = new GraphicsDeviceManager(this);

            Window.Title = "Barotrauma";

            Instance = this;

            Config = new GameSettings("config.xml");
            if (Config.WasGameUpdated)
            {
                UpdaterUtil.CleanOldFiles();
                Config.WasGameUpdated = false;
                Config.Save();
            }

            ApplyGraphicsSettings();

            Content.RootDirectory = "Content";

            FrameCounter = new FrameCounter();

            IsFixedTimeStep = false;

            Timing.Accumulator = 0.0f;
            fixedTime = new GameTime();

            World = new World(new Vector2(0, -9.82f));
            FarseerPhysics.Settings.AllowSleep = true;
            FarseerPhysics.Settings.ContinuousPhysics = false;
            FarseerPhysics.Settings.VelocityIterations = 1;
            FarseerPhysics.Settings.PositionIterations = 1;
        }

        public void ApplyGraphicsSettings()
        {
            GraphicsWidth = Config.GraphicsWidth;
            GraphicsHeight = Config.GraphicsHeight;
            GraphicsDeviceManager.GraphicsProfile = GraphicsProfile.Reach;
            GraphicsDeviceManager.PreferredBackBufferFormat = SurfaceFormat.Color;
            GraphicsDeviceManager.PreferMultiSampling = false;
            GraphicsDeviceManager.SynchronizeWithVerticalRetrace = Config.VSyncEnabled;

            if (Config.WindowMode == WindowMode.Windowed)
            {
                //for whatever reason, window isn't centered automatically
                //since MonoGame 3.6 (nuget package might be broken), so
                //let's do it manually
                Window.Position = new Point((GraphicsAdapter.DefaultAdapter.CurrentDisplayMode.Width - GraphicsWidth) / 2,
                                            (GraphicsAdapter.DefaultAdapter.CurrentDisplayMode.Height - GraphicsHeight) / 2);
            }

            GraphicsDeviceManager.PreferredBackBufferWidth = GraphicsWidth;
            GraphicsDeviceManager.PreferredBackBufferHeight = GraphicsHeight;

            SetWindowMode(Config.WindowMode);

            defaultViewport = GraphicsDevice.Viewport;
        }

        public void SetWindowMode(WindowMode windowMode)
        {
            WindowMode = windowMode;
#if !(OSX)
            GraphicsDeviceManager.HardwareModeSwitch = Config.WindowMode != WindowMode.BorderlessWindowed;
#else
            // Force borderless on macOS.
            GraphicsDeviceManager.HardwareModeSwitch = Config.WindowMode != WindowMode.BorderlessWindowed && Config.WindowMode != WindowMode.Fullscreen;
#endif
            GraphicsDeviceManager.IsFullScreen = Config.WindowMode == WindowMode.Fullscreen || Config.WindowMode == WindowMode.BorderlessWindowed;
            
            GraphicsDeviceManager.ApplyChanges();
        }

        public void ResetViewPort()
        {
            GraphicsDevice.Viewport = defaultViewport;
        }

        /// <summary>
        /// Allows the game to perform any initialization it needs to before starting to run.
        /// This is where it can query for any required services and load any non-graphic
        /// related content.  Calling base.Initialize will enumerate through any components
        /// and initialize them as well.
        /// </summary>
        protected override void Initialize()
        {
            base.Initialize();
            
            ScissorTestEnable = new RasterizerState() { ScissorTestEnable = true };

            Hyper.ComponentModel.HyperTypeDescriptionProvider.Add(typeof(Character));
            Hyper.ComponentModel.HyperTypeDescriptionProvider.Add(typeof(Item));
            Hyper.ComponentModel.HyperTypeDescriptionProvider.Add(typeof(Items.Components.ItemComponent));
            Hyper.ComponentModel.HyperTypeDescriptionProvider.Add(typeof(Hull));
        }

        /// <summary>
        /// LoadContent will be called once per game and is the place to load
        /// all of your content.
        /// </summary>
        protected override void LoadContent()
        {
            GraphicsWidth = GraphicsDevice.Viewport.Width;
            GraphicsHeight = GraphicsDevice.Viewport.Height;

<<<<<<< HEAD
            spineEffect = Content.Load<Effect>("SpineEffect");
            skeletonRenderer = new SkeletonRenderer(GraphicsDevice);
            skeletonRenderer.PremultipliedAlpha = false;
            skeletonRenderer.Effect = spineEffect;

            Sound.Init();

=======
>>>>>>> 3031ae7d
            ConvertUnits.SetDisplayUnitToSimUnitRatio(Physics.DisplayToSimRation);

            spriteBatch = new SpriteBatch(GraphicsDevice);
            TextureLoader.Init(GraphicsDevice);

            loadingScreenOpen = true;
            TitleScreen = new LoadingScreen(GraphicsDevice);

            loadingCoroutine = CoroutineManager.StartCoroutine(Load());
        }

        private IEnumerable<object> Load()
        {
            if (GameSettings.VerboseLogging)
            {
                DebugConsole.NewMessage("LOADING COROUTINE", Color.Lime);
            }
<<<<<<< HEAD
            GUI.Init(Window, Content);
            DebugConsole.Init();
=======
            GUI.GraphicsDevice = base.GraphicsDevice;

            SoundManager = new Sounds.SoundManager();
            SoundManager.SetCategoryGainMultiplier("default", Config.SoundVolume);
            SoundManager.SetCategoryGainMultiplier("ui", Config.SoundVolume);
            SoundManager.SetCategoryGainMultiplier("waterambience", Config.SoundVolume);
            SoundManager.SetCategoryGainMultiplier("music", Config.MusicVolume);

            GUI.Init(Content);

            GUIComponent.Init(Window);
            DebugConsole.Init(Window);
>>>>>>> 3031ae7d
            DebugConsole.Log(SelectedPackage == null ? "No content package selected" : "Content package \"" + SelectedPackage.Name + "\" selected");
        yield return CoroutineStatus.Running;

            LightManager = new Lights.LightManager(base.GraphicsDevice, Content);

            WaterRenderer.Instance = new WaterRenderer(base.GraphicsDevice, Content);
            TitleScreen.LoadState = 1.0f;
        yield return CoroutineStatus.Running;

            GUI.LoadContent();
            TitleScreen.LoadState = 2.0f;
        yield return CoroutineStatus.Running;

            MissionPrefab.Init();
            MapEntityPrefab.Init();
            Tutorials.Tutorial.Init();
            LevelGenerationParams.LoadPresets();
            ScriptedEventSet.LoadPrefabs();
            AfflictionPrefab.LoadAll(SelectedPackage.GetFilesOfType(ContentType.Afflictions));
            TitleScreen.LoadState = 10.0f;
        yield return CoroutineStatus.Running;

            JobPrefab.LoadAll(SelectedPackage.GetFilesOfType(ContentType.Jobs));
            // Add any missing jobs from the prefab into Config.JobNamePreferences.
            foreach (JobPrefab job in JobPrefab.List)
            {
                if (!Config.JobNamePreferences.Contains(job.Name)) { Config.JobNamePreferences.Add(job.Name); }
            }

            NPCConversation.LoadAll(SelectedPackage.GetFilesOfType(ContentType.NPCConversations));

            StructurePrefab.LoadAll(SelectedPackage.GetFilesOfType(ContentType.Structure));
            TitleScreen.LoadState = 20.0f;
        yield return CoroutineStatus.Running;

            ItemPrefab.LoadAll(SelectedPackage.GetFilesOfType(ContentType.Item));
            TitleScreen.LoadState = 30.0f;
        yield return CoroutineStatus.Running;

            ItemAssemblyPrefab.LoadAll();
            TitleScreen.LoadState = 35.0f;
        yield return CoroutineStatus.Running;

            Debug.WriteLine("sounds");
            CoroutineManager.StartCoroutine(SoundPlayer.Init());

            int i = 0;
            while (!SoundPlayer.Initialized)
            {
                i++;
                TitleScreen.LoadState = SoundPlayer.SoundCount == 0 ? 
                    30.0f :
                    Math.Min(30.0f + 40.0f * i / Math.Max(SoundPlayer.SoundCount, 1), 70.0f);
                yield return CoroutineStatus.Running;
            }

            TitleScreen.LoadState = 70.0f;
        yield return CoroutineStatus.Running;

            GameModePreset.Init();

            Submarine.RefreshSavedSubs();
            TitleScreen.LoadState = 80.0f;
        yield return CoroutineStatus.Running;

            GameScreen          =   new GameScreen(GraphicsDeviceManager.GraphicsDevice, Content);
            TitleScreen.LoadState = 90.0f;
        yield return CoroutineStatus.Running;

            MainMenuScreen          =   new MainMenuScreen(this); 
            LobbyScreen             =   new LobbyScreen();
            
            ServerListScreen        =   new ServerListScreen();

            SubEditorScreen         =   new SubEditorScreen(Content);
            CharacterEditorScreen   =   new CharacterEditorScreen();
            ParticleEditorScreen    =   new ParticleEditorScreen();
            AnimationEditorScreen   =   new AnimationEditorScreen();

        yield return CoroutineStatus.Running;

            ParticleManager = new ParticleManager(GameScreen.Cam);
            ParticleManager.LoadPrefabs();
            DecalManager = new DecalManager();
        yield return CoroutineStatus.Running;

            LocationType.Init();
            MainMenuScreen.Select();

            TitleScreen.LoadState = 100.0f;
            hasLoaded = true;
            if (GameSettings.VerboseLogging)
            {
                DebugConsole.NewMessage("LOADING COROUTINE FINISHED", Color.Lime);
            }
        yield return CoroutineStatus.Success;

        }

        /// <summary>
        /// UnloadContent will be called once per game and is the place to unload
        /// all content.
        /// </summary>
        protected override void UnloadContent()
        {
            SoundManager.Dispose();
        }
        
        /// <summary>
        /// Allows the game to run logic such as updating the world,
        /// checking for collisions, gathering input, and playing audio.
        /// </summary>
        /// <param name="gameTime">Provides a snapshot of timing values.</param>
        protected override void Update(GameTime gameTime)
        {
            Timing.TotalTime = gameTime.TotalGameTime.TotalSeconds;
            Timing.Accumulator += gameTime.ElapsedGameTime.TotalSeconds;
            if (Timing.Accumulator > Timing.Step * 6.0)
            {
                //if the game's running too slowly then we have no choice
                //but to skip a bunch of steps
                //otherwise it snowballs and becomes unplayable
                Timing.Accumulator = Timing.Step;
            }
            PlayerInput.UpdateVariable();

            bool paused = true;

            while (Timing.Accumulator >= Timing.Step)
            {
                fixedTime.IsRunningSlowly = gameTime.IsRunningSlowly;
                TimeSpan addTime = new TimeSpan(0, 0, 0, 0, 16);
                fixedTime.ElapsedGameTime = addTime;
                fixedTime.TotalGameTime.Add(addTime);
                base.Update(fixedTime);
                
                if (WindowActive)
                {
                    PlayerInput.Update(Timing.Step);
                }

                if (loadingScreenOpen)
                {
                    //reset accumulator if loading
                    // -> less choppy loading screens because the screen is rendered after each update
                    // -> no pause caused by leftover time in the accumulator when starting a new shift
                    Timing.Accumulator = 0.0f;

                    if (TitleScreen.LoadState >= 100.0f && 
                        (!waitForKeyHit || PlayerInput.GetKeyboardState.GetPressedKeys().Length>0 || PlayerInput.LeftButtonClicked()))
                    {
                        loadingScreenOpen = false;
                    }

                    if (!hasLoaded && !CoroutineManager.IsCoroutineRunning(loadingCoroutine))
                    {
                        string errMsg = "Loading was interrupted due to an error";
                        if (loadingCoroutine.Exception != null)
                        {
                            errMsg += ": " + loadingCoroutine.Exception.Message + "\n" + loadingCoroutine.Exception.StackTrace;
                        }
                        throw new Exception(errMsg);
                    }
                }
                else if (hasLoaded)
                {
                    SoundPlayer.Update((float)Timing.Step);

                    if (PlayerInput.KeyHit(Keys.Escape)) GUI.TogglePauseMenu();

                    // TODO: this should be done automatically in GUI update loop.
                    GUI.ClearUpdateList();
                    paused = (DebugConsole.IsOpen || GUI.PauseMenuOpen || GUI.SettingsMenuOpen) &&
                             (NetworkMember == null || !NetworkMember.GameStarted);

                    if (!paused)
                    {
                        Screen.Selected.AddToGUIUpdateList();
                    }

                    if (NetworkMember != null)
                    {
                        NetworkMember.AddToGUIUpdateList();
                    }

                    DebugConsole.AddToGUIUpdateList();

                    DebugConsole.Update(this, (float)Timing.Step);
                    paused = paused || (DebugConsole.IsOpen && (NetworkMember == null || !NetworkMember.GameStarted));
                    
                    if (!paused)
                    {
                        Screen.Selected.Update(Timing.Step);
                    }

                    if (NetworkMember != null)
                    {
                        NetworkMember.Update((float)Timing.Step);
                    }

                    GUI.Update((float)Timing.Step);
                }

                CoroutineManager.Update((float)Timing.Step, paused ? 0.0f : (float)Timing.Step);

                Timing.Accumulator -= Timing.Step;
            }

            if (!paused) Timing.Alpha = Timing.Accumulator / Timing.Step;
        }


        /// <summary>
        /// This is called when the game should draw itself.
        /// </summary>
        protected override void Draw(GameTime gameTime)
        {
            double deltaTime = gameTime.ElapsedGameTime.TotalSeconds;

            FrameCounter.Update(deltaTime);

            if (loadingScreenOpen)
            {
                TitleScreen.Draw(spriteBatch, base.GraphicsDevice, (float)deltaTime);
            }
            else if (hasLoaded)
            {
                Screen.Selected.Draw(deltaTime, base.GraphicsDevice, spriteBatch);
            }

            if (!DebugDraw) return;
            if (GUI.MouseOn != null)
            {
                spriteBatch.Begin();
                GUI.DrawRectangle(spriteBatch, GUI.MouseOn.MouseRect, Color.Lime);
                spriteBatch.End();
            }
        }

        static bool waitForKeyHit = true;
        public CoroutineHandle ShowLoading(IEnumerable<object> loader, bool waitKeyHit = true)
        {
            waitForKeyHit = waitKeyHit;
            loadingScreenOpen = true;
            TitleScreen.LoadState = null;
            return CoroutineManager.StartCoroutine(TitleScreen.DoLoading(loader));
        }

        protected override void OnExiting(object sender, EventArgs args)
        {
            if (NetworkMember != null) NetworkMember.Disconnect();
           
            base.OnExiting(sender, args);
        }
    }
}<|MERGE_RESOLUTION|>--- conflicted
+++ resolved
@@ -5,7 +5,6 @@
 using Microsoft.Xna.Framework;
 using Microsoft.Xna.Framework.Graphics;
 using Microsoft.Xna.Framework.Input;
-using Spine;
 using System;
 using System.Collections.Generic;
 using System.Diagnostics;
@@ -30,16 +29,10 @@
         public static NetLobbyScreen NetLobbyScreen;
         public static ServerListScreen ServerListScreen;
 
-<<<<<<< HEAD
         public static SubEditorScreen         SubEditorScreen;
         public static CharacterEditorScreen   CharacterEditorScreen;
         public static ParticleEditorScreen  ParticleEditorScreen;
         public static AnimationEditorScreen AnimationEditorScreen;
-=======
-        public static SubEditorScreen SubEditorScreen;
-        public static CharacterEditorScreen CharacterEditorScreen;
-        public static ParticleEditorScreen ParticleEditorScreen;
->>>>>>> 3031ae7d
 
         public static Lights.LightManager LightManager;
 
@@ -129,15 +122,6 @@
             get { return loadingScreenOpen; }
         }
 
-<<<<<<< HEAD
-
-
-        public static Effect spineEffect;
-
-        public static SkeletonRenderer skeletonRenderer;
-
-=======
->>>>>>> 3031ae7d
         public GameMain()
         {
             GraphicsDeviceManager = new GraphicsDeviceManager(this);
@@ -244,16 +228,6 @@
             GraphicsWidth = GraphicsDevice.Viewport.Width;
             GraphicsHeight = GraphicsDevice.Viewport.Height;
 
-<<<<<<< HEAD
-            spineEffect = Content.Load<Effect>("SpineEffect");
-            skeletonRenderer = new SkeletonRenderer(GraphicsDevice);
-            skeletonRenderer.PremultipliedAlpha = false;
-            skeletonRenderer.Effect = spineEffect;
-
-            Sound.Init();
-
-=======
->>>>>>> 3031ae7d
             ConvertUnits.SetDisplayUnitToSimUnitRatio(Physics.DisplayToSimRation);
 
             spriteBatch = new SpriteBatch(GraphicsDevice);
@@ -271,10 +245,6 @@
             {
                 DebugConsole.NewMessage("LOADING COROUTINE", Color.Lime);
             }
-<<<<<<< HEAD
-            GUI.Init(Window, Content);
-            DebugConsole.Init();
-=======
             GUI.GraphicsDevice = base.GraphicsDevice;
 
             SoundManager = new Sounds.SoundManager();
@@ -283,11 +253,9 @@
             SoundManager.SetCategoryGainMultiplier("waterambience", Config.SoundVolume);
             SoundManager.SetCategoryGainMultiplier("music", Config.MusicVolume);
 
-            GUI.Init(Content);
-
-            GUIComponent.Init(Window);
-            DebugConsole.Init(Window);
->>>>>>> 3031ae7d
+            GUI.Init(Window, Content);
+            DebugConsole.Init();
+
             DebugConsole.Log(SelectedPackage == null ? "No content package selected" : "Content package \"" + SelectedPackage.Name + "\" selected");
         yield return CoroutineStatus.Running;
 
