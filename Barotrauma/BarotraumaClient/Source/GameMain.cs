using Barotrauma.Networking;
using Barotrauma.Particles;
using Barotrauma.Steam;
using FarseerPhysics;
using FarseerPhysics.Dynamics;
using Microsoft.Xna.Framework;
using Microsoft.Xna.Framework.Graphics;
using Microsoft.Xna.Framework.Input;
using System;
using System.Collections.Generic;
using System.Diagnostics;
using System.Linq;
using System.Reflection;
using GameAnalyticsSDK.Net;

namespace Barotrauma
{
    class GameMain : Game
    {
        public static bool ShowFPS = false;
        public static bool ShowPerf = false;
        public static bool DebugDraw;

        public static PerformanceCounter PerformanceCounter;

        public static readonly Version Version = Assembly.GetEntryAssembly().GetName().Version;

        public static GameScreen GameScreen;
        public static MainMenuScreen MainMenuScreen;
        public static LobbyScreen LobbyScreen;

        public static NetLobbyScreen NetLobbyScreen;
        public static ServerListScreen ServerListScreen;
        public static SteamWorkshopScreen SteamWorkshopScreen;

        public static SubEditorScreen         SubEditorScreen;
        public static CharacterEditorScreen   CharacterEditorScreen;
        public static ParticleEditorScreen  ParticleEditorScreen;
        public static AnimationEditorScreen AnimationEditorScreen;

        public static Lights.LightManager LightManager;

        public static Sounds.SoundManager SoundManager;

        public static HashSet<ContentPackage> SelectedPackages
        {
            get { return Config.SelectedContentPackages; }
        }

        public static GameSession GameSession;

        public static NetworkMember NetworkMember;

        public static ParticleManager ParticleManager;
        public static DecalManager DecalManager;

        public static World World;

        public static LoadingScreen TitleScreen;
        private bool loadingScreenOpen;

        public static GameSettings Config;

        private CoroutineHandle loadingCoroutine;
        private bool hasLoaded;

        private GameTime fixedTime;

        private static SpriteBatch spriteBatch;

        private Viewport defaultViewport;

        public event Action OnResolutionChanged;

        public static GameMain Instance
        {
            get;
            private set;
        }

        public static GraphicsDeviceManager GraphicsDeviceManager
        {
            get;
            private set;
        }

        public static WindowMode WindowMode
        {
            get;
            private set;
        }

        public static int GraphicsWidth
        {
            get;
            private set;
        }

        public static int GraphicsHeight
        {
            get;
            private set;
        }

        public static bool WindowActive
        {
            get { return Instance == null || Instance.IsActive; }
        }

        public static GameServer Server
        {
            get { return NetworkMember as GameServer; }
        }

        public static GameClient Client
        {
            get { return NetworkMember as GameClient; }
        }

        public static RasterizerState ScissorTestEnable
        {
            get;
            private set;
        }

        public bool LoadingScreenOpen
        {
            get { return loadingScreenOpen; }
        }

        public GameMain()
        {
            GraphicsDeviceManager = new GraphicsDeviceManager(this);

            Window.Title = "Barotrauma";

            Instance = this;

            Config = new GameSettings("config.xml");
            if (Config.WasGameUpdated)
            {
                UpdaterUtil.CleanOldFiles();
                Config.WasGameUpdated = false;
                Config.Save();
            }

            ApplyGraphicsSettings();

            Content.RootDirectory = "Content";

            PerformanceCounter = new PerformanceCounter();

            IsFixedTimeStep = false;

            Timing.Accumulator = 0.0f;
            fixedTime = new GameTime();
            
            World = new World(new Vector2(0, -9.82f));
            FarseerPhysics.Settings.AllowSleep = true;
            FarseerPhysics.Settings.ContinuousPhysics = false;
            FarseerPhysics.Settings.VelocityIterations = 1;
            FarseerPhysics.Settings.PositionIterations = 1;
        }

        public void ApplyGraphicsSettings()
        {
            GraphicsWidth = Config.GraphicsWidth;
            GraphicsHeight = Config.GraphicsHeight;
            GraphicsDeviceManager.GraphicsProfile = GraphicsProfile.Reach;
            GraphicsDeviceManager.PreferredBackBufferFormat = SurfaceFormat.Color;
            GraphicsDeviceManager.PreferMultiSampling = false;
            GraphicsDeviceManager.SynchronizeWithVerticalRetrace = Config.VSyncEnabled;

            if (Config.WindowMode == WindowMode.Windowed)
            {
                //for whatever reason, window isn't centered automatically
                //since MonoGame 3.6 (nuget package might be broken), so
                //let's do it manually
                Window.Position = new Point((GraphicsAdapter.DefaultAdapter.CurrentDisplayMode.Width - GraphicsWidth) / 2,
                                            (GraphicsAdapter.DefaultAdapter.CurrentDisplayMode.Height - GraphicsHeight) / 2);
            }

            GraphicsDeviceManager.PreferredBackBufferWidth = GraphicsWidth;
            GraphicsDeviceManager.PreferredBackBufferHeight = GraphicsHeight;

            SetWindowMode(Config.WindowMode);

            defaultViewport = GraphicsDevice.Viewport;

            OnResolutionChanged?.Invoke();
        }

        public void SetWindowMode(WindowMode windowMode)
        {
            WindowMode = windowMode;
#if !(OSX)
            GraphicsDeviceManager.HardwareModeSwitch = Config.WindowMode != WindowMode.BorderlessWindowed;
#else
            // Force borderless on macOS.
            GraphicsDeviceManager.HardwareModeSwitch = Config.WindowMode != WindowMode.BorderlessWindowed && Config.WindowMode != WindowMode.Fullscreen;
#endif
            GraphicsDeviceManager.IsFullScreen = Config.WindowMode == WindowMode.Fullscreen || Config.WindowMode == WindowMode.BorderlessWindowed;
            
            GraphicsDeviceManager.ApplyChanges();
        }

        public void ResetViewPort()
        {
            GraphicsDevice.Viewport = defaultViewport;
        }

        /// <summary>
        /// Allows the game to perform any initialization it needs to before starting to run.
        /// This is where it can query for any required services and load any non-graphic
        /// related content.  Calling base.Initialize will enumerate through any components
        /// and initialize them as well.
        /// </summary>
        protected override void Initialize()
        {
            base.Initialize();
            
            ScissorTestEnable = new RasterizerState() { ScissorTestEnable = true };

            Hyper.ComponentModel.HyperTypeDescriptionProvider.Add(typeof(Character));
            Hyper.ComponentModel.HyperTypeDescriptionProvider.Add(typeof(Item));
            Hyper.ComponentModel.HyperTypeDescriptionProvider.Add(typeof(Items.Components.ItemComponent));
            Hyper.ComponentModel.HyperTypeDescriptionProvider.Add(typeof(Hull));
        }

        /// <summary>
        /// LoadContent will be called once per game and is the place to load
        /// all of your content.
        /// </summary>
        protected override void LoadContent()
        {
            GraphicsWidth = GraphicsDevice.Viewport.Width;
            GraphicsHeight = GraphicsDevice.Viewport.Height;
            
            ConvertUnits.SetDisplayUnitToSimUnitRatio(Physics.DisplayToSimRation);

            spriteBatch = new SpriteBatch(GraphicsDevice);
            TextureLoader.Init(GraphicsDevice);

            loadingScreenOpen = true;
            TitleScreen = new LoadingScreen(GraphicsDevice);

            loadingCoroutine = CoroutineManager.StartCoroutine(Load());
        }

        private void InitUserStats()
        {
            if (GameSettings.ShowUserStatisticsPrompt)
            {
                var userStatsPrompt = new GUIMessageBox(
                    "Do you want to help us make Barotrauma better?",
                    "Do you allow Barotrauma to send usage statistics and error reports to the developers? The data is anonymous, " +
                    "does not contain any personal information and is only used to help us diagnose issues and improve Barotrauma.",
                    new string[] { "Yes", "No" });
                userStatsPrompt.Buttons[0].OnClicked += (btn, userdata) =>
                {
                    GameSettings.SendUserStatistics = true;
                    GameAnalyticsManager.Init();
                    return true;
                };
                userStatsPrompt.Buttons[0].OnClicked += userStatsPrompt.Close;
                userStatsPrompt.Buttons[1].OnClicked += (btn, userdata) => { GameSettings.SendUserStatistics = false; return true; };
                userStatsPrompt.Buttons[1].OnClicked += userStatsPrompt.Close;
            }
            else if (GameSettings.SendUserStatistics)
            {
                GameAnalyticsManager.Init();
            }
        }

        private IEnumerable<object> Load()
        {
            if (GameSettings.VerboseLogging)
            {
                DebugConsole.NewMessage("LOADING COROUTINE", Color.Lime);
            }

<<<<<<< HEAD
            SoundManager = new Sounds.SoundManager();
            SoundManager.SetCategoryGainMultiplier("default", Config.SoundVolume);
            SoundManager.SetCategoryGainMultiplier("ui", Config.SoundVolume);
            SoundManager.SetCategoryGainMultiplier("waterambience", Config.SoundVolume);
            SoundManager.SetCategoryGainMultiplier("music", Config.MusicVolume);
            
            GUI.Init(Window, Config.SelectedContentPackages, GraphicsDevice);
            DebugConsole.Init();

            SteamManager.Initialize();

            if (SelectedPackages.Count == 0)
            {
                DebugConsole.Log("No content packages selected");
            }
            else
            {
                DebugConsole.Log("Selected content packages: " + string.Join(", ", SelectedPackages.Select(cp => cp.Name)));
            }

=======
            InitUserStats();

            GUIComponent.Init(Window);
            DebugConsole.Init(Window);
            DebugConsole.Log(SelectedPackage == null ? "No content package selected" : "Content package \"" + SelectedPackage.Name + "\" selected");
>>>>>>> 8428dfb4
        yield return CoroutineStatus.Running;

            LightManager = new Lights.LightManager(base.GraphicsDevice, Content);

            WaterRenderer.Instance = new WaterRenderer(base.GraphicsDevice, Content);
            TitleScreen.LoadState = 1.0f;
        yield return CoroutineStatus.Running;

            GUI.LoadContent();
            TitleScreen.LoadState = 2.0f;
        yield return CoroutineStatus.Running;

            MissionPrefab.Init();
            MapEntityPrefab.Init();
            Tutorials.Tutorial.Init();
            MapGenerationParams.Init();
            LevelGenerationParams.LoadPresets();
            ScriptedEventSet.LoadPrefabs();
            AfflictionPrefab.LoadAll(GetFilesOfType(ContentType.Afflictions));
            TitleScreen.LoadState = 10.0f;
        yield return CoroutineStatus.Running;

            JobPrefab.LoadAll(GetFilesOfType(ContentType.Jobs));
            // Add any missing jobs from the prefab into Config.JobNamePreferences.
            foreach (JobPrefab job in JobPrefab.List)
            {
                if (!Config.JobNamePreferences.Contains(job.Name)) { Config.JobNamePreferences.Add(job.Name); }
            }

            NPCConversation.LoadAll(GetFilesOfType(ContentType.NPCConversations));

            StructurePrefab.LoadAll(GetFilesOfType(ContentType.Structure));
            TitleScreen.LoadState = 20.0f;
        yield return CoroutineStatus.Running;

            ItemPrefab.LoadAll(GetFilesOfType(ContentType.Item));
            TitleScreen.LoadState = 30.0f;
        yield return CoroutineStatus.Running;

            ItemAssemblyPrefab.LoadAll();
            TitleScreen.LoadState = 35.0f;
        yield return CoroutineStatus.Running;

            Debug.WriteLine("sounds");
            CoroutineManager.StartCoroutine(SoundPlayer.Init());

            int i = 0;
            while (!SoundPlayer.Initialized)
            {
                i++;
                TitleScreen.LoadState = SoundPlayer.SoundCount == 0 ? 
                    30.0f :
                    Math.Min(30.0f + 40.0f * i / Math.Max(SoundPlayer.SoundCount, 1), 70.0f);
                yield return CoroutineStatus.Running;
            }

            TitleScreen.LoadState = 70.0f;
        yield return CoroutineStatus.Running;

            GameModePreset.Init();

            Submarine.RefreshSavedSubs();
            TitleScreen.LoadState = 80.0f;
        yield return CoroutineStatus.Running;

            GameScreen          =   new GameScreen(GraphicsDeviceManager.GraphicsDevice, Content);
            TitleScreen.LoadState = 90.0f;
        yield return CoroutineStatus.Running;

            MainMenuScreen          =   new MainMenuScreen(this); 
            LobbyScreen             =   new LobbyScreen();
            
            ServerListScreen        =   new ServerListScreen();

            if (SteamManager.USE_STEAM)
            {
                SteamWorkshopScreen     = new SteamWorkshopScreen();
            }

            SubEditorScreen         =   new SubEditorScreen(Content);
            CharacterEditorScreen   =   new CharacterEditorScreen();
            ParticleEditorScreen    =   new ParticleEditorScreen();
            AnimationEditorScreen   =   new AnimationEditorScreen();

        yield return CoroutineStatus.Running;

            ParticleManager = new ParticleManager(GameScreen.Cam);
            ParticleManager.LoadPrefabs();
            LevelObjectPrefab.LoadAll();
            DecalManager = new DecalManager();
        yield return CoroutineStatus.Running;

            LocationType.Init();
            MainMenuScreen.Select();

            TitleScreen.LoadState = 100.0f;
            hasLoaded = true;
            if (GameSettings.VerboseLogging)
            {
                DebugConsole.NewMessage("LOADING COROUTINE FINISHED", Color.Lime);
            }
        yield return CoroutineStatus.Success;

        }

        /// <summary>
        /// UnloadContent will be called once per game and is the place to unload
        /// all content.
        /// </summary>
        protected override void UnloadContent()
        {
            SoundManager.Dispose();
        }

        /// <summary>
        /// Returns the file paths of all files of the given type in the currently selected content packages.
        /// </summary>
        public IEnumerable<string> GetFilesOfType(ContentType type)
        {
            return ContentPackage.GetFilesOfType(SelectedPackages, type);
        }
        
        /// <summary>
        /// Allows the game to run logic such as updating the world,
        /// checking for collisions, gathering input, and playing audio.
        /// </summary>
        /// <param name="gameTime">Provides a snapshot of timing values.</param>
        protected override void Update(GameTime gameTime)
        {
            Timing.TotalTime = gameTime.TotalGameTime.TotalSeconds;
            Timing.Accumulator += gameTime.ElapsedGameTime.TotalSeconds;
            int updateIterations = (int)Math.Floor(Timing.Accumulator / Timing.Step);
            if (Timing.Accumulator > Timing.Step * 6.0)
            {
                //if the game's running too slowly then we have no choice
                //but to skip a bunch of steps
                //otherwise it snowballs and becomes unplayable
                Timing.Accumulator = Timing.Step;
            }
            PlayerInput.UpdateVariable();

            bool paused = true;

            while (Timing.Accumulator >= Timing.Step)
            {
                Stopwatch sw = new Stopwatch();
                sw.Start();

                fixedTime.IsRunningSlowly = gameTime.IsRunningSlowly;
                TimeSpan addTime = new TimeSpan(0, 0, 0, 0, 16);
                fixedTime.ElapsedGameTime = addTime;
                fixedTime.TotalGameTime.Add(addTime);
                base.Update(fixedTime);
                
                if (WindowActive)
                {
                    PlayerInput.Update(Timing.Step);
                }

                if (loadingScreenOpen)
                {
                    //reset accumulator if loading
                    // -> less choppy loading screens because the screen is rendered after each update
                    // -> no pause caused by leftover time in the accumulator when starting a new shift
                    Timing.Accumulator = 0.0f;

                    if (TitleScreen.LoadState >= 100.0f && 
                        (!waitForKeyHit || PlayerInput.GetKeyboardState.GetPressedKeys().Length>0 || PlayerInput.LeftButtonClicked()))
                    {
                        loadingScreenOpen = false;
                    }

                    if (!hasLoaded && !CoroutineManager.IsCoroutineRunning(loadingCoroutine))
                    {
                        string errMsg = "Loading was interrupted due to an error";
                        if (loadingCoroutine.Exception != null)
                        {
                            errMsg += ": " + loadingCoroutine.Exception.Message + "\n" + loadingCoroutine.Exception.StackTrace;
                        }
                        throw new Exception(errMsg);
                    }
                }
                else if (hasLoaded)
                {
                    SoundPlayer.Update((float)Timing.Step);

                    if (PlayerInput.KeyHit(Keys.Escape)) GUI.TogglePauseMenu();

                    GUI.ClearUpdateList();
                    paused = (DebugConsole.IsOpen || GUI.PauseMenuOpen || GUI.SettingsMenuOpen) &&
                             (NetworkMember == null || !NetworkMember.GameStarted);

                    Screen.Selected.AddToGUIUpdateList();

                    if (NetworkMember != null)
                    {
                        NetworkMember.AddToGUIUpdateList();
                    }

                    DebugConsole.AddToGUIUpdateList();

                    DebugConsole.Update(this, (float)Timing.Step);
                    paused = paused || (DebugConsole.IsOpen && (NetworkMember == null || !NetworkMember.GameStarted));
                    
                    if (!paused)
                    {
                        Screen.Selected.Update(Timing.Step);
                    }

                    if (NetworkMember != null)
                    {
                        NetworkMember.Update((float)Timing.Step);
                    }

                    GUI.Update((float)Timing.Step);
                }

                CoroutineManager.Update((float)Timing.Step, paused ? 0.0f : (float)Timing.Step);

                SteamManager.Update((float)Timing.Step);

                Timing.Accumulator -= Timing.Step;

                sw.Stop();
                PerformanceCounter.AddElapsedTicks("Update total", sw.ElapsedTicks);
                PerformanceCounter.UpdateTimeGraph.Update(sw.ElapsedTicks / (float)TimeSpan.TicksPerMillisecond);
                PerformanceCounter.UpdateIterationsGraph.Update(updateIterations);
            }

            if (!paused) Timing.Alpha = Timing.Accumulator / Timing.Step;
        }


        /// <summary>
        /// This is called when the game should draw itself.
        /// </summary>
        protected override void Draw(GameTime gameTime)
        {
            Stopwatch sw = new Stopwatch();
            sw.Start();

            double deltaTime = gameTime.ElapsedGameTime.TotalSeconds;

            PerformanceCounter.Update(deltaTime);

            if (loadingScreenOpen)
            {
                TitleScreen.Draw(spriteBatch, base.GraphicsDevice, (float)deltaTime);
            }
            else if (hasLoaded)
            {
                Screen.Selected.Draw(deltaTime, base.GraphicsDevice, spriteBatch);
            }

            if (DebugDraw && GUI.MouseOn != null)
            {
                spriteBatch.Begin();
                GUI.DrawRectangle(spriteBatch, GUI.MouseOn.MouseRect, Color.Lime);
                spriteBatch.End();
            }

            sw.Stop();
            PerformanceCounter.AddElapsedTicks("Draw total", sw.ElapsedTicks);
            PerformanceCounter.DrawTimeGraph.Update(sw.ElapsedTicks / (float)TimeSpan.TicksPerMillisecond);
        }

        static bool waitForKeyHit = true;
        public CoroutineHandle ShowLoading(IEnumerable<object> loader, bool waitKeyHit = true)
        {
            waitForKeyHit = waitKeyHit;
            loadingScreenOpen = true;
            TitleScreen.LoadState = null;
            return CoroutineManager.StartCoroutine(TitleScreen.DoLoading(loader));
        }

        protected override void OnExiting(object sender, EventArgs args)
        {
            if (NetworkMember != null) NetworkMember.Disconnect();
<<<<<<< HEAD

            SteamManager.ShutDown();

=======
            if (GameSettings.SendUserStatistics) GameAnalytics.OnStop();
>>>>>>> 8428dfb4
            base.OnExiting(sender, args);
        }
    }
}<|MERGE_RESOLUTION|>--- conflicted
+++ resolved
@@ -278,8 +278,7 @@
             {
                 DebugConsole.NewMessage("LOADING COROUTINE", Color.Lime);
             }
-
-<<<<<<< HEAD
+            
             SoundManager = new Sounds.SoundManager();
             SoundManager.SetCategoryGainMultiplier("default", Config.SoundVolume);
             SoundManager.SetCategoryGainMultiplier("ui", Config.SoundVolume);
@@ -300,13 +299,8 @@
                 DebugConsole.Log("Selected content packages: " + string.Join(", ", SelectedPackages.Select(cp => cp.Name)));
             }
 
-=======
             InitUserStats();
 
-            GUIComponent.Init(Window);
-            DebugConsole.Init(Window);
-            DebugConsole.Log(SelectedPackage == null ? "No content package selected" : "Content package \"" + SelectedPackage.Name + "\" selected");
->>>>>>> 8428dfb4
         yield return CoroutineStatus.Running;
 
             LightManager = new Lights.LightManager(base.GraphicsDevice, Content);
@@ -585,13 +579,8 @@
         protected override void OnExiting(object sender, EventArgs args)
         {
             if (NetworkMember != null) NetworkMember.Disconnect();
-<<<<<<< HEAD
-
             SteamManager.ShutDown();
-
-=======
             if (GameSettings.SendUserStatistics) GameAnalytics.OnStop();
->>>>>>> 8428dfb4
             base.OnExiting(sender, args);
         }
     }
