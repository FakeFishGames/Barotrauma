--- conflicted
+++ resolved
@@ -343,8 +343,7 @@
             SoundManager.SetCategoryGainMultiplier("ui", Config.SoundVolume);
             SoundManager.SetCategoryGainMultiplier("waterambience", Config.SoundVolume);
             SoundManager.SetCategoryGainMultiplier("music", Config.MusicVolume);
-<<<<<<< HEAD
-            SoundManager.SetCategoryGainMultiplier("voip", Config.VoiceChatVolume * 5.0f);
+            SoundManager.SetCategoryGainMultiplier("voip", Config.VoiceChatVolume * 20.0f);
 
             foreach (string arg in ConsoleArguments)
             {
@@ -354,9 +353,6 @@
                 }
             }
 
-=======
-            SoundManager.SetCategoryGainMultiplier("voip", Config.VoiceChatVolume * 20.0f);
->>>>>>> 405cdf63
             if (Config.EnableSplashScreen)
             {
                 var pendingSplashScreens = TitleScreen.PendingSplashScreens;
