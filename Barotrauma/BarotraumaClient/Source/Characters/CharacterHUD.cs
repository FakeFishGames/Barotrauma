﻿using Barotrauma.Items.Components;
using Microsoft.Xna.Framework;
using Microsoft.Xna.Framework.Graphics;
using System;
using System.Collections.Generic;
using System.Linq;

namespace Barotrauma
{
    class CharacterHUD
    {
        private static Dictionary<Entity, int> orderIndicatorCount = new Dictionary<Entity, int>();
        const float ItemOverlayDelay = 1.0f;
        private static Item focusedItem;
        private static float focusedItemOverlayTimer;

        private static List<Item> brokenItems = new List<Item>();
        private static float brokenItemsCheckTimer;

        public static void AddToGUIUpdateList(Character character)
        {
            if (GUI.DisableHUD) return;

            if (!character.IsUnconscious && character.Stun <= 0.0f)
            {
                if (character.Inventory != null)
                {
                    for (int i = 0; i < character.Inventory.Items.Length - 1; i++)
                    {
                        var item = character.Inventory.Items[i];
                        if (item == null || character.Inventory.SlotTypes[i] == InvSlotType.Any) continue;

                        foreach (ItemComponent ic in item.components)
                        {
                            if (ic.DrawHudWhenEquipped) ic.AddToGUIUpdateList();
                        }
                    }
                }

                if (character.IsHumanoid && character.SelectedCharacter != null)
                {
                    character.SelectedCharacter.CharacterHealth.AddToGUIUpdateList();
                }
            }
        }

        public static void Update(float deltaTime, Character character, Camera cam)
        {
            if (!character.IsUnconscious && character.Stun <= 0.0f)
            {
                if (character.Inventory != null)
                {
                    if (!character.LockHands && character.Stun < 0.1f &&
                        (CharacterHealth.OpenHealthWindow == null || !CharacterHealth.HideNormalInventory))
                    {
                        character.Inventory.Update(deltaTime, cam);
                    }

                    for (int i = 0; i < character.Inventory.Items.Length - 1; i++)
                    {
                        var item = character.Inventory.Items[i];
                        if (item == null || character.Inventory.SlotTypes[i] == InvSlotType.Any) continue;

                        foreach (ItemComponent ic in item.components)
                        {
                            if (ic.DrawHudWhenEquipped) ic.UpdateHUD(character, deltaTime, cam);
                        }
                    }
                }

                if (character.IsHumanoid && character.SelectedCharacter != null && character.SelectedCharacter.Inventory != null)
                {
                    if (character.SelectedCharacter.CanInventoryBeAccessed &&
                        (CharacterHealth.OpenHealthWindow == null || !CharacterHealth.HideNormalInventory))
                    {
                        character.SelectedCharacter.Inventory.Update(deltaTime, cam);
                    }
                    character.SelectedCharacter.CharacterHealth.UpdateHUD(deltaTime);
                }

                Inventory.UpdateDragging();
            }

            if (focusedItem != null)
            {
                if (character.FocusedItem != null)
                {
                    focusedItemOverlayTimer = Math.Min(focusedItemOverlayTimer + deltaTime, ItemOverlayDelay + 1.0f);
                }
                else
                {
                    focusedItemOverlayTimer = Math.Max(focusedItemOverlayTimer - deltaTime, 0.0f);
                    if (focusedItemOverlayTimer <= 0.0f) focusedItem = null;
                }
            }

            if (brokenItemsCheckTimer > 0.0f)
            {
                brokenItemsCheckTimer -= deltaTime;
            }
            else
            {
                brokenItems.Clear();
                brokenItemsCheckTimer = 1.0f;
                foreach (Item item in Item.ItemList)
                {
                    if (item.CurrentHull == character.CurrentHull && item.Repairables.Any(r => item.Condition < r.ShowRepairUIThreshold))
                    {
                        brokenItems.Add(item);
                    }
                }
            }
        }
        
        public static void Draw(SpriteBatch spriteBatch, Character character, Camera cam)
        {
            if (GUI.DisableHUD) return;

            character.CharacterHealth.Alignment = Alignment.Right;

            if (GameMain.GameSession?.CrewManager != null)
            {
                orderIndicatorCount.Clear();
                foreach (Pair<Order, float> timedOrder in GameMain.GameSession.CrewManager.ActiveOrders)
                {
                    DrawOrderIndicator(spriteBatch, cam, character, timedOrder.First, MathHelper.Clamp(timedOrder.Second / 10.0f, 0.2f, 1.0f));
                }

                if (character.CurrentOrder != null)
                {
                    DrawOrderIndicator(spriteBatch, cam, character, character.CurrentOrder, 1.0f);                    
                }                
            }
            
            foreach (Item brokenItem in brokenItems)
            {
                float dist = Vector2.Distance(character.WorldPosition, brokenItem.WorldPosition);
                Vector2 drawPos = brokenItem.DrawPosition;
                //TODO: proper icon
                float alpha = Math.Min((1000.0f - dist) / 1000.0f * 2.0f, 1.0f);
                if (alpha <= 0.0f) continue;
                GUI.DrawIndicator(spriteBatch, drawPos, cam, 100.0f, GUI.SubmarineIcon, 
                    Color.Lerp(Color.DarkRed, Color.Orange * 0.5f, brokenItem.Condition / 100.0f) * alpha);                
            }

            if (!character.IsUnconscious && character.Stun <= 0.0f)
            {
                if (character.FocusedCharacter != null && character.FocusedCharacter.CanBeSelected)
                {
                    Vector2 startPos = character.DrawPosition + (character.FocusedCharacter.DrawPosition - character.DrawPosition) * 0.7f;
                    startPos = cam.WorldToScreen(startPos);

                    string focusName = character.FocusedCharacter.SpeciesName;
                    if (character.FocusedCharacter.Info != null)
                    {
                        focusName = character.FocusedCharacter.Info.DisplayName;
                    }
                    Vector2 textPos = startPos;
                    textPos -= new Vector2(GUI.Font.MeasureString(focusName).X / 2, 20);

                    GUI.DrawString(spriteBatch, textPos, focusName, Color.White, Color.Black * 0.7f, 2);
                    textPos.Y += 20;
                    if (character.FocusedCharacter.CanInventoryBeAccessed)
                    {
<<<<<<< HEAD
                        // TODO: (garbage colleciton optimization) use the string builder class, because Replace returns a new string and the draw function is called multiple times per frame
                        GUI.DrawString(spriteBatch, textPos, TextManager.Get("GrabHint").Replace("[key]", GameMain.Config.KeyBind(InputType.Select).ToString()), 
=======
                        GUI.DrawString(spriteBatch, textPos, TextManager.Get("GrabHint").Replace("[key]", GameMain.Config.KeyBind(InputType.Grab).ToString()), 
>>>>>>> c29d55d5
                            Color.LightGreen, Color.Black, 2, GUI.SmallFont);
                        textPos.Y += 15;
                    }
                    if (character.FocusedCharacter.CharacterHealth.UseHealthWindow)
                    {
                        // TODO: (garbage colleciton optimization) use the string builder class, because Replace returns a new string and the draw function is called multiple times per frame
                        GUI.DrawString(spriteBatch, textPos, TextManager.Get("HealHint").Replace("[key]", GameMain.Config.KeyBind(InputType.Health).ToString()), Color.LightGreen, Color.Black, 2, GUI.SmallFont);
                        textPos.Y += 15;
                    }
                }
                if (character.FocusedItem != null && character.SelectedConstruction == null)
                {
                    focusedItem = character.FocusedItem;
                }

                if (focusedItem != null && focusedItemOverlayTimer > ItemOverlayDelay)
                {
                    var hudTexts = focusedItem.GetHUDTexts(character);

                    int dir = Math.Sign(focusedItem.WorldPosition.X - character.WorldPosition.X);
                    Vector2 startPos = cam.WorldToScreen(focusedItem.DrawPosition);
                    startPos.Y -= (hudTexts.Count + 1) * 20;
                    if (focusedItem.Sprite != null)
                    {
                        startPos.X += (int)Math.Sqrt(focusedItem.Sprite.size.X / 2) * dir;
                        startPos.Y -= (int)Math.Sqrt(focusedItem.Sprite.size.Y / 2);
                    }

                    Vector2 textPos = startPos;
                    if (dir == -1) textPos.X -= (int)GUI.Font.MeasureString(focusedItem.Name).X;

                    float alpha = MathHelper.Clamp((focusedItemOverlayTimer - ItemOverlayDelay) * 2.0f, 0.0f, 1.0f);

                    GUI.DrawString(spriteBatch, textPos, focusedItem.Name, Color.White * alpha, Color.Black * alpha * 0.7f, 2);
                    textPos.Y += 20.0f;
                    foreach (ColoredText coloredText in hudTexts)
                    {
                        if (dir == -1) textPos.X = (int)(startPos.X - GUI.SmallFont.MeasureString(coloredText.Text).X);
                        GUI.DrawString(spriteBatch, textPos, coloredText.Text, coloredText.Color * alpha, Color.Black * alpha * 0.7f, 2, GUI.SmallFont);
                        textPos.Y += 20;
                    }
                }

                foreach (HUDProgressBar progressBar in character.HUDProgressBars.Values)
                {
                    progressBar.Draw(spriteBatch, cam);
                }
            }

            if (character.SelectedConstruction != null && 
                (character.CanInteractWith(Character.Controlled.SelectedConstruction) || Screen.Selected == GameMain.SubEditorScreen))
            {
                character.SelectedConstruction.DrawHUD(spriteBatch, cam, Character.Controlled);
            }

            if (character.Inventory != null)
            {
                for (int i = 0; i < character.Inventory.Items.Length - 1; i++)
                {
                    var item = character.Inventory.Items[i];
                    if (item == null || character.Inventory.SlotTypes[i] == InvSlotType.Any) continue;

                    foreach (ItemComponent ic in item.components)
                    {
                        if (ic.DrawHudWhenEquipped) ic.DrawHUD(spriteBatch, character);
                    }
                }
            }

            if (character.Stun <= 0.1f && !character.IsDead)
            {
                if (character?.Info?.Portrait != null && CharacterHealth.OpenHealthWindow == null && character.SelectedCharacter == null)
                {
                    character.Info.Portrait.Draw(spriteBatch, HUDLayoutSettings.PortraitArea.Location.ToVector2(),
                        scale: HUDLayoutSettings.PortraitArea.Width / character.Info.Portrait.size.X);
                }
                if (character.Inventory != null && !character.LockHands)
                {
                    character.Inventory.DrawOwn(spriteBatch);
                    character.Inventory.CurrentLayout = CharacterHealth.OpenHealthWindow == null && character.SelectedCharacter == null ?
                        CharacterInventory.Layout.Default :
                        CharacterInventory.Layout.Right;
                }
            }

            if (!character.IsUnconscious && character.Stun <= 0.0f)
            {
                if (character.IsHumanoid && character.SelectedCharacter != null && character.SelectedCharacter.Inventory != null)
                {
                    if (character.SelectedCharacter.CanInventoryBeAccessed &&
                        (CharacterHealth.OpenHealthWindow == null || !CharacterHealth.HideNormalInventory))
                    {
                        ///character.Inventory.CurrentLayout = Alignment.Left;
                        character.SelectedCharacter.Inventory.CurrentLayout = CharacterInventory.Layout.Left;
                        character.SelectedCharacter.Inventory.DrawOwn(spriteBatch);
                    }
                    else
                    {
                        //character.Inventory.CurrentLayout = (CharacterHealth.OpenHealthWindow == null) ? Alignment.Center : Alignment.Left;
                    }
                    if (CharacterHealth.OpenHealthWindow == character.SelectedCharacter.CharacterHealth)
                    {
                        character.SelectedCharacter.CharacterHealth.Alignment = Alignment.Left;
                        character.SelectedCharacter.CharacterHealth.DrawStatusHUD(spriteBatch);
                    }
                }
                else if (character.Inventory != null)
                {
                    //character.Inventory.CurrentLayout = (CharacterHealth.OpenHealthWindow == null) ? Alignment.Center : Alignment.Left;
                }
            }
        }

        private static void DrawOrderIndicator(SpriteBatch spriteBatch, Camera cam, Character character, Order order, float iconAlpha = 1.0f)
        {
            if (order.TargetAllCharacters && !order.HasAppropriateJob(character)) return;

            Entity target = order.ConnectedController != null ? order.ConnectedController.Item : order.TargetEntity;
            if (target == null) return;

            if (!orderIndicatorCount.ContainsKey(target)) orderIndicatorCount.Add(target, 0);

            Vector2 drawPos = target.WorldPosition + Vector2.UnitX * order.SymbolSprite.size.X * 1.5f * orderIndicatorCount[target];
            GUI.DrawIndicator(spriteBatch, drawPos, cam, 100.0f, order.SymbolSprite, order.Color * iconAlpha);

            orderIndicatorCount[target] = orderIndicatorCount[target] + 1;
        }        
    }
}<|MERGE_RESOLUTION|>--- conflicted
+++ resolved
@@ -162,12 +162,8 @@
                     textPos.Y += 20;
                     if (character.FocusedCharacter.CanInventoryBeAccessed)
                     {
-<<<<<<< HEAD
                         // TODO: (garbage colleciton optimization) use the string builder class, because Replace returns a new string and the draw function is called multiple times per frame
-                        GUI.DrawString(spriteBatch, textPos, TextManager.Get("GrabHint").Replace("[key]", GameMain.Config.KeyBind(InputType.Select).ToString()), 
-=======
-                        GUI.DrawString(spriteBatch, textPos, TextManager.Get("GrabHint").Replace("[key]", GameMain.Config.KeyBind(InputType.Grab).ToString()), 
->>>>>>> c29d55d5
+                        GUI.DrawString(spriteBatch, textPos, TextManager.Get("GrabHint").Replace("[key]", GameMain.Config.KeyBind(InputType.Grab).ToString()),
                             Color.LightGreen, Color.Black, 2, GUI.SmallFont);
                         textPos.Y += 15;
                     }
