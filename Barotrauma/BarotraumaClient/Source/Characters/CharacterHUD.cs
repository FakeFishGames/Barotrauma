﻿using Barotrauma.Items.Components;
using Barotrauma.Networking;
using Microsoft.Xna.Framework;
using Microsoft.Xna.Framework.Graphics;
using System;
using System.Collections.Generic;
using System.Linq;

namespace Barotrauma
{
    class CharacterHUD
    {
        private static GUIButton cprButton;        
        private static GUIButton grabHoldButton;
<<<<<<< HEAD

        private static GUIButton suicideButton;

        //private static GUIListBox orderList;

        private static GUIProgressBar oxygenBar, healthBar;

        private static bool oxyMsgShown, pressureMsgShown;
        private static float pressureMsgTimer;

        public static float damageOverlayTimer { get; private set; }

        public static void Reset()
        {
            damageOverlayTimer = 0.0f;
        }

        public static void TakeDamage(float amount)
        {
            healthBar.Flash();

            damageOverlayTimer = MathHelper.Clamp(amount * 0.05f, 0.2f, 1.0f);
=======
                
        public static void TakeDamage(float amount)
        {
>>>>>>> feb28825
        }

        public static void AddToGUIUpdateList(Character character)
        {
            if (GUI.DisableHUD) return;

            if (cprButton != null && cprButton.Visible) cprButton.AddToGUIUpdateList();

            if (grabHoldButton != null && cprButton.Visible) grabHoldButton.AddToGUIUpdateList();

<<<<<<< HEAD
            if (suicideButton != null && suicideButton.Visible) suicideButton.AddToGUIUpdateList();

            //if (orderList != null && orderList.Visible && orderList.CountChildren > 0) orderList.AddToGUIUpdateList();
            
=======
>>>>>>> feb28825
            if (!character.IsUnconscious && character.Stun <= 0.0f)
            {
                if (character.Inventory != null)
                {
                    for (int i = 0; i < character.Inventory.Items.Length - 1; i++)
                    {
                        var item = character.Inventory.Items[i];
                        if (item == null || CharacterInventory.limbSlots[i] == InvSlotType.Any) continue;

                        foreach (ItemComponent ic in item.components)
                        {
                            if (ic.DrawHudWhenEquipped) ic.AddToGUIUpdateList();
                        }
                    }
                }

                if (character.IsHumanoid && character.SelectedCharacter != null)
                {
                    character.SelectedCharacter.CharacterHealth.AddToGUIUpdateList();
                }
            }
        }

        public static void Update(float deltaTime, Character character)
        {            
            if (Inventory.SelectedSlot == null)
            {
                if (cprButton != null && cprButton.Visible) cprButton.Update(deltaTime);
                if (grabHoldButton != null && grabHoldButton.Visible) grabHoldButton.Update(deltaTime);
            }

<<<<<<< HEAD
            if (suicideButton != null && suicideButton.Visible) suicideButton.Update(deltaTime);

            //if (orderList != null && orderList.Visible && orderList.children.Count > 0) orderList.Update(deltaTime);

            if (damageOverlayTimer > 0.0f) damageOverlayTimer -= deltaTime;

=======
>>>>>>> feb28825
            if (!character.IsUnconscious && character.Stun <= 0.0f)
            {
                if (character.Inventory != null)
                {
                    if (!character.LockHands && character.Stun >= -0.1f)
                    {
                        character.Inventory.Update(deltaTime);
                    }

                    for (int i = 0; i < character.Inventory.Items.Length - 1; i++)
                    {
                        var item = character.Inventory.Items[i];
                        if (item == null || CharacterInventory.limbSlots[i] == InvSlotType.Any) continue;

                        foreach (ItemComponent ic in item.components)
                        {
                            if (ic.DrawHudWhenEquipped) ic.UpdateHUD(character);
                        }
                    }
                }

                if (character.IsHumanoid && character.SelectedCharacter != null && character.SelectedCharacter.Inventory != null)
                {
                    character.SelectedCharacter.Inventory.Update(deltaTime);
                    character.SelectedCharacter.CharacterHealth.UpdateHUD(deltaTime);
                }

                Inventory.UpdateDragging();
            }
        }

        private static Dictionary<Entity, int> orderIndicatorCount = new Dictionary<Entity, int>();

        public static void Draw(SpriteBatch spriteBatch, Character character, Camera cam)
        {
            if (GUI.DisableHUD) return;

            if (GameMain.GameSession?.CrewManager != null)
            {
                orderIndicatorCount.Clear();
                foreach (Pair<Order, float> timedOrder in GameMain.GameSession.CrewManager.ActiveOrders)
                {
                    DrawOrderIndicator(spriteBatch, cam, character, timedOrder.First, MathHelper.Clamp(timedOrder.Second / 10.0f, 0.2f, 1.0f));
                }

                if (character.CurrentOrder != null)
                {
                    DrawOrderIndicator(spriteBatch, cam, character, character.CurrentOrder, 1.0f);                    
                }

                /*//recreate order list if it doesn't exist, is for some other character, 
                //if there are new orders, or if the list contains orders that don't exist anymore
                if (orderList == null || orderList.UserData != character ||
                    currentOrders.Any(o => orderList.FindChild(o) == null) ||
                    orderList.children.Any(c => !currentOrders.Contains(c.UserData as Order)))
                {
                    orderList = new GUIListBox(new Rectangle(GameMain.GraphicsWidth - 150, 50, 150, 500), Color.Transparent, null);
                    orderList.UserData = character;

                    foreach (Order order in currentOrders)
                    {
                        var orderFrame = new GUITextBlock(
                            new Rectangle(0, 0, 0, 50), order.Name, "ListBoxElement", 
                            Alignment.TopLeft, Alignment.TopRight, orderList, false, GUI.SmallFont);
                        orderFrame.UserData = order;

                        var dismissButton = new GUIButton(new Rectangle(0, 0, 80, 20), "Dismiss", Alignment.BottomRight, "", orderFrame);
                        //dismissButton.Font = GUI.SmallFont;
                        dismissButton.UserData = order;
                        dismissButton.OnClicked += (btn, userdata) =>
                        {
                            Order dismissedOrder = userdata as Order;
                            GameMain.GameSession.CrewManager.RemoveOrder(dismissedOrder);
                            if (dismissedOrder == character.CurrentOrder)
                            {
                                character.SetOrder(null, "");
                            }
                            return true;
                        };
                    }
                }

                orderList.Draw(spriteBatch);*/

            }

            if (character.Inventory != null)
            {
                for (int i = 0; i < character.Inventory.Items.Length - 1; i++)
                {
                    var item = character.Inventory.Items[i];
                    if (item == null || CharacterInventory.limbSlots[i] == InvSlotType.Any) continue;

                    foreach (ItemComponent ic in item.components)
                    {
                        if (ic.DrawHudWhenEquipped) ic.DrawHUD(spriteBatch, character);
                    }
                }
            }

            //DrawStatusIcons(spriteBatch, character);

            if (character.Inventory != null && !character.LockHands && character.Stun >= -0.1f)
            {
                character.Inventory.DrawOffset = Vector2.Zero;
                character.Inventory.DrawOwn(spriteBatch);
            }

            if (!character.IsUnconscious && character.Stun <= 0.0f)
            {
                if (character.IsHumanoid && character.SelectedCharacter != null && character.SelectedCharacter.Inventory != null)
                {
                    if (cprButton == null)
                    {
                        cprButton = new GUIButton(
                            new Rectangle(character.SelectedCharacter.Inventory.SlotPositions[0].ToPoint() + new Point(540, -30), new Point(140, 20)), "Perform CPR", "");

                        cprButton.OnClicked = (button, userData) =>
                        {
                            if (Character.Controlled == null || Character.Controlled.SelectedCharacter == null) return false;

                            Character.Controlled.AnimController.Anim = (Character.Controlled.AnimController.Anim == AnimController.Animation.CPR) ?
                                AnimController.Animation.None : AnimController.Animation.CPR;

                            foreach (Limb limb in Character.Controlled.SelectedCharacter.AnimController.Limbs)
                            {
                                limb.pullJoint.Enabled = false;
                            }
                            
                            if (GameMain.Client != null)
                            {
                                GameMain.Client.CreateEntityEvent(Character.Controlled, new object[] { NetEntityEvent.Type.Repair });
                            }
                            
                            return true;
                        };
                    }

                    if (grabHoldButton == null)
                    {
                        grabHoldButton = new GUIButton(
                            new Rectangle(character.SelectedCharacter.Inventory.SlotPositions[0].ToPoint() + new Point(540, -60), new Point(140, 20)),
                                TextManager.Get("Grabbing") + ": " + TextManager.Get(character.AnimController.GrabLimb == LimbType.None ? "Hands" : character.AnimController.GrabLimb.ToString()), "");

                        grabHoldButton.OnClicked = (button, userData) =>
                        {
                            if (Character.Controlled == null || Character.Controlled.SelectedCharacter == null) return false;

                            Character.Controlled.AnimController.GrabLimb = Character.Controlled.AnimController.GrabLimb == LimbType.None ? LimbType.Torso : LimbType.None;

                            foreach (Limb limb in Character.Controlled.SelectedCharacter.AnimController.Limbs)
                            {
                                limb.pullJoint.Enabled = false;
                            }

                            if (GameMain.Client != null)
                            {
                                GameMain.Client.CreateEntityEvent(Character.Controlled, new object[] { NetEntityEvent.Type.Control });
                            }

                            grabHoldButton.Text = TextManager.Get("Grabbing") + ": " + TextManager.Get(character.AnimController.GrabLimb == LimbType.None ? "Hands" : character.AnimController.GrabLimb.ToString());
                            return true;
                        };
                    }
                    
                    if (cprButton.Visible) cprButton.Draw(spriteBatch);
                    if (grabHoldButton.Visible) grabHoldButton.Draw(spriteBatch);

                    character.SelectedCharacter.Inventory.DrawOffset = new Vector2(320.0f + 120.0f, 0.0f);
                    character.SelectedCharacter.Inventory.DrawOwn(spriteBatch);
                    character.SelectedCharacter.CharacterHealth.DrawStatusHUD(spriteBatch, new Vector2(320.0f + 120, 0.0f));
                }

                if (character.Inventory != null && !character.LockHands && character.Stun >= -0.1f)
                {
                    Inventory.DrawDragging(spriteBatch);
                }

                if (character.FocusedCharacter != null && character.FocusedCharacter.CanBeSelected)
                {
                    Vector2 startPos = character.DrawPosition + (character.FocusedCharacter.DrawPosition - character.DrawPosition) * 0.7f;
                    startPos = cam.WorldToScreen(startPos);

                    string focusName = character.FocusedCharacter.SpeciesName;
                    if (character.FocusedCharacter.Info != null)
                    {
                        focusName = character.FocusedCharacter.Info.DisplayName;
                    }
                    Vector2 textPos = startPos;
                    textPos -= new Vector2(GUI.Font.MeasureString(focusName).X / 2, 20);

                    GUI.DrawString(spriteBatch, textPos, focusName, Color.White, Color.Black, 2);
                }
                else if (character.SelectedCharacter == null && character.FocusedItem != null && character.SelectedConstruction == null)
                {
                    var hudTexts = character.FocusedItem.GetHUDTexts(character);

                    Vector2 startPos = new Vector2((int)(GameMain.GraphicsWidth / 2.0f), GameMain.GraphicsHeight);
                    startPos.Y -= 50 + hudTexts.Count * 25;

                    Vector2 textPos = startPos;
                    textPos -= new Vector2((int)GUI.Font.MeasureString(character.FocusedItem.Name).X / 2, 20);

                    GUI.DrawString(spriteBatch, textPos, character.FocusedItem.Name, Color.White, Color.Black * 0.7f, 2);

                    textPos.Y += 30.0f;
                    foreach (ColoredText coloredText in hudTexts)
                    {
                        textPos.X = (int)(startPos.X - GUI.SmallFont.MeasureString(coloredText.Text).X / 2);

                        GUI.DrawString(spriteBatch, textPos, coloredText.Text, coloredText.Color, Color.Black * 0.7f, 2, GUI.SmallFont);

                        textPos.Y += 25;
                    }
                }
                
                foreach (HUDProgressBar progressBar in character.HUDProgressBars.Values)
                {
                    progressBar.Draw(spriteBatch, cam);
                }
            }
        }

<<<<<<< HEAD
        private static void DrawOrderIndicator(SpriteBatch spriteBatch, Camera cam, Character character, Order order, float iconAlpha = 1.0f)
        {
            if (order.TargetAllCharacters && !order.HasAppropriateJob(character)) return;

            Entity target = order.ConnectedController != null ? order.ConnectedController.Item : order.TargetEntity;
            if (target == null) return;

            if (!orderIndicatorCount.ContainsKey(target)) orderIndicatorCount.Add(target, 0);
            
            Vector2 drawPos = target.WorldPosition + Vector2.UnitX * order.SymbolSprite.size.X * 1.5f * orderIndicatorCount[target];
            GUI.DrawIndicator(spriteBatch, drawPos, cam, 100.0f, order.SymbolSprite, order.Color * iconAlpha);

            orderIndicatorCount[target] = orderIndicatorCount[target] + 1;
        }

        private static void DrawStatusIcons(SpriteBatch spriteBatch, Character character)
=======
        /*private static void DrawStatusIcons(SpriteBatch spriteBatch, Character character)
>>>>>>> feb28825
        {
            if (GameMain.DebugDraw)
            {
                GUI.DrawString(spriteBatch, new Vector2(30, GameMain.GraphicsHeight - 260), TextManager.Get("Stun") + ": " + character.Stun, Color.White);
<<<<<<< HEAD
            }

            if (oxygenBar == null)
            {
                int width = 100, height = 20;

                oxygenBar = new GUIProgressBar(new Rectangle(30, GameMain.GraphicsHeight - 200, width, height), Color.Blue, "", 1.0f, Alignment.TopLeft);
                new GUIImage(new Rectangle(-27, -7, 20, 20), new Rectangle(17, 0, 20, 24), statusIcons, Alignment.TopLeft, oxygenBar);

                healthBar = new GUIProgressBar(new Rectangle(30, GameMain.GraphicsHeight - 230, width, height), Color.Red, "", 1.0f, Alignment.TopLeft);
                new GUIImage(new Rectangle(-26, -7, 20, 20), new Rectangle(0, 0, 13, 24), statusIcons, Alignment.TopLeft, healthBar);
            }

            oxygenBar.BarSize = character.Oxygen / 100.0f;
            if (oxygenBar.BarSize < 0.99f)
            {
                oxygenBar.Draw(spriteBatch);
                if (!oxyMsgShown)
                {
                    GUI.AddMessage(TextManager.Get("OxygenBarInfo"), new Vector2(oxygenBar.Rect.Right + 10, oxygenBar.Rect.Center.Y), Alignment.CenterLeft, Color.White, 5.0f);
                    oxyMsgShown = true;
                }
            }

            healthBar.BarSize = character.Health / character.MaxHealth;
            if (healthBar.BarSize < 1.0f)
            {
                healthBar.Draw(spriteBatch);
            }

            float bloodDropCount = character.Bleeding;
            bloodDropCount = MathHelper.Clamp(bloodDropCount, 0.0f, 5.0f);
            for (int i = 0; i < Math.Ceiling(bloodDropCount); i++)
            {
                float alpha = MathHelper.Clamp(bloodDropCount-i, 0.2f, 1.0f);
                spriteBatch.Draw(statusIcons.Texture, new Vector2(25.0f + 20 * i, healthBar.Rect.Y - 20.0f), new Rectangle(39, 3, 15, 19), Color.White * alpha);
            }

            float pressureFactor = (character.AnimController.CurrentHull == null) ?
                100.0f : Math.Min(character.AnimController.CurrentHull.LethalPressure, 100.0f);
            if (character.PressureProtection > 0.0f) pressureFactor = 0.0f;

            if (pressureFactor > 0.0f)
            {
                float indicatorAlpha = ((float)Math.Sin(character.PressureTimer * 0.1f) + 1.0f) * 0.5f;
                indicatorAlpha = MathHelper.Clamp(indicatorAlpha, 0.1f, pressureFactor / 100.0f);
                
                if (pressureMsgTimer > 0.5f && !pressureMsgShown)
                {
                    GUI.AddMessage(TextManager.Get("PressureInfo"), new Vector2(40.0f, healthBar.Rect.Y - 75.0f), Alignment.CenterLeft, Color.White, 5.0f);
                    pressureMsgShown = true;                    
                }

                spriteBatch.Draw(statusIcons.Texture, new Vector2(10.0f, healthBar.Rect.Y - 60.0f), new Rectangle(0, 24, 24, 25), Color.White * indicatorAlpha);            
            }
        }
=======
            }            
        }*/
>>>>>>> feb28825
    }
}<|MERGE_RESOLUTION|>--- conflicted
+++ resolved
@@ -12,34 +12,9 @@
     {
         private static GUIButton cprButton;        
         private static GUIButton grabHoldButton;
-<<<<<<< HEAD
-
-        private static GUIButton suicideButton;
-
-        //private static GUIListBox orderList;
-
-        private static GUIProgressBar oxygenBar, healthBar;
-
-        private static bool oxyMsgShown, pressureMsgShown;
-        private static float pressureMsgTimer;
-
-        public static float damageOverlayTimer { get; private set; }
-
-        public static void Reset()
-        {
-            damageOverlayTimer = 0.0f;
-        }
-
-        public static void TakeDamage(float amount)
-        {
-            healthBar.Flash();
-
-            damageOverlayTimer = MathHelper.Clamp(amount * 0.05f, 0.2f, 1.0f);
-=======
                 
         public static void TakeDamage(float amount)
         {
->>>>>>> feb28825
         }
 
         public static void AddToGUIUpdateList(Character character)
@@ -47,16 +22,8 @@
             if (GUI.DisableHUD) return;
 
             if (cprButton != null && cprButton.Visible) cprButton.AddToGUIUpdateList();
-
             if (grabHoldButton != null && cprButton.Visible) grabHoldButton.AddToGUIUpdateList();
-
-<<<<<<< HEAD
-            if (suicideButton != null && suicideButton.Visible) suicideButton.AddToGUIUpdateList();
-
-            //if (orderList != null && orderList.Visible && orderList.CountChildren > 0) orderList.AddToGUIUpdateList();
             
-=======
->>>>>>> feb28825
             if (!character.IsUnconscious && character.Stun <= 0.0f)
             {
                 if (character.Inventory != null)
@@ -87,16 +54,7 @@
                 if (cprButton != null && cprButton.Visible) cprButton.Update(deltaTime);
                 if (grabHoldButton != null && grabHoldButton.Visible) grabHoldButton.Update(deltaTime);
             }
-
-<<<<<<< HEAD
-            if (suicideButton != null && suicideButton.Visible) suicideButton.Update(deltaTime);
-
-            //if (orderList != null && orderList.Visible && orderList.children.Count > 0) orderList.Update(deltaTime);
-
-            if (damageOverlayTimer > 0.0f) damageOverlayTimer -= deltaTime;
-
-=======
->>>>>>> feb28825
+            
             if (!character.IsUnconscious && character.Stun <= 0.0f)
             {
                 if (character.Inventory != null)
@@ -320,7 +278,6 @@
             }
         }
 
-<<<<<<< HEAD
         private static void DrawOrderIndicator(SpriteBatch spriteBatch, Camera cam, Character character, Order order, float iconAlpha = 1.0f)
         {
             if (order.TargetAllCharacters && !order.HasAppropriateJob(character)) return;
@@ -329,22 +286,18 @@
             if (target == null) return;
 
             if (!orderIndicatorCount.ContainsKey(target)) orderIndicatorCount.Add(target, 0);
-            
+
             Vector2 drawPos = target.WorldPosition + Vector2.UnitX * order.SymbolSprite.size.X * 1.5f * orderIndicatorCount[target];
             GUI.DrawIndicator(spriteBatch, drawPos, cam, 100.0f, order.SymbolSprite, order.Color * iconAlpha);
 
             orderIndicatorCount[target] = orderIndicatorCount[target] + 1;
         }
 
-        private static void DrawStatusIcons(SpriteBatch spriteBatch, Character character)
-=======
         /*private static void DrawStatusIcons(SpriteBatch spriteBatch, Character character)
->>>>>>> feb28825
         {
             if (GameMain.DebugDraw)
             {
                 GUI.DrawString(spriteBatch, new Vector2(30, GameMain.GraphicsHeight - 260), TextManager.Get("Stun") + ": " + character.Stun, Color.White);
-<<<<<<< HEAD
             }
 
             if (oxygenBar == null)
@@ -400,10 +353,6 @@
 
                 spriteBatch.Draw(statusIcons.Texture, new Vector2(10.0f, healthBar.Rect.Y - 60.0f), new Rectangle(0, 24, 24, 25), Color.White * indicatorAlpha);            
             }
-        }
-=======
-            }            
         }*/
->>>>>>> feb28825
     }
 }