﻿using Barotrauma.Items.Components;
using Barotrauma.SpriteDeformations;
using Barotrauma.Extensions;
using FarseerPhysics;
using FarseerPhysics.Dynamics;
using FarseerPhysics.Dynamics.Joints;
using Microsoft.Xna.Framework;
using Microsoft.Xna.Framework.Graphics;
using System;
<<<<<<< HEAD
using System.Linq;
=======
using System.Collections.Generic;
>>>>>>> ecea13a6

namespace Barotrauma
{
    abstract partial class Ragdoll
    {
<<<<<<< HEAD
        partial void UpdateNetPlayerPositionProjSpecific(float deltaTime, float lowestSubPos)
        {
            if (character != GameMain.Client.Character || !character.AllowInput)
            {
                //remove states without a timestamp (there may still be ID-based states 
                //in the list when the controlled character switches to timestamp-based interpolation)
                character.MemState.RemoveAll(m => m.Timestamp == 0.0f);

                //use simple interpolation for other players' characters and characters that can't move
                if (character.MemState.Count > 0)
                {
                    if (character.MemState[0].Interact == null || character.MemState[0].Interact.Removed)
                    {
                        character.DeselectCharacter();
                        character.SelectedConstruction = null;
                    }
                    else if (character.MemState[0].Interact is Character)
                    {
                        character.SelectCharacter((Character)character.MemState[0].Interact);
                    }
                    else if (character.MemState[0].Interact is Item)
                    {
                        var newSelectedConstruction = (Item)character.MemState[0].Interact;
                        if (newSelectedConstruction != null && character.SelectedConstruction != newSelectedConstruction)
                        {
                            foreach (var ic in newSelectedConstruction.components)
                            {
                                if (ic.CanBeSelected) ic.Select(character);
                            }
                        }
                        character.SelectedConstruction = newSelectedConstruction;
                    }

                    if (character.MemState[0].Animation == AnimController.Animation.CPR)
                    {
                        character.AnimController.Anim = AnimController.Animation.CPR;
                    }
                    else if (character.AnimController.Anim == AnimController.Animation.CPR)
                    {
                        character.AnimController.Anim = AnimController.Animation.None;
                    }

                    Vector2 newVelocity = Vector2.Zero;
                    Vector2 newPosition = Collider.SimPosition;
                    Collider.CorrectPosition(character.MemState, deltaTime, out newVelocity, out newPosition);

                    newVelocity = newVelocity.ClampLength(100.0f);
                    if (!MathUtils.IsValid(newVelocity)) newVelocity = Vector2.Zero;
                    overrideTargetMovement = newVelocity;
                    Collider.LinearVelocity = newVelocity;

                    float distSqrd = Vector2.DistanceSquared(newPosition, Collider.SimPosition);
                    if (distSqrd > 10.0f)
                    {
                        SetPosition(newPosition);
                    }
                    else if (distSqrd > 0.01f)
                    {
                        Collider.SetTransform(newPosition, Collider.Rotation);
                    }

                    //unconscious/dead characters can't correct their position using AnimController movement
                    // -> we need to correct it manually
                    if (!character.AllowInput)
                    {
                        Collider.LinearVelocity = overrideTargetMovement;
                        MainLimb.pullJoint.WorldAnchorB = Collider.SimPosition;
                        MainLimb.pullJoint.Enabled = true;
                    }
                }
                character.MemLocalState.Clear();
            }
            else
            {
                //remove states with a timestamp (there may still timestamp-based states 
                //in the list if the controlled character switches from timestamp-based interpolation to ID-based)
                character.MemState.RemoveAll(m => m.Timestamp > 0.0f);

                for (int i = 0; i < character.MemLocalState.Count; i++)
                {
                    if (character.Submarine == null)
                    {
                        //transform in-sub coordinates to outside coordinates
                        if (character.MemLocalState[i].Position.Y > lowestSubPos)
                        {
                            character.MemLocalState[i].TransformInToOutside();
                        }
                    }
                    else if (currentHull != null)
                    {
                        //transform outside coordinates to in-sub coordinates
                        if (character.MemLocalState[i].Position.Y < lowestSubPos)
                        {
                            character.MemLocalState[i].TransformOutToInside(currentHull.Submarine);
                        }
                    }
                }

                if (character.MemState.Count < 1) return;

                overrideTargetMovement = Vector2.Zero;

                CharacterStateInfo serverPos = character.MemState.Last();

                if (!character.isSynced)
                {
                    SetPosition(serverPos.Position, false);
                    Collider.LinearVelocity = Vector2.Zero;
                    character.MemLocalState.Clear();
                    character.LastNetworkUpdateID = serverPos.ID;
                    character.isSynced = true;
                    return;
                }

                int localPosIndex = character.MemLocalState.FindIndex(m => m.ID == serverPos.ID);
                if (localPosIndex > -1)
                {
                    CharacterStateInfo localPos = character.MemLocalState[localPosIndex];

                    //the entity we're interacting with doesn't match the server's
                    if (localPos.Interact != serverPos.Interact)
                    {
                        if (serverPos.Interact == null || serverPos.Interact.Removed)
                        {
                            character.DeselectCharacter();
                            character.SelectedConstruction = null;
                        }
                        else if (serverPos.Interact is Character)
                        {
                            character.SelectCharacter((Character)serverPos.Interact);
                        }
                        else
                        {
                            var newSelectedConstruction = (Item)serverPos.Interact;
                            if (newSelectedConstruction != null && character.SelectedConstruction != newSelectedConstruction)
                            {
                                newSelectedConstruction.TryInteract(character, true, true);
                            }
                            character.SelectedConstruction = newSelectedConstruction;
                        }
                    }

                    if (localPos.Animation != serverPos.Animation)
                    {
                        if (serverPos.Animation == AnimController.Animation.CPR)
                        {
                            character.AnimController.Anim = AnimController.Animation.CPR;
                        }
                        else if (character.AnimController.Anim == AnimController.Animation.CPR)
                        {
                            character.AnimController.Anim = AnimController.Animation.None;
                        }
                    }

                    Hull serverHull = Hull.FindHull(serverPos.Position, character.CurrentHull, false);
                    Hull clientHull = Hull.FindHull(localPos.Position, serverHull, false);

                    Vector2 positionError = serverPos.Position - localPos.Position;
                    float rotationError = serverPos.Rotation - localPos.Rotation;

                    if (serverHull != clientHull && ((serverHull == null) || (clientHull == null) || (serverHull.Submarine != clientHull.Submarine)))
                    {
                        //hull subs don't match => just teleport the player to exactly this position to avoid mismatches,
                        //since this would completely break the camera
                        positionError = Collider.SimPosition - serverPos.Position;
                        character.MemLocalState.Clear();
                    }
                    else
                    {
                        for (int i = localPosIndex; i < character.MemLocalState.Count; i++)
                        {
                            Hull pointHull = Hull.FindHull(character.MemLocalState[i].Position, clientHull, false);
                            if (pointHull != clientHull && ((pointHull == null) || (clientHull == null) || (pointHull.Submarine == clientHull.Submarine))) break;
                            character.MemLocalState[i].Translate(positionError, rotationError);
                        }
                    }

                    float errorMagnitude = positionError.Length();
                    if (errorMagnitude > 0.01f)
                    {
                        Collider.SetTransform(Collider.SimPosition + positionError, Collider.Rotation + rotationError);
                        if (errorMagnitude > 0.5f)
                        {
                            character.MemLocalState.Clear();
                            foreach (Limb limb in Limbs)
                            {
                                limb.body.SetTransform(limb.body.SimPosition + positionError, limb.body.Rotation);
                            }
                        }
                    }
                }

                if (character.MemLocalState.Count > 120) character.MemLocalState.RemoveRange(0, character.MemLocalState.Count - 120);
                character.MemState.Clear();
            }
        }
=======
        public HashSet<SpriteDeformation> SpriteDeformations { get; protected set; } = new HashSet<SpriteDeformation>();
>>>>>>> ecea13a6

        partial void ImpactProjSpecific(float impact, Body body)
        {
            float volume = Math.Min(impact - 3.0f, 1.0f);

            if (body.UserData is Limb && character.Stun <= 0f)
            {
                Limb limb = (Limb)body.UserData;
                if (impact > 3.0f && limb.LastImpactSoundTime < Timing.TotalTime - Limb.SoundInterval)
                {
                    limb.LastImpactSoundTime = (float)Timing.TotalTime;
                    if (!string.IsNullOrWhiteSpace(limb.HitSoundTag))
                    {
                        SoundPlayer.PlaySound(limb.HitSoundTag, volume, impact * 100.0f, limb.WorldPosition, character.CurrentHull);
                    }
                    foreach (WearableSprite wearable in limb.WearingItems)
                    {
                        if (limb.type == wearable.Limb && !string.IsNullOrWhiteSpace(wearable.Sound))
                        {
                            SoundPlayer.PlaySound(wearable.Sound, volume, impact * 100.0f, limb.WorldPosition, character.CurrentHull);
                        }
                    }
                }
            }
            else if (body.UserData is Limb || body == Collider.FarseerBody)
            {
                if (!character.IsRemotePlayer)
                {
                    if (impact > ImpactTolerance)
                    {
                        SoundPlayer.PlayDamageSound("LimbBlunt", strongestImpact, Collider);
                    }
                }
            }
            if (Character.Controlled == character)
            {
                GameMain.GameScreen.Cam.Shake = Math.Min(Math.Max(strongestImpact, GameMain.GameScreen.Cam.Shake), 3.0f);
            }
        }

        partial void Splash(Limb limb, Hull limbHull)
        {
            //create a splash particle
            for (int i = 0; i <MathHelper.Clamp(Math.Abs(limb.LinearVelocity.Y), 1.0f, 5.0f); i++)
            {
                var splash = GameMain.ParticleManager.CreateParticle("watersplash",
                    new Vector2(limb.Position.X, limbHull.Surface) + limbHull.Submarine.Position,
                    new Vector2(0.0f, Math.Abs(-limb.LinearVelocity.Y * 20.0f)) + Rand.Vector(Math.Abs(limb.LinearVelocity.Y * 10)),
                    Rand.Range(0.0f, MathHelper.TwoPi), limbHull);

                if (splash != null)
                {
                    splash.Size *= MathHelper.Clamp(Math.Abs(limb.LinearVelocity.Y) * 0.1f, 1.0f, 2.0f);
                }
            }

           GameMain.ParticleManager.CreateParticle("bubbles",
                new Vector2(limb.Position.X, limbHull.Surface) + limbHull.Submarine.Position,
                limb.LinearVelocity * 0.001f,
                0.0f, limbHull);
            
            //if the Character dropped into water, create a wave
            if (limb.LinearVelocity.Y < 0.0f)
            {
                if (splashSoundTimer <= 0.0f)
                {
                    SoundPlayer.PlaySplashSound(limb.WorldPosition, Math.Abs(limb.LinearVelocity.Y) + Rand.Range(-5.0f, 0.0f));
                    splashSoundTimer = 0.5f;
                }
                
                //+ some extra bubbles to follow the character underwater
                GameMain.ParticleManager.CreateParticle("bubbles",
                    new Vector2(limb.Position.X, limbHull.Surface) + limbHull.Submarine.Position,
                    limb.LinearVelocity * 10.0f,
                    0.0f, limbHull);
            }
        }

<<<<<<< HEAD
        partial void SeverLimbJointParticles(LimbJoint limbJoint)
        {
            if (character.UseBloodParticles)
            {
                foreach (Limb limb in new Limb[] { limbJoint.LimbA, limbJoint.LimbB })
                {
                    for (int i = 0; i < MathHelper.Clamp(limb.Mass * 2.0f, 1.0f, 50.0f); i++)
                    {
                        GameMain.ParticleManager.CreateParticle("gib", limb.WorldPosition, Rand.Range(0.0f, MathHelper.TwoPi), Rand.Range(200.0f, 700.0f), character.CurrentHull);
                    }

                    for (int i = 0; i < MathHelper.Clamp(limb.Mass * 2.0f, 1.0f, 10.0f); i++)
                    {
                        GameMain.ParticleManager.CreateParticle("heavygib", limb.WorldPosition, Rand.Range(0.0f, MathHelper.TwoPi), Rand.Range(50.0f, 250.0f), character.CurrentHull);
                    }
                    character.CurrentHull?.AddDecal("blood", limb.WorldPosition, MathHelper.Clamp(limb.Mass, 0.5f, 2.0f));
                }
            }
        }

        public virtual void Draw(SpriteBatch spriteBatch)
=======
        partial void UpdateProjSpecific(float deltaTime)
        {
            LimbJoints.ForEach(j => j.UpdateDeformations(deltaTime));
            SpriteDeformations.ForEach(sd => sd.Update(deltaTime));
        }

        public virtual void Draw(SpriteBatch spriteBatch, Camera cam)
>>>>>>> ecea13a6
        {
            if (simplePhysicsEnabled) return;

            Collider.UpdateDrawPosition();

            if (Limbs == null)
            {
                DebugConsole.ThrowError("Failed to draw a ragdoll, limbs have been removed. Character: \"" + character.Name + "\", removed: " + character.Removed + "\n" + Environment.StackTrace);
                GameAnalyticsManager.AddErrorEventOnce("Ragdoll.Draw:LimbsRemoved", 
                    GameAnalyticsSDK.Net.EGAErrorSeverity.Error,
                    "Failed to draw a ragdoll, limbs have been removed. Character: \"" + character.Name + "\", removed: " + character.Removed + "\n" + Environment.StackTrace);
                return;
            }

            //foreach (Limb limb in Limbs)
            //{
            //    limb.Draw(spriteBatch, cam);
            //}

            for (int i = 0; i < limbs.Length; i++)
            {
                inversedLimbDrawOrder[i].Draw(spriteBatch, cam);
            }
            LimbJoints.ForEach(j => j.Draw(spriteBatch));
        }

        public void DebugDraw(SpriteBatch spriteBatch)
        {
            if (!GameMain.DebugDraw || !character.Enabled) return;
            if (simplePhysicsEnabled) return;

            foreach (Limb limb in Limbs)
            {
                if (limb.pullJoint != null)
                {
                    Vector2 pos = ConvertUnits.ToDisplayUnits(limb.pullJoint.WorldAnchorA);
                    if (currentHull != null) pos += currentHull.Submarine.DrawPosition;
                    pos.Y = -pos.Y;
                    GUI.DrawRectangle(spriteBatch, new Rectangle((int)pos.X, (int)pos.Y, 5, 5), Color.Red, true, 0.01f);
                }

                limb.body.DebugDraw(spriteBatch, inWater ? Color.Cyan : Color.White);
            }

            Collider.DebugDraw(spriteBatch, frozen ? Color.Red : (inWater ? Color.SkyBlue : Color.Gray));
            GUI.Font.DrawString(spriteBatch, Collider.LinearVelocity.X.ToString(), new Vector2(Collider.DrawPosition.X, -Collider.DrawPosition.Y), Color.Orange);

            foreach (RevoluteJoint joint in LimbJoints)
            {
                Vector2 pos = ConvertUnits.ToDisplayUnits(joint.WorldAnchorA);
                GUI.DrawRectangle(spriteBatch, new Rectangle((int)pos.X, (int)-pos.Y, 5, 5), Color.White, true);

                pos = ConvertUnits.ToDisplayUnits(joint.WorldAnchorB);
                GUI.DrawRectangle(spriteBatch, new Rectangle((int)pos.X, (int)-pos.Y, 5, 5), Color.White, true);
            }

            foreach (Limb limb in Limbs)
            {
                if (limb.body.TargetPosition != null)
                {
                    Vector2 pos = ConvertUnits.ToDisplayUnits((Vector2)limb.body.TargetPosition);
                    if (currentHull != null) pos += currentHull.Submarine.DrawPosition;
                    pos.Y = -pos.Y;

                    GUI.DrawRectangle(spriteBatch, new Rectangle((int)pos.X - 10, (int)pos.Y - 10, 20, 20), Color.Cyan, false, 0.01f);
                    GUI.DrawLine(spriteBatch, pos, new Vector2(limb.WorldPosition.X, -limb.WorldPosition.Y), Color.Cyan);
                }
            }

            if (outsideCollisionBlocker.Enabled && currentHull.Submarine != null)
            {
                var edgeShape = outsideCollisionBlocker.FixtureList[0].Shape as FarseerPhysics.Collision.Shapes.EdgeShape;
                Vector2 startPos = ConvertUnits.ToDisplayUnits(outsideCollisionBlocker.GetWorldPoint(edgeShape.Vertex1)) + currentHull.Submarine.Position;
                Vector2 endPos = ConvertUnits.ToDisplayUnits(outsideCollisionBlocker.GetWorldPoint(edgeShape.Vertex2)) + currentHull.Submarine.Position;                
                startPos.Y = -startPos.Y;
                endPos.Y = -endPos.Y;
                GUI.DrawLine(spriteBatch, startPos, endPos, Color.Gray, 0, 5);
            }

            if (character.MemState.Count > 1)
            {
                Vector2 prevPos = ConvertUnits.ToDisplayUnits(character.MemState[0].Position);
                if (currentHull != null) prevPos += currentHull.Submarine.DrawPosition;
                prevPos.Y = -prevPos.Y;

                for (int i = 1; i < character.MemState.Count; i++)
                {
                    Vector2 currPos = ConvertUnits.ToDisplayUnits(character.MemState[i].Position);
                    if (currentHull != null) currPos += currentHull.Submarine.DrawPosition;
                    currPos.Y = -currPos.Y;

                    GUI.DrawRectangle(spriteBatch, new Rectangle((int)currPos.X - 3, (int)currPos.Y - 3, 6, 6), Color.Cyan * 0.6f, true, 0.01f);
                    GUI.DrawLine(spriteBatch, prevPos, currPos, Color.Cyan * 0.6f, 0, 3);

                    prevPos = currPos;
                }
            }

            if (ignorePlatforms)
            {
                GUI.DrawLine(spriteBatch,
                    new Vector2(Collider.DrawPosition.X, -Collider.DrawPosition.Y),
                    new Vector2(Collider.DrawPosition.X, -Collider.DrawPosition.Y + 50),
                    Color.Orange, 0, 5);
            }
        }
    }
}<|MERGE_RESOLUTION|>--- conflicted
+++ resolved
@@ -7,17 +7,15 @@
 using Microsoft.Xna.Framework;
 using Microsoft.Xna.Framework.Graphics;
 using System;
-<<<<<<< HEAD
 using System.Linq;
-=======
 using System.Collections.Generic;
->>>>>>> ecea13a6
 
 namespace Barotrauma
 {
     abstract partial class Ragdoll
     {
-<<<<<<< HEAD
+        public HashSet<SpriteDeformation> SpriteDeformations { get; protected set; } = new HashSet<SpriteDeformation>();
+
         partial void UpdateNetPlayerPositionProjSpecific(float deltaTime, float lowestSubPos)
         {
             if (character != GameMain.Client.Character || !character.AllowInput)
@@ -214,10 +212,7 @@
                 character.MemState.Clear();
             }
         }
-=======
-        public HashSet<SpriteDeformation> SpriteDeformations { get; protected set; } = new HashSet<SpriteDeformation>();
->>>>>>> ecea13a6
-
+        
         partial void ImpactProjSpecific(float impact, Body body)
         {
             float volume = Math.Min(impact - 3.0f, 1.0f);
@@ -295,7 +290,6 @@
             }
         }
 
-<<<<<<< HEAD
         partial void SeverLimbJointParticles(LimbJoint limbJoint)
         {
             if (character.UseBloodParticles)
@@ -316,8 +310,6 @@
             }
         }
 
-        public virtual void Draw(SpriteBatch spriteBatch)
-=======
         partial void UpdateProjSpecific(float deltaTime)
         {
             LimbJoints.ForEach(j => j.UpdateDeformations(deltaTime));
@@ -325,7 +317,6 @@
         }
 
         public virtual void Draw(SpriteBatch spriteBatch, Camera cam)
->>>>>>> ecea13a6
         {
             if (simplePhysicsEnabled) return;
 
