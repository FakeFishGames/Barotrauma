﻿using Barotrauma.Items.Components;
using Barotrauma.Networking;
using Microsoft.Xna.Framework;
using Microsoft.Xna.Framework.Graphics;
using System;
using System.Collections.Generic;
using System.Linq;

namespace Barotrauma
{
    class CrewCommander
    {
        private CrewManager crewManager;

        private GUIFrame frame;

        //container for order buttons that are targeted for the whole crew
        private GUIFrame generalOrderFrame;

        //listbox for report buttons that appear at the corner of the screen 
        //when there's something to report in the hull the character is currently in
        private GUIListBox reportButtonContainer;

        private GUIButton showAllButton;

        private GUIListBox characterList;

        private bool infoTextShown;

        private int characterFrameBottom;

        private bool autoScrolling;
        
        public bool IsOpen
        {
            get;
            private set;
        }

        public CrewCommander(CrewManager crewManager)
        {
            this.crewManager = crewManager;
        }

        public void ToggleGUIFrame()
        {
            IsOpen = !IsOpen;

            if (IsOpen) 
            {
                if (!infoTextShown)
                {
                    GUI.AddMessage("Press " + GameMain.Config.KeyBind(InputType.CrewOrders) + " to open/close the command menu", Color.Cyan, 5.0f);
                    infoTextShown = true;
                }

                if (frame == null) CreateGUIFrame();
                UpdateCharacters();
            }
            showAllButton.Visible = false;
        }

        private void CreateGUIFrame()
        {
            frame = new GUIFrame(new Rectangle(200,0,0,0), Color.Black * 0.6f, null);
            frame.Padding = new Vector4(200.0f, 100.0f, 200.0f, 100.0f);

<<<<<<< HEAD
            reportButtonContainer = new GUIListBox(new Rectangle(GameMain.GraphicsWidth - 180, 200, 180, GameMain.GraphicsHeight), null, Alignment.TopRight, null);
            reportButtonContainer.Color = Color.Transparent;
            reportButtonContainer.Spacing = 50;
            reportButtonContainer.HideChildrenOutsideFrame = false;

            generalOrderFrame = new GUIFrame(new Rectangle(-(int)(frame.Padding.X + frame.Rect.X), -(int)frame.Padding.Y, 200, GameMain.GraphicsHeight), Color.Black * 0.6f, null, frame);
            generalOrderFrame.Padding = new Vector4(10.0f, 100.0f, 10.0f, 100.0f);
            generalOrderFrame.ClampMouseRectToParent = false;
            int y = 0;
            foreach (Order order in Order.PrefabList)
            {
                if (!order.TargetAllCharacters) continue;
                CreateOrderButton(new Rectangle(0, y, 0, 20), order, generalOrderFrame);

                y += 80;
            }

            characterList = new GUIListBox(new Rectangle(0, 0, 0, 130), Color.Transparent, Alignment.TopCenter, "", frame, true);
            characterList.Color = Color.Transparent;
            characterList.BarScroll = 0.5f;

            GUIButton closeButton = new GUIButton(new Rectangle(0, 50, 100, 30), "Close", Alignment.BottomCenter, "", frame);
=======
            GUIButton closeButton = new GUIButton(new Rectangle(0, 50, 100, 20), TextManager.Get("Close"), Alignment.BottomCenter, "", frame);
>>>>>>> b4e5aad2
            closeButton.OnClicked = (GUIButton button, object userData) =>
            {
                ToggleGUIFrame();
                return false;
            };

            showAllButton = new GUIButton(new Rectangle(0, 0, 200, 40), "Show all commands", Alignment.BottomCenter, "", frame);
            showAllButton.Visible = false;
            showAllButton.OnClicked = (GUIButton button, object userData) =>
            {
                var selectedButton = characterList.children.Find(c => c.UserData is Character && c is GUIButton && ((GUIButton)c).Selected);
                if (selectedButton != null)
                {
                    CreateOrderButtons(selectedButton.UserData as Character, false);
                }
                return false;
            };
        }

        private void CreateOrderButtons(Character character, bool requireAppropriateJob)
        {
            var prevOrderButtons = frame.children.FindAll(c => c.UserData is Order);
            foreach (GUIComponent button in prevOrderButtons)
            {
                frame.RemoveChild(button);
            }
            
            List<Order> orders = requireAppropriateJob ?
                Order.PrefabList.FindAll(o => !o.TargetAllCharacters && o.HasAppropriateJob(character)) :
                Order.PrefabList.FindAll(o => !o.TargetAllCharacters);

            float scaleRatio = MathHelper.Lerp(0.3f, 1.2f, orders.Count / 10.0f);

            float arc = MathHelper.Pi * 0.7f * scaleRatio;
            float angleStep = arc / (orders.Count - 1);
            float startAngle = MathHelper.Pi - ((MathHelper.Pi - arc) / 2);
            
            int buttonWidth = 130;
            int spacing = 20;
            
            int ordersPerRow = Math.Min(orders.Count, 5);
            int startX = -(buttonWidth * ordersPerRow + spacing * (ordersPerRow - 1)) / 2;

            int i = 0;
            float angle = startAngle;

            float archWidth = frame.Rect.Width * 0.35f * Math.Min(scaleRatio, 1.0f);
            float archHeight = GameMain.GraphicsHeight * 0.35f * scaleRatio;

            foreach (Order order in orders)
            {
                int x = (int)(Math.Cos(angle)* archWidth);
                int y = (int)(120 + (float)Math.Sin(angle) * archHeight);

                angle -= angleStep;

                if (order.ItemComponentType != null || !string.IsNullOrEmpty(order.ItemName))
                {
                    List<Item> matchingItems = !string.IsNullOrEmpty(order.ItemName) ?
                        Item.ItemList.FindAll(it => it.Name == order.ItemName) :
                        Item.ItemList.FindAll(it => it.components.Any(ic => ic.GetType() == order.ItemComponentType));

                    int y2 = y;
                    foreach (Item it in matchingItems)
                    {
                        var newOrder = new Order(order, it, it.components.Find(ic => ic.GetType() == order.ItemComponentType));

                        var btn = CreateOrderButton(new Rectangle(x, y2, buttonWidth, 20), newOrder, frame, y2 == y);
                        CoroutineManager.StartCoroutine(MoveGUIComponent(btn, characterList.Rect.Center - new Point(btn.Rect.Width / 2, 0), btn.Rect.Location, 0.5f));
                        y2 += 25;
                    }
                }
                else
                {
                    var btn = CreateOrderButton(new Rectangle(x, y, buttonWidth, 20), order, frame);
                    CoroutineManager.StartCoroutine(MoveGUIComponent(btn, characterList.Rect.Center - new Point(btn.Rect.Width / 2, 0), btn.Rect.Location, 0.5f));
                }
            }
        }

        private IEnumerable<object> MoveGUIComponent(GUIComponent component, Point from, Point to, float duration)
        {
            float t = 0.0f;
            while (t < duration)
            {
                component.Rect = new Rectangle(new Point(
                    (int)MathHelper.Lerp(from.X, to.X, t / duration),
                    (int)MathHelper.Lerp(from.Y, to.Y, t / duration)), component.Rect.Size);

                t += CoroutineManager.DeltaTime;
                yield return CoroutineStatus.Running;
            }

            component.Rect = new Rectangle(to, component.Rect.Size);

            yield return CoroutineStatus.Success;
        }

        private GUIButton CreateOrderButton(Rectangle rect, Order order, GUIComponent parent, bool createSymbol = true)
        {
            var orderButton = new GUIButton(rect, order.Name, null, Alignment.TopCenter, Alignment.Center, "GUITextBox", parent);
            orderButton.Padding = new Vector4(5.0f, 5.0f, 5.0f, 5.0f);
            orderButton.UserData = order;
            orderButton.OnClicked = SetOrder;
            
            if (createSymbol)
            {
                var symbol = new GUIImage(new Rectangle(0,-60,64,64), order.SymbolSprite, Alignment.TopCenter, orderButton);
                symbol.Color = order.Color;

                orderButton.children.Insert(0, symbol);
                orderButton.children.RemoveAt(orderButton.children.Count-1);
            }
            
            return orderButton;
        }

        public void UpdateCharacters()
        {
            CreateGUIFrame();

            characterList.ClearChildren();
            new GUIFrame(new Rectangle(0, 0, characterList.Rect.Width / 2, 0), null, characterList);
            
            List<Character> aliveCharacters = crewManager.GetCharacters().FindAll(c => !c.IsDead);

            characterFrameBottom = 0;
            int charactersPerRow = 4;

            int i = 0;
            foreach (Character character in aliveCharacters)
            {
                if (character == Character.Controlled) continue;
                if (Character.Controlled?.TeamID != character.TeamID) continue;

                int rowCharacterCount = Math.Min(charactersPerRow, aliveCharacters.Count);
                
                GUIButton characterButton = new GUIButton(new Rectangle(0, 0, 150, 45), "", null, Alignment.TopCenter, "GUITextBox", characterList);                
                characterButton.UserData = character;
                characterButton.Padding = new Vector4(5.0f, 10.0f, 5.0f, 5.0f);                
                characterButton.Color = Character.Controlled == character ? Color.Gold : Color.White;
                characterButton.SelectedColor = Color.White;
                characterButton.OnClicked += (btn, userdata) =>
                {
                    SelectCharacter(userdata as Character);
                    CreateOrderButtons(userdata as Character, true);
                    showAllButton.Visible = true;

                    return true;
                };

                characterFrameBottom = Math.Max(characterFrameBottom, characterButton.Rect.Bottom);
                
                string name = character.Info.Name;
                if (character.Info.Job != null) name += '\n' + "(" + character.Info.Job.Name + ")";

                GUITextBlock textBlock = new GUITextBlock(
                    new Rectangle(40, 0, 0, 25),
                    name,
                    Color.Transparent, null,
                    Alignment.Left, Alignment.Left,
                    "", characterButton, false);
                textBlock.Font = GUI.SmallFont;
                textBlock.Padding = new Vector4(5.0f, 0.0f, 5.0f, 0.0f);

                var characterPortrait = new GUIImage(new Rectangle(0, 0, 0, 0), character.AnimController.Limbs[0].sprite, Alignment.Left, characterButton);

                bool hasHeadset = false;
                bool headSetInRange = false;
                var radioItem = character.Inventory.Items.FirstOrDefault(it => it != null && it.GetComponent<WifiComponent>() != null);
                if (radioItem != null && character.HasEquippedItem(radioItem))
                {
                    var radio = radioItem.GetComponent<WifiComponent>();
                    if (radio.CanTransmit())
                    {
                        hasHeadset = true;
                        if (Character.Controlled != null)
                        {
                            var ownRadioItem = Character.Controlled.Inventory.Items.FirstOrDefault(it => it != null && it.GetComponent<WifiComponent>() != null);
                            if (ownRadioItem != null && Character.Controlled.HasEquippedItem(ownRadioItem))
                            {
                                var ownRadio = ownRadioItem.GetComponent<WifiComponent>();
                                if (radio.CanReceive(ownRadio)) headSetInRange = true;                                
                            }
                        }
                    }
                }

                if (!hasHeadset || !headSetInRange)
                {
                    characterButton.Enabled = false;
                    characterButton.ToolTip = !hasHeadset ? "Not wearing a headset." : "Out of radio range.";
                    textBlock.ToolTip = characterButton.ToolTip;
                    characterPortrait.ToolTip = characterButton.ToolTip;
                    characterPortrait.Color *= 0.5f;
                    textBlock.TextColor *= 0.5f;
                }
                else
                {
                    var humanAi = character.AIController as HumanAIController;
                    if (humanAi != null && humanAi.CurrentOrder != null)
                    {
                        CreateCharacterOrderFrame(characterButton, humanAi.CurrentOrder, humanAi.CurrentOrderOption);
                    }
                }

                i++;
            }
            
            new GUIFrame(new Rectangle(0, 0, characterList.Rect.Width / 2, 0), null, characterList);

            characterList.BarScroll = 0.5f;
        }

        public void SelectCharacter(Character character)
        {
            foreach (GUIComponent child in characterList.children)
            {
                GUIButton button = child as GUIButton;
                if (button == null) continue;

                Character buttonCharacter = child.UserData as Character;
                button.Selected = buttonCharacter == character;
                if (button.Selected) autoScrolling = true;
            }
        }

        private bool SetOrder(GUIButton button, object userData)
        {
            //order targeted to all characters
            Order order = userData as Order;
            if (order.TargetAllCharacters)
            {
                if (Character.Controlled == null || Character.Controlled.CurrentHull == null) return false;
                crewManager.AddOrder(new Order(order.Prefab, Character.Controlled.CurrentHull, null), order.Prefab.FadeOutTime);

                if (crewManager.IsSinglePlayer)
                {
                    Character.Controlled.Speak(
                        order.GetChatMessage("", Character.Controlled.CurrentHull?.RoomName), ChatMessageType.Order);
                }
                else
                {
                    OrderChatMessage msg = new OrderChatMessage(order, "", Character.Controlled.CurrentHull, null, Character.Controlled);
                    if (GameMain.Client != null)
                    {
                        GameMain.Client.SendChatMessage(msg);
                    }
                    else if (GameMain.Server != null)
                    {
                        GameMain.Server.SendOrderChatMessage(msg, null);
                    }
                }

                return true;
            }

            //order targeted to a specific character
            foreach (GUIComponent child in characterList.children)
            {
                Character character = child.UserData as Character;
                if (character == null) continue;

                var characterButton = child as GUIButton;
                if (!characterButton.Selected) continue;

                CreateCharacterOrderFrame(characterButton, order, "");
                character.SetOrder(order, "");        
                
                if (crewManager.IsSinglePlayer)
                {
                    Character.Controlled.Speak(
                        order.GetChatMessage(character.Name, Character.Controlled.CurrentHull?.RoomName), ChatMessageType.Order);
                }
                else
                {
                    OrderChatMessage msg = new OrderChatMessage(order, "", order.TargetItemComponent?.Item, character, Character.Controlled);
                    if (GameMain.Client != null)
                    {
                        GameMain.Client.SendChatMessage(msg);
                    }
                    else if (GameMain.Server != null)
                    {
                        GameMain.Server.SendOrderChatMessage(msg, null);
                    }     
                }
            }
            
            return true;
        }

        private void CreateCharacterOrderFrame(GUIComponent characterButton, Order order, string selectedOption)
        {
            var character = characterButton.UserData as Character;
            if (character == null) return;
            
            var existingOrder = characterButton.children.Find(c => c.UserData is Order);
            if (existingOrder != null) characterButton.RemoveChild(existingOrder);
            
            var orderFrame = new GUIFrame(new Rectangle(-5, 40, characterButton.Rect.Width, 30 + order.Options.Length * 15), "InnerFrame", characterButton);
            orderFrame.ClampMouseRectToParent = false;
            orderFrame.Padding = new Vector4(5.0f, 5.0f, 5.0f, 5.0f);
            orderFrame.UserData = order;

            var img = new GUIImage(new Rectangle(0, 0, 20, 20), order.SymbolSprite, Alignment.TopLeft, orderFrame);
            img.Scale = 20.0f / img.SourceRect.Width;
            img.Color = order.Color;
            img.CanBeFocused = false;

            new GUITextBlock(new Rectangle(img.Rect.Width, 0, 0, 20), order.DoingText, "", Alignment.TopLeft, Alignment.CenterLeft, orderFrame);
            
            var optionList = new GUIListBox(new Rectangle(0, 20, 0, 80), Color.Transparent, null, orderFrame);
            optionList.ClampMouseRectToParent = false;
            optionList.UserData = order;

            for (int i = 0; i < order.Options.Length; i++ )
            {
                var optionBox = new GUITextBlock(new Rectangle(0, 0, 0, 15), order.Options[i], "", Alignment.TopLeft, Alignment.CenterLeft, optionList);
                optionBox.Font = GUI.SmallFont;
                optionBox.UserData = order.Options[i];

                if (selectedOption == order.Options[i])
                {
                    optionList.Select(i);
                }
            }
            optionList.OnSelected = SelectOrderOption;

        }

        private bool SelectOrderOption(GUIComponent component, object userData)
        {
            string option = userData.ToString();
            Order order = component.Parent.UserData as Order;
            Character character = component.Parent.Parent.Parent.UserData as Character;

            if (crewManager.IsSinglePlayer)
            {
                Character.Controlled.Speak(
                    order.GetChatMessage(character.Name, Character.Controlled.CurrentHull?.RoomName, option), ChatMessageType.Order);
            }
            else
            {
                OrderChatMessage msg = new OrderChatMessage(order, option, order.TargetItemComponent?.Item, character, Character.Controlled);
                if (GameMain.Client != null)
                {
                    GameMain.Client.SendChatMessage(msg);
                }
                else if (GameMain.Server != null)
                {
                    GameMain.Server.SendOrderChatMessage(msg, null);
                }
            }

            character.SetOrder(order, option);

            return true;
        }

        public void AddToGUIUpdateList()
        {
            if (IsOpen && frame != null) frame.AddToGUIUpdateList();

            if (reportButtonContainer.CountChildren > 0)
            {
                reportButtonContainer.AddToGUIUpdateList();
            }
        }

        public void Update(float deltaTime)
        {
            if (Character.Controlled?.CurrentHull != null)
            {
                bool hasFires = Character.Controlled.CurrentHull.FireSources.Count > 0;
                ToggleReportButton("reportfire", hasFires);

                bool hasLeaks = Character.Controlled.CurrentHull.ConnectedGaps.Any(g => !g.IsRoomToRoom && g.Open > 0.0f);
                ToggleReportButton("reportbreach", hasLeaks);

                bool hasIntruders = Character.CharacterList.Any(c => 
                    c.CurrentHull == Character.Controlled.CurrentHull && !c.IsDead &&
                    (c.AIController is EnemyAIController || c.TeamID != Character.Controlled.TeamID));
                ToggleReportButton("reportintruders", hasIntruders);

                if (reportButtonContainer.CountChildren > 0)
                {
                    reportButtonContainer.Update(deltaTime);
                }
            }
            else
            {
                reportButtonContainer.ClearChildren();
            }

            if (frame == null || !IsOpen) return;

            foreach (GUIComponent child in generalOrderFrame.children)
            {
                GUIButton orderButton = child as GUIButton;
                if (orderButton != null) orderButton.Enabled = Character.Controlled?.CurrentHull != null;
            }



            frame.Update(deltaTime);
            if (characterList.Selected != null && autoScrolling)
            {
                float xDiff = frame.Rect.Center.X - characterList.Selected.Rect.Center.X;
                characterList.BarScroll -= MathHelper.Clamp(xDiff * 0.01f, -10.0f, 10.0f) * deltaTime;

                if (Math.Abs(xDiff) < 5.0f) autoScrolling = false;
            }

        }

        private void ToggleReportButton(string orderAiTag, bool enabled)
        {
            Order order = Order.PrefabList.Find(o => o.AITag == orderAiTag);
            var existingButton = reportButtonContainer.GetChild(order);

            //already reported, disable the button
            if (GameMain.GameSession.CrewManager.ActiveOrders.Any(o => 
                o.First.TargetEntity == Character.Controlled.CurrentHull && 
                o.First.AITag == orderAiTag))
            {
                enabled = false;
            }

            if (enabled)
            {
                if (existingButton == null)
                {
                    CreateOrderButton(new Rectangle(0,0,0,20), order, reportButtonContainer, true);
                }
            }
            else
            {
                if (existingButton != null) reportButtonContainer.RemoveChild(existingButton);
            }
        }

        public void Draw(SpriteBatch spriteBatch)
        {
            if (reportButtonContainer.CountChildren > 0)
            {
                reportButtonContainer.Draw(spriteBatch);
            }

            if (!IsOpen) return;
            frame.Draw(spriteBatch);
        }
    }
}<|MERGE_RESOLUTION|>--- conflicted
+++ resolved
@@ -65,7 +65,6 @@
             frame = new GUIFrame(new Rectangle(200,0,0,0), Color.Black * 0.6f, null);
             frame.Padding = new Vector4(200.0f, 100.0f, 200.0f, 100.0f);
 
-<<<<<<< HEAD
             reportButtonContainer = new GUIListBox(new Rectangle(GameMain.GraphicsWidth - 180, 200, 180, GameMain.GraphicsHeight), null, Alignment.TopRight, null);
             reportButtonContainer.Color = Color.Transparent;
             reportButtonContainer.Spacing = 50;
@@ -87,10 +86,7 @@
             characterList.Color = Color.Transparent;
             characterList.BarScroll = 0.5f;
 
-            GUIButton closeButton = new GUIButton(new Rectangle(0, 50, 100, 30), "Close", Alignment.BottomCenter, "", frame);
-=======
-            GUIButton closeButton = new GUIButton(new Rectangle(0, 50, 100, 20), TextManager.Get("Close"), Alignment.BottomCenter, "", frame);
->>>>>>> b4e5aad2
+            GUIButton closeButton = new GUIButton(new Rectangle(0, 50, 100, 30), TextManager.Get("Close"), Alignment.BottomCenter, "", frame);
             closeButton.OnClicked = (GUIButton button, object userData) =>
             {
                 ToggleGUIFrame();
