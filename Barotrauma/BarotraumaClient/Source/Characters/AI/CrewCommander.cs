--- conflicted
+++ resolved
@@ -40,39 +40,35 @@
         public CrewCommander(CrewManager crewManager)
         {
             this.crewManager = crewManager;
-        }
-
-        public void ToggleGUIFrame()
-        {
-            IsOpen = !IsOpen;
-
-            if (IsOpen) 
-            {
-                if (!infoTextShown)
-                {
-                    GUI.AddMessage("Press " + GameMain.Config.KeyBind(InputType.CrewOrders) + " to open/close the command menu", Color.Cyan, 5.0f);
-                    infoTextShown = true;
-                }
-
-                if (frame == null) CreateGUIFrame();
-                UpdateCharacters();
-            }
-            showAllButton.Visible = false;
-        }
-
-        private void CreateGUIFrame()
-        {
-            frame = new GUIFrame(new Rectangle(200,0,0,0), Color.Black * 0.6f, null);
-            frame.Padding = new Vector4(200.0f, 100.0f, 200.0f, 100.0f);
-
-<<<<<<< HEAD
-            GUIButton closeButton = new GUIButton(new Rectangle(0, 50, 100, 20), TextManager.Get("Close"), Alignment.BottomCenter, "", frame);
-=======
             reportButtonContainer = new GUIListBox(new Rectangle(GameMain.GraphicsWidth - 180, 200, 180, GameMain.GraphicsHeight), null, Alignment.TopRight, null);
             reportButtonContainer.Color = Color.Transparent;
             reportButtonContainer.Spacing = 50;
             reportButtonContainer.HideChildrenOutsideFrame = false;
-
+        }
+
+        public void ToggleGUIFrame()
+        {
+            IsOpen = !IsOpen;
+
+            if (IsOpen) 
+            {
+                if (!infoTextShown)
+                {
+                    GUI.AddMessage("Press " + GameMain.Config.KeyBind(InputType.CrewOrders) + " to open/close the command menu", Color.Cyan, 5.0f);
+                    infoTextShown = true;
+                }
+
+                if (frame == null) CreateGUIFrame();
+                UpdateCharacters();
+            }
+            showAllButton.Visible = false;
+        }
+
+        private void CreateGUIFrame()
+        {
+            frame = new GUIFrame(new Rectangle(200,0,0,0), Color.Black * 0.6f, null);
+            frame.Padding = new Vector4(200.0f, 100.0f, 200.0f, 100.0f);
+            
             generalOrderFrame = new GUIFrame(new Rectangle(-(int)(frame.Padding.X + frame.Rect.X), -(int)frame.Padding.Y, 200, GameMain.GraphicsHeight), Color.Black * 0.6f, null, frame);
             generalOrderFrame.Padding = new Vector4(10.0f, 100.0f, 10.0f, 100.0f);
             generalOrderFrame.ClampMouseRectToParent = false;
@@ -89,8 +85,7 @@
             characterList.Color = Color.Transparent;
             characterList.BarScroll = 0.5f;
 
-            GUIButton closeButton = new GUIButton(new Rectangle(0, 50, 100, 30), "Close", Alignment.BottomCenter, "", frame);
->>>>>>> 4389a657
+            GUIButton closeButton = new GUIButton(new Rectangle(0, 50, 100, 30), TextManager.Get("Close"), Alignment.BottomCenter, "", frame);
             closeButton.OnClicked = (GUIButton button, object userData) =>
             {
                 ToggleGUIFrame();
