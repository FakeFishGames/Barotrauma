--- conflicted
+++ resolved
@@ -287,22 +287,18 @@
             
             if (nameVisible && info != null)
             {
-<<<<<<< HEAD
-                Vector2 namePos = new Vector2(pos.X, pos.Y - 110.0f - (5.0f / cam.Zoom)) - GUI.Font.MeasureString(Info.Name) * 0.5f / cam.Zoom;
-                Vector2 screenSize = new Vector2(GameMain.GraphicsWidth, GameMain.GraphicsHeight);
-                Vector2 viewportSize = new Vector2(cam.WorldView.Width, cam.WorldView.Height);
-                namePos.X -= cam.WorldView.X; namePos.Y += cam.WorldView.Y;
-                namePos *= screenSize / viewportSize;
-                namePos.X = (float)Math.Floor(namePos.X); namePos.Y = (float)Math.Floor(namePos.Y);
-                namePos *= viewportSize / screenSize;
-                namePos.X += cam.WorldView.X; namePos.Y -= cam.WorldView.Y;
-
-=======
                 string name = Info.DisplayName;
                 if (controlled == null && name != Info.Name) name += " (Disguised)";
 
-                Vector2 namePos = new Vector2(pos.X, pos.Y - 110.0f - (5.0f / cam.Zoom)) - GUI.Font.MeasureString(name) * 0.5f / cam.Zoom;
->>>>>>> 53d3e890
+                Vector2 namePos = new Vector2(pos.X, pos.Y - 110.0f - (5.0f / cam.Zoom)) - GUI.Font.MeasureString(Info.Name) * 0.5f / cam.Zoom;
+            	Vector2 screenSize = new Vector2(GameMain.GraphicsWidth, GameMain.GraphicsHeight);
+            	Vector2 viewportSize = new Vector2(cam.WorldView.Width, cam.WorldView.Height);
+            	namePos.X -= cam.WorldView.X; namePos.Y += cam.WorldView.Y;
+            	namePos *= screenSize / viewportSize;
+            	namePos.X = (float)Math.Floor(namePos.X); namePos.Y = (float)Math.Floor(namePos.Y);
+            	namePos *= viewportSize / screenSize;
+            	namePos.X += cam.WorldView.X; namePos.Y -= cam.WorldView.Y;
+
                 Color nameColor = Color.White;
 
                 if (Controlled != null && TeamID != Controlled.TeamID)
