using Barotrauma.Networking;
using Barotrauma.Particles;
using FarseerPhysics;
using FarseerPhysics.Dynamics;
using Microsoft.Xna.Framework;
using Microsoft.Xna.Framework.Graphics;
using System;
using System.Collections.Generic;
using System.Linq;
using System.Xml.Linq;

namespace Barotrauma
{
    partial class Character : Entity, IDamageable, ISerializableEntity, IClientSerializable, IServerSerializable
    {
        protected float soundTimer;
        protected float soundInterval;
        protected float hudInfoTimer;
        protected bool hudInfoVisible;

        private List<CharacterSound> sounds;

        //the Character that the player is currently controlling
        private static Character controlled;

        public static Character Controlled
        {
            get { return controlled; }
            set
            {
                if (controlled == value) return;
                controlled = value;
                CharacterHUD.Reset();

                if (controlled != null)
                {
                    controlled.Enabled = true;
                }
            }
        }
        
        private Dictionary<object, HUDProgressBar> hudProgressBars;

        public Dictionary<object, HUDProgressBar> HUDProgressBars
        {
            get { return hudProgressBars; }
        }

        partial void InitProjSpecific(XDocument doc)
        {
            soundInterval = doc.Root.GetAttributeFloat("soundinterval", 10.0f);

            keys = new Key[Enum.GetNames(typeof(InputType)).Length];

            for (int i = 0; i < Enum.GetNames(typeof(InputType)).Length; i++)
            {
                keys[i] = new Key(GameMain.Config.KeyBind((InputType)i));
            }

            var soundElements = doc.Root.Elements("sound").ToList();

            sounds = new List<CharacterSound>();
            foreach (XElement soundElement in soundElements)
            {
                sounds.Add(new CharacterSound(soundElement));
            }

            hudProgressBars = new Dictionary<object, HUDProgressBar>();
        }


        /// <summary>
        /// Control the Character according to player input
        /// </summary>
        public void ControlLocalPlayer(float deltaTime, Camera cam, bool moveCam = true)
        {
            if (!DisableControls)
            {
                for (int i = 0; i < keys.Length; i++)
                {
                    keys[i].SetState();
                }
            }
            else
            {
                foreach (Key key in keys)
                {
                    if (key == null) continue;
                    key.Reset();
                }
            }

            if (moveCam)
            {
                if (needsAir &&
                    pressureProtection < 80.0f &&
                    (AnimController.CurrentHull == null || AnimController.CurrentHull.LethalPressure > 50.0f))
                {
                    float pressure = AnimController.CurrentHull == null ? 100.0f : AnimController.CurrentHull.LethalPressure;

                    cam.Zoom = MathHelper.Lerp(cam.Zoom,
                        (pressure / 50.0f) * Rand.Range(1.0f, 1.05f),
                        (pressure - 50.0f) / 50.0f);
                }

                if (IsHumanoid)
                {
                    cam.OffsetAmount = MathHelper.Lerp(cam.OffsetAmount, 250.0f, deltaTime);
                }
                else
                {
                    //increased visibility range when controlling large a non-humanoid
                    cam.OffsetAmount = MathHelper.Lerp(cam.OffsetAmount, MathHelper.Clamp(Mass, 250.0f, 800.0f), deltaTime);
                }
            }
            
            cursorPosition = cam.ScreenToWorld(PlayerInput.MousePosition);
            if (AnimController.CurrentHull != null && AnimController.CurrentHull.Submarine != null)
            {
                cursorPosition -= AnimController.CurrentHull.Submarine.Position;
            }  

            Vector2 mouseSimPos = ConvertUnits.ToSimUnits(cursorPosition);
<<<<<<< HEAD
            if (DebugConsole.IsOpen || GUI.PauseMenuOpen ||
                (GameMain.GameSession?.CrewManager?.CrewCommander != null && GameMain.GameSession.CrewManager.CrewCommander.IsOpen))
            {
                cam.OffsetAmount = 0.0f;
            }
            else if (Lights.LightManager.ViewTarget == this && Vector2.DistanceSquared(AnimController.Limbs[0].SimPosition, mouseSimPos) > 1.0f)
=======
            if (moveCam)
>>>>>>> b4e5aad2
            {
                if (DebugConsole.IsOpen || GUI.PauseMenuOpen || IsUnconscious ||
                    (GameMain.GameSession?.CrewManager?.CrewCommander != null && GameMain.GameSession.CrewManager.CrewCommander.IsOpen))
                {
                    if (deltaTime > 0.0f) cam.OffsetAmount = 0.0f;
                }
                else if (Lights.LightManager.ViewTarget == this && Vector2.DistanceSquared(AnimController.Limbs[0].SimPosition, mouseSimPos) > 1.0f)
                {
                    Body body = Submarine.CheckVisibility(AnimController.Limbs[0].SimPosition, mouseSimPos);
                    Structure structure = body == null ? null : body.UserData as Structure;

                    float sightDist = Submarine.LastPickedFraction;
                    if (body?.UserData is Structure && !((Structure)body.UserData).CastShadow)
                    {
                        sightDist = 1.0f;
                    }
                    cam.OffsetAmount = MathHelper.Lerp(cam.OffsetAmount, Math.Max(250.0f, sightDist * 500.0f), 0.05f);
                }
            }

            DoInteractionUpdate(deltaTime, mouseSimPos);

            DisableControls = false;
        }

        partial void UpdateControlled(float deltaTime,Camera cam)
        {
            if (controlled != this) return;
            
            ControlLocalPlayer(deltaTime, cam);            

            Lights.LightManager.ViewTarget = this;
            CharacterHUD.Update(deltaTime, this);

            foreach (HUDProgressBar progressBar in hudProgressBars.Values)
            {
                progressBar.Update(deltaTime);
            }

            foreach (var pb in hudProgressBars.Where(pb => pb.Value.FadeTimer <= 0.0f).ToList())
            {
                hudProgressBars.Remove(pb.Key);
            }
        }

        partial void DamageHUD(float amount)
        {
            if (controlled == this) CharacterHUD.TakeDamage(amount);
        }

        partial void UpdateOxygenProjSpecific(float prevOxygen)
        {
            if (prevOxygen > 0.0f && Oxygen <= 0.0f && controlled == this)
            {
                SoundPlayer.PlaySound("drown");
            }
        }

        partial void KillProjSpecific()
        {
            if (GameMain.NetworkMember != null && controlled == this)
            {
                string chatMessage = TextManager.Get("Self_CauseOfDeathDescription." + causeOfDeath.ToString());
                if (GameMain.Client != null) chatMessage += " " + TextManager.Get("DeathChatNotification");

                GameMain.NetworkMember.AddChatMessage(chatMessage, ChatMessageType.Dead);
                GameMain.LightManager.LosEnabled = false;
                controlled = null;
            }

            PlaySound(CharacterSound.SoundType.Die);
        }

        partial void DisposeProjSpecific()
        {
            if (controlled == this) controlled = null;

            if (GameMain.GameSession?.CrewManager != null &&
                GameMain.GameSession.CrewManager.GetCharacters().Contains(this))
            {
                GameMain.GameSession.CrewManager.RemoveCharacter(this);
            }

            if (GameMain.Client != null && GameMain.Client.Character == this) GameMain.Client.Character = null;

            if (Lights.LightManager.ViewTarget == this) Lights.LightManager.ViewTarget = null;
        }

        partial void UpdateProjSpecific(float deltaTime, Camera cam)
        {
            if (info != null || health < maxHealth * 0.98f)
            {
                hudInfoTimer -= deltaTime;
                if (hudInfoTimer <= 0.0f)
                {
                    if (controlled == null)
                    {
                        hudInfoVisible = true;
                    }

                    //if the character is not in the camera view, the name can't be visible and we can avoid the expensive visibility checks
                    else if (WorldPosition.X < cam.WorldView.X || WorldPosition.X > cam.WorldView.Right || 
                            WorldPosition.Y > cam.WorldView.Y || WorldPosition.Y < cam.WorldView.Y - cam.WorldView.Height)
                    {
                        hudInfoVisible = false;
                    }
                    else
                    {
                        //Ideally it shouldn't send the character entirely if we can't see them but /shrug, this isn't the most hacker-proof game atm
                        hudInfoVisible = controlled.CanSeeCharacter(this);                    
                    }
                    hudInfoTimer = Rand.Range(0.5f, 1.0f);
                }
            }
        }

        public static void AddAllToGUIUpdateList()
        {
            for (int i = 0; i < CharacterList.Count; i++)
            {
                CharacterList[i].AddToGUIUpdateList();
            }
        }

        public virtual void AddToGUIUpdateList()
        {
            if (controlled == this)
            {
                CharacterHUD.AddToGUIUpdateList(this);
            }
        }
        
        public void Draw(SpriteBatch spriteBatch)
        {
            if (!Enabled) return;

            AnimController.Draw(spriteBatch);
        }

        public void DrawHUD(SpriteBatch spriteBatch, Camera cam)
        {
            CharacterHUD.Draw(spriteBatch, this, cam);
        }

        public virtual void DrawFront(SpriteBatch spriteBatch, Camera cam)
        {
            if (!Enabled) return;

            if (GameMain.DebugDraw)
            {
                AnimController.DebugDraw(spriteBatch);

                if (aiTarget != null) aiTarget.Draw(spriteBatch);
            }
            
            if (GUI.DisableHUD) return;

            Vector2 pos = DrawPosition;
            pos.Y = -pos.Y;

            if (speechBubbleTimer > 0.0f)
            {
                GUI.SpeechBubbleIcon.Draw(spriteBatch, pos - Vector2.UnitY * 100.0f,
                    speechBubbleColor * Math.Min(speechBubbleTimer, 1.0f), 0.0f,
                    Math.Min(speechBubbleTimer, 1.0f));
            }

            if (this == controlled) return;

            float hoverRange = 300.0f;
            float fadeOutRange = 200.0f;
            float cursorDist = Vector2.Distance(WorldPosition, cam.ScreenToWorld(PlayerInput.MousePosition));
            float hudInfoAlpha = MathHelper.Clamp(1.0f - (cursorDist - (hoverRange - fadeOutRange)) / fadeOutRange, 0.2f, 1.0f);
            
            if (hudInfoVisible && info != null)
            {
                string name = Info.DisplayName;
                if (controlled == null && name != Info.Name) name += " " + TextManager.Get("Disguised");

                Vector2 namePos = new Vector2(pos.X, pos.Y - 110.0f - (5.0f / cam.Zoom)) - GUI.Font.MeasureString(Info.Name) * 0.5f / cam.Zoom;

                Vector2 screenSize = new Vector2(GameMain.GraphicsWidth, GameMain.GraphicsHeight);
            	Vector2 viewportSize = new Vector2(cam.WorldView.Width, cam.WorldView.Height);
            	namePos.X -= cam.WorldView.X; namePos.Y += cam.WorldView.Y;
            	namePos *= screenSize / viewportSize;
            	namePos.X = (float)Math.Floor(namePos.X); namePos.Y = (float)Math.Floor(namePos.Y);
            	namePos *= viewportSize / screenSize;
            	namePos.X += cam.WorldView.X; namePos.Y -= cam.WorldView.Y;

                Color nameColor = Color.White;
                if (Controlled != null && TeamID != Controlled.TeamID)
                {
                    nameColor = Color.Red;
                }
                GUI.Font.DrawString(spriteBatch, name, namePos + new Vector2(1.0f / cam.Zoom, 1.0f / cam.Zoom), Color.Black, 0.0f, Vector2.Zero, 1.0f / cam.Zoom, SpriteEffects.None, 0.001f);
                GUI.Font.DrawString(spriteBatch, name, namePos, nameColor * hudInfoAlpha, 0.0f, Vector2.Zero, 1.0f / cam.Zoom, SpriteEffects.None, 0.0f);

                if (GameMain.DebugDraw)
                {
                    GUI.Font.DrawString(spriteBatch, ID.ToString(), namePos - new Vector2(0.0f, 20.0f), Color.White);
                }
            }

            if (isDead) return;

            if (health < maxHealth * 0.98f && hudInfoVisible)
            {
                Vector2 healthBarPos = new Vector2(pos.X - 50, DrawPosition.Y + 100.0f);
                GUI.DrawProgressBar(spriteBatch, healthBarPos, new Vector2(100.0f, 15.0f), 
                    health / maxHealth, 
                    Color.Lerp(Color.Red, Color.Green, health / maxHealth) * 0.8f * hudInfoAlpha,
                    new Color(0.5f, 0.57f, 0.6f, 1.0f) * hudInfoAlpha);
            }
        }

        /// <summary>
        /// Creates a progress bar that's "linked" to the specified object (or updates an existing one if there's one already linked to the object)
        /// The progress bar will automatically fade out after 1 sec if the method hasn't been called during that time
        /// </summary>
        public HUDProgressBar UpdateHUDProgressBar(object linkedObject, Vector2 worldPosition, float progress, Color emptyColor, Color fullColor)
        {
            if (controlled != this) return null;

            HUDProgressBar progressBar = null;
            if (!hudProgressBars.TryGetValue(linkedObject, out progressBar))
            {
                progressBar = new HUDProgressBar(worldPosition, Submarine, emptyColor, fullColor);
                hudProgressBars.Add(linkedObject, progressBar);
            }

            progressBar.WorldPosition = worldPosition;
            progressBar.FadeTimer = Math.Max(progressBar.FadeTimer, 1.0f);
            progressBar.Progress = progress;

            return progressBar;
        }

        public void PlaySound(CharacterSound.SoundType soundType)
        {
            if (sounds == null || sounds.Count == 0) return;

            var matchingSounds = sounds.FindAll(s => s.Type == soundType);
            if (matchingSounds.Count == 0) return;

            var selectedSound = matchingSounds[Rand.Int(matchingSounds.Count)];
            selectedSound.Sound.Play(1.0f, selectedSound.Range, AnimController.WorldPosition);
        }

        partial void ImplodeFX()
        {
            Vector2 centerOfMass = AnimController.GetCenterOfMass();

            SoundPlayer.PlaySound("implode", 1.0f, 150.0f, WorldPosition);

            for (int i = 0; i < 10; i++)
            {
                Particle p = GameMain.ParticleManager.CreateParticle("waterblood",
                    ConvertUnits.ToDisplayUnits(centerOfMass) + Rand.Vector(5.0f),
                    Rand.Vector(10.0f));
                if (p != null) p.Size *= 2.0f;

                GameMain.ParticleManager.CreateParticle("bubbles",
                    ConvertUnits.ToDisplayUnits(centerOfMass) + Rand.Vector(5.0f),
                    new Vector2(Rand.Range(-50f, 50f), Rand.Range(-100f, 50f)));

                GameMain.ParticleManager.CreateParticle("gib",
                    WorldPosition + Rand.Vector(Rand.Range(0.0f, 50.0f)),
                    Rand.Range(0.0f, MathHelper.TwoPi),
                    Rand.Range(200.0f, 700.0f), null);
            }

            for (int i = 0; i < 30; i++)
            {
                GameMain.ParticleManager.CreateParticle("heavygib",
                    WorldPosition + Rand.Vector(Rand.Range(0.0f, 50.0f)),
                    Rand.Range(0.0f, MathHelper.TwoPi),
                    Rand.Range(50.0f, 500.0f), null);
            }
        }
    }
}<|MERGE_RESOLUTION|>--- conflicted
+++ resolved
@@ -121,16 +121,12 @@
             }  
 
             Vector2 mouseSimPos = ConvertUnits.ToSimUnits(cursorPosition);
-<<<<<<< HEAD
             if (DebugConsole.IsOpen || GUI.PauseMenuOpen ||
                 (GameMain.GameSession?.CrewManager?.CrewCommander != null && GameMain.GameSession.CrewManager.CrewCommander.IsOpen))
             {
                 cam.OffsetAmount = 0.0f;
             }
             else if (Lights.LightManager.ViewTarget == this && Vector2.DistanceSquared(AnimController.Limbs[0].SimPosition, mouseSimPos) > 1.0f)
-=======
-            if (moveCam)
->>>>>>> b4e5aad2
             {
                 if (DebugConsole.IsOpen || GUI.PauseMenuOpen || IsUnconscious ||
                     (GameMain.GameSession?.CrewManager?.CrewCommander != null && GameMain.GameSession.CrewManager.CrewCommander.IsOpen))
