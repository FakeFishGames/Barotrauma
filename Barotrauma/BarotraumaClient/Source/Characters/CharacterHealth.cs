﻿using Barotrauma.Networking;
using Lidgren.Network;
using Microsoft.Xna.Framework;
using Microsoft.Xna.Framework.Graphics;
using Microsoft.Xna.Framework.Input;
using System;
using System.Collections.Generic;
using System.Linq;
using System.Xml.Linq;

namespace Barotrauma
{
    partial class CharacterHealth
    {
        private static Sprite noiseOverlay, damageOverlay;

        private static Sprite statusIconOxygen;
        private static Sprite statusIconPressure;
        private static Sprite statusIconBloodloss;

        private Alignment alignment = Alignment.Left;

        public Alignment Alignment
        {
            get { return alignment; }
            set
            {
                if (alignment == value) return;
                alignment = value;
                UpdateAlignment();
            }
        }

        private GUIButton suicideButton;

        private GUIProgressBar healthBar;

        private float damageOverlayTimer;

        private GUIListBox afflictionContainer;

        private float bloodParticleTimer;

        /*private GUIFrame healthWindow;
        private GUIProgressBar healthWindowHealthBar;
        private GUIFrame limbIndicatorContainer;
        private GUIListBox healItemContainer;*/

        private GUIFrame healthWindow;

        private int highlightedLimbIndex = -1;
        private int selectedLimbIndex = -1;

        private float distortTimer;

        public float DamageOverlayTimer
        {
            get { return damageOverlayTimer; }
        }
        
        private static CharacterHealth openHealthWindow;
        public static CharacterHealth OpenHealthWindow
        {
            get
            {
                return openHealthWindow;
            }
            set
            {
                if (openHealthWindow == value) return;
                openHealthWindow = value;
                /*if (openHealthWindow != null)
                {
                    openHealthWindow.UpdateAfflictionContainer(null);
                    openHealthWindow.UpdateItemContainer();
                }*/
            }
        }

        static CharacterHealth()
        {
            noiseOverlay = new Sprite("Content/UI/noise.png", Vector2.Zero);            
            damageOverlay = new Sprite("Content/UI/damageOverlay.png", Vector2.Zero);
            
            statusIconOxygen = new Sprite("Content/UI/Health/statusIcons.png", new Rectangle(96, 48, 48, 48), null);
            statusIconPressure = new Sprite("Content/UI/Health/statusIcons.png", new Rectangle(0, 48, 48, 48), null);
            statusIconBloodloss = new Sprite("Content/UI/Health/statusIcons.png", new Rectangle(48, 0, 48, 48), null);
        }

        partial void InitProjSpecific(Character character)
        {
            int healthBarHeight = (int)(450 * GUI.Scale);
            healthBar = new GUIProgressBar(new Rectangle(10, GameMain.GraphicsHeight - healthBarHeight - 10, (int)(30 * GUI.Scale), healthBarHeight), Color.White, null, 1.0f, Alignment.TopLeft);
            healthBar.IsHorizontal = false;

            afflictionContainer = new GUIListBox(new Rectangle(0, 0, 100, 200), "");
            healthWindow = new GUIFrame(new Rectangle(0,0,100,200), "");

            UpdateAlignment();

            //healthWindow = new GUIFrame(new Rectangle((int)(GameMain.GraphicsWidth - 500 * GUI.Scale), (int)(GameMain.GraphicsHeight / 2 - 300 * GUI.Scale), (int)(300 * GUI.Scale), (int)(600 * GUI.Scale)), null);
            /*limbIndicatorContainer = new GUIFrame(new Rectangle(20, 0, 240, 0), Color.Black * 0.5f, "", healthFrame);
            healthWindowHealthBar = new GUIProgressBar(new Rectangle(0, 0, 30, 0), Color.Green, 1.0f, healthFrame);
            healthWindowHealthBar.IsHorizontal = false;

            int listBoxWidth = (int)(healthFrame.Rect.Width - limbIndicatorContainer.Rect.Width - healthFrame.Padding.X - healthFrame.Padding.Z) / 2;

            new GUITextBlock(new Rectangle(limbIndicatorContainer.Rect.Right - healthFrame.Rect.X - (int)healthFrame.Padding.X, 0, 20, 20), "Afflictions", "", healthFrame);

            healItemContainer = new GUIListBox(new Rectangle(afflictionContainer.Rect.Right - healthFrame.Rect.X - (int)healthFrame.Padding.X, 30, listBoxWidth, 0),
                "", healthFrame);
            new GUITextBlock(new Rectangle(afflictionContainer.Rect.Right - healthFrame.Rect.X - (int)healthFrame.Padding.X, 0, 20, 20), "Items", "", healthFrame);

            healItemContainer.OnSelected += (GUIComponent component, object userdata) =>
            {
                Item item = userdata as Item;
                if (item == null) return false;

                Limb targetLimb = character.AnimController.Limbs.FirstOrDefault(l => l.HealthIndex == selectedLimbIndex);
#if CLIENT
                if (GameMain.Client != null)
                {
                    GameMain.Client.CreateEntityEvent(item, new object[] { NetEntityEvent.Type.ApplyStatusEffect, character.ID, targetLimb });
                    return true;
                }
#endif
                if (GameMain.Server != null)
                {
                    GameMain.Server.CreateEntityEvent(item, new object[] { NetEntityEvent.Type.ApplyStatusEffect, ActionType.OnUse, character.ID, targetLimb });
                }

                item.ApplyStatusEffects(ActionType.OnUse, 1.0f, character, targetLimb);
                UpdateItemContainer();
                return true;
            };*/

            suicideButton = new GUIButton(
                        new Rectangle(new Point(GameMain.GraphicsWidth / 2 - 60, 20), new Point(120, 20)), TextManager.Get("GiveInButton"), "");
            suicideButton.ToolTip = TextManager.Get(GameMain.NetworkMember == null ? "GiveInHelpSingleplayer" : "GiveInHelpMultiplayer");
            suicideButton.OnClicked = (button, userData) =>
            {
                GUIComponent.ForceMouseOn(null);
                if (Character.Controlled != null)
                {
                    if (GameMain.Client != null)
                    {
                        GameMain.Client.CreateEntityEvent(Character.Controlled, new object[] { NetEntityEvent.Type.Status });
                    }
                    else
                    {
                        Character.Controlled.Kill(GetCauseOfDeath());
                        Character.Controlled = null;
                    }
                }
                return true;
            };
        }

        private void UpdateAlignment()
        {
            int windowWidth = (int)(300 * GUI.Scale);
            int windowHeight = (int)(450 * GUI.Scale);
            
            int y = 30 + (int)(90 * GUI.Scale);
            if (alignment == Alignment.Left)
            {
                healthBar.Rect = new Rectangle(10, healthBar.Rect.Y, healthBar.Rect.Width, healthBar.Rect.Height);
                healthWindow.Rect = new Rectangle((int)(60 * GUI.Scale), y, windowWidth, windowHeight);
                afflictionContainer.Rect = new Rectangle(healthWindow.Rect.Right, healthWindow.Rect.Y, windowWidth, windowHeight);
            }
            else
            {
                healthBar.Rect = new Rectangle(GameMain.GraphicsWidth - healthBar.Rect.Width - 10, healthBar.Rect.Y, healthBar.Rect.Width, healthBar.Rect.Height);
                healthWindow.Rect = new Rectangle((int)(GameMain.GraphicsWidth - 10 - (330 * GUI.Scale) - windowWidth), y, windowWidth, windowHeight);
                afflictionContainer.Rect = new Rectangle(healthWindow.Rect.X - windowWidth, healthWindow.Rect.Y, windowWidth, windowHeight);
            }
        }

        partial void UpdateOxygenProjSpecific(float prevOxygen)
        {
            if (prevOxygen > 0.0f && OxygenAmount <= 0.0f && Character.Controlled == character)
            {
                SoundPlayer.PlaySound("drown");
            }
        }

        partial void UpdateBleedingProjSpecific(AfflictionBleeding affliction, Limb targetLimb, float deltaTime)
        {
            bloodParticleTimer -= deltaTime * (affliction.Strength / 10.0f);
            if (bloodParticleTimer <= 0.0f)
            {
                float bloodParticleSize = MathHelper.Lerp(0.5f, 1.0f, affliction.Strength / 100.0f);
                if (!character.AnimController.InWater) bloodParticleSize *= 2.0f;
                var blood = GameMain.ParticleManager.CreateParticle(
                    character.AnimController.InWater ? "waterblood" : "blooddrop",
                    targetLimb.WorldPosition, Rand.Vector(affliction.Strength), 0.0f, character.AnimController.CurrentHull);

                if (blood != null)
                {
                    blood.Size *= bloodParticleSize;
                }
                bloodParticleTimer = 1.0f;
            }
        }

        public void UpdateHUD(float deltaTime)
        {
            if (openHealthWindow != null)
            {
                if (openHealthWindow != this && openHealthWindow != character.SelectedCharacter?.CharacterHealth)
                {
                    openHealthWindow = null;
                }
            }

            if (damageOverlayTimer > 0.0f) damageOverlayTimer -= deltaTime;
            
            float blurStrength = 0.0f;
            float distortStrength = 0.0f;
            float distortSpeed = 0.0f;
            
            if (character.IsUnconscious)
            {
                blurStrength = 1.0f;
                distortSpeed = 1.0f;
            }
            else if (OxygenAmount < 100.0f)
            {
                blurStrength = MathHelper.Lerp(0.5f, 1.0f, 1.0f - vitality / MaxVitality);
                distortStrength = blurStrength;
                distortSpeed = (blurStrength + 1.0f);
                distortSpeed *= distortSpeed * distortSpeed * distortSpeed;
            }

            foreach (Affliction affliction in afflictions)
            {
                distortStrength = Math.Max(distortStrength, affliction.GetScreenDistortStrength());
                blurStrength = Math.Max(blurStrength, affliction.GetScreenBlurStrength());
            }
            foreach (LimbHealth limbHealth in limbHealths)
            {
                foreach (Affliction affliction in limbHealth.Afflictions)
                {
                    distortStrength = Math.Max(distortStrength, affliction.GetScreenDistortStrength());
                    blurStrength = Math.Max(blurStrength, affliction.GetScreenBlurStrength());
                }
            }

            if (blurStrength > 0.0f)
            {
                distortTimer = (distortTimer + deltaTime * distortSpeed) % MathHelper.TwoPi;
                character.BlurStrength = (float)(Math.Sin(distortTimer) + 1.5f) * 0.25f * blurStrength;
                character.DistortStrength = (float)(Math.Sin(distortTimer) + 1.0f) * 0.1f * distortStrength;
            }
            else
            {
                character.BlurStrength = 0.0f;
                character.DistortStrength = 0.0f;
                distortTimer = 0.0f;
            }

            if (PlayerInput.KeyHit(Keys.H))
            {
                OpenHealthWindow = openHealthWindow == this ? null : this;
            }
            
            if (character.IsDead)
            {
                healthBar.Color = Color.Black;
                healthBar.BarSize = 1.0f;
            }
            else
            {
                healthBar.Color = Color.Red;
                if (vitality / MaxVitality > 0.5f)
                {
                    healthBar.Color = Color.Lerp(Color.Orange, Color.Green * 1.5f, (vitality / MaxVitality - 0.5f) * 2.0f);
                }
                else if (vitality > 0.0f)
                {
                    healthBar.Color = Color.Lerp(Color.Red, Color.Orange, (vitality / MaxVitality) * 2.0f);
                }

                healthBar.HoverColor = healthBar.Color * 2.0f;
                healthBar.BarSize = (vitality > 0.0f) ? vitality / MaxVitality : 1.0f - vitality / minVitality;
            }
            
            healthBar.Update(deltaTime);
            if (OpenHealthWindow == this)
            {
                UpdateLimbIndicators(healthWindow.Rect);
                UpdateAfflictionContainer(highlightedLimbIndex < 0 ? (selectedLimbIndex < 0 ? null : limbHealths[selectedLimbIndex]) : limbHealths[highlightedLimbIndex]);
                afflictionContainer.Update(deltaTime);
                /*healItemContainer.Enabled = selectedLimbIndex > -1;
                healthWindowHealthBar.Color = healthBar.Color;
                healthWindowHealthBar.BarSize = healthBar.BarSize;
                healthWindow.Update(deltaTime);*/
            }
            else
            {
                if (openHealthWindow != null && character != Character.Controlled && character != Character.Controlled?.SelectedCharacter)
                {
                    openHealthWindow = null;
                }
                highlightedLimbIndex = -1;
            }
            
            if (character == Character.Controlled && character.IsUnconscious && !character.IsDead)
            {
                suicideButton.Visible = true;
                suicideButton.Update(deltaTime);
            }
            else if (suicideButton != null)
            {
                suicideButton.Visible = false;
            }
        }
        
        public void AddToGUIUpdateList()
        {
            if (OpenHealthWindow == this) afflictionContainer.AddToGUIUpdateList();
            if (suicideButton.Visible && character == Character.Controlled) suicideButton.AddToGUIUpdateList();
        }

        public void DrawHUD(SpriteBatch spriteBatch, Vector2 drawOffset)
        {
            float damageOverlayAlpha = DamageOverlayTimer;
            if (vitality < MaxVitality * 0.1f)
            {
                damageOverlayAlpha = Math.Max(1.0f - (vitality / maxVitality * 10.0f), damageOverlayAlpha);
            }

            if (damageOverlayAlpha > 0.0f)
            {
                damageOverlay.Draw(spriteBatch, Vector2.Zero, Color.White * damageOverlayAlpha, Vector2.Zero, 0.0f,
                    new Vector2(GameMain.GraphicsWidth / damageOverlay.size.X, GameMain.GraphicsHeight / damageOverlay.size.Y));
            }

            DrawStatusHUD(spriteBatch, drawOffset);

            if (suicideButton.Visible) suicideButton.Draw(spriteBatch);
        }

        public void DrawStatusHUD(SpriteBatch spriteBatch, Vector2 drawOffset)
        {
            Rectangle interactArea = healthBar.Rect;
            if (openHealthWindow == null)
            {
                List<Pair<Sprite, string>> statusIcons = new List<Pair<Sprite, string>>();
                if (character.CurrentHull == null || character.CurrentHull.LethalPressure > 5.0f) statusIcons.Add(new Pair<Sprite, string>(statusIconPressure, "High pressure"));

                var allAfflictions = GetAllAfflictions(true);
                foreach (Affliction affliction in allAfflictions)
                {
                    if (affliction.Strength < affliction.Prefab.ShowIconThreshold || affliction.Prefab.Icon == null) continue;
                    statusIcons.Add(new Pair<Sprite, string>(affliction.Prefab.Icon, affliction.Prefab.Description));
                }

                Pair<Sprite, string> highlightedIcon = null;
                Vector2 highlightedIconPos = Vector2.Zero;
                Vector2 pos = alignment == Alignment.Left ?
                    healthBar.Rect.Location.ToVector2() + new Vector2(healthBar.Rect.Width + 5, 10) :
                    healthBar.Rect.Location.ToVector2() - new Vector2(5 + 50.0f * GUI.Scale, 10);

                foreach (Pair<Sprite, string> statusIcon in statusIcons)
                {
                    Rectangle afflictionIconRect = new Rectangle(pos.ToPoint(), (statusIcon.First.size * GUI.Scale).ToPoint());
                    interactArea = Rectangle.Union(interactArea, afflictionIconRect);
                    if (afflictionIconRect.Contains(PlayerInput.MousePosition))
                    {
                        highlightedIcon = statusIcon;
                        highlightedIconPos = afflictionIconRect.Center.ToVector2();
                    }
                    pos.Y += 50.0f * GUI.Scale;
                }

                pos.Y = healthBar.Rect.Location.Y + 10;
                foreach (Pair<Sprite, string> statusIcon in statusIcons)
                {
                    statusIcon.First.Draw(spriteBatch, pos, highlightedIcon == statusIcon ? Color.White : Color.White * 0.8f, 0, GUI.Scale);
                    pos.Y += 50.0f * GUI.Scale;
                }

                if (highlightedIcon != null)
                {
                    GUI.DrawString(spriteBatch,
                        alignment == Alignment.Left ? highlightedIconPos + new Vector2(60 * GUI.Scale, 5) : highlightedIconPos + new Vector2(-10.0f - GUI.Font.MeasureString(highlightedIcon.Second).X, 5),
                        highlightedIcon.Second,
                        Color.White * 0.8f, Color.Black * 0.5f);
                }
            }

            healthBar.Draw(spriteBatch);
            
            if (interactArea.Contains(PlayerInput.MousePosition) && GUIComponent.MouseOn == null)
            {
                healthBar.State = GUIComponent.ComponentState.Hover;
                if (PlayerInput.LeftButtonClicked())
                {
                    OpenHealthWindow = openHealthWindow == this ? null : this;
                }
            }
            else
            {
                healthBar.State = GUIComponent.ComponentState.None;
            }

            if (OpenHealthWindow == this)
            {
                healthWindow.Draw(spriteBatch);
                DrawLimbIndicators(spriteBatch, healthWindow.Rect, true, false);

                int previewLimbIndex = highlightedLimbIndex < 0 ? selectedLimbIndex : highlightedLimbIndex;
                if (previewLimbIndex > -1)
                {
                    afflictionContainer.Draw(spriteBatch);
                    GUI.DrawLine(spriteBatch, new Vector2(alignment == Alignment.Left ? afflictionContainer.Rect.X : afflictionContainer.Rect.Right, afflictionContainer.Rect.Center.Y), 
                        GetLimbHighlightArea(limbHealths[previewLimbIndex], healthWindow.Rect).Center.ToVector2(), Color.LightGray, 0, 3);
                }

                if (Inventory.draggingItem != null && highlightedLimbIndex > -1)
                {
                    GUI.DrawString(spriteBatch, PlayerInput.MousePosition + Vector2.UnitY * 40.0f, "Use item \"" + Inventory.draggingItem.Name + "\" on [insert limb name here]", Color.Green, Color.Black * 0.8f);
                }
            }
        }

        private void UpdateAfflictionContainer(LimbHealth selectedLimb)
        {
            if (selectedLimb == null)
            {
                afflictionContainer.ClearChildren();
                return;
            }

            List<Affliction> limbAfflictions = new List<Affliction>(selectedLimb.Afflictions);
            limbAfflictions.AddRange(afflictions.FindAll(a =>
                limbHealths[character.AnimController.GetLimb(a.Prefab.IndicatorLimb).HealthIndex] == selectedLimb));

            List<GUIComponent> currentChildren = new List<GUIComponent>();
            foreach (Affliction affliction in limbAfflictions)
            {
                if (affliction.Strength < affliction.Prefab.ShowIconThreshold) continue;
                var child = afflictionContainer.FindChild(affliction);
                if (child == null)
                {
                    child = new GUIFrame(new Rectangle(0, 0, afflictionContainer.Rect.Width, 50), "ListBoxElement", afflictionContainer);
                    child.Padding = Vector4.Zero;
                    child.UserData = affliction;
                    currentChildren.Add(child);

                    new GUIImage(new Rectangle(0, 0, 0, 0), affliction.Prefab.Icon, Alignment.CenterLeft, child);
                    new GUITextBlock(new Rectangle(50, 0, 0, 0), affliction.Prefab.Description, "", child);
                    new GUITextBlock(new Rectangle(50, 20, 0, 0), (int)Math.Ceiling(affliction.Strength) +" %", "", child).UserData = "percentage";
                }
                else
                {
                    var percentageText = child.GetChild("percentage") as GUITextBlock;
                    percentageText.Text = (int)Math.Ceiling(affliction.Strength) + " %";
                    percentageText.TextColor = Color.Lerp(Color.Orange, Color.Red, affliction.Strength / 100.0f);

                    currentChildren.Add(child);
                }
            }

            for (int i = afflictionContainer.CountChildren - 1; i>= 0; i--)
            {
                if (!currentChildren.Contains(afflictionContainer.children[i]))
                {
                    afflictionContainer.RemoveChild(afflictionContainer.children[i]);
                }
            }

            afflictionContainer.children.Sort((c1, c2) =>
            {
                Affliction affliction1 = c1.UserData as Affliction;
                Affliction affliction2 = c2.UserData as Affliction;
                return (int)(affliction2.Strength - affliction1.Strength);
            });
        }

        public bool OnItemDropped(Item item)
        {
<<<<<<< HEAD
            if (highlightedLimbIndex < 0 || item == null) return false;

            if (!healthWindow.Rect.Contains(PlayerInput.MousePosition) && !afflictionContainer.Rect.Contains(PlayerInput.MousePosition))
            {
                return false;
            }
=======
            //can't apply treatment to dead characters
            if (character.IsDead) return;
            if (highlightedLimbIndex < 0 || item == null) return;
>>>>>>> 525d3cdd

            Limb targetLimb = character.AnimController.Limbs.FirstOrDefault(l => l.HealthIndex == selectedLimbIndex);
#if CLIENT
            if (GameMain.Client != null)
            {
                GameMain.Client.CreateEntityEvent(item, new object[] { NetEntityEvent.Type.ApplyStatusEffect, character.ID, targetLimb });
                return true;
            }
#endif
            if (GameMain.Server != null)
            {
                GameMain.Server.CreateEntityEvent(item, new object[] { NetEntityEvent.Type.ApplyStatusEffect, ActionType.OnUse, character.ID, targetLimb });
            }

            item.ApplyStatusEffects(ActionType.OnUse, 1.0f, character, targetLimb);
            return true;
        }

        /*private void UpdateItemContainer()
        {
            healItemContainer.ClearChildren();

            List<Item> items = character.Inventory.Items.ToList();
            if (character.SelectedCharacter != null) items.AddRange(character.SelectedCharacter.Inventory.Items);
            if (character.SelectedBy != null) items.AddRange(character.SelectedBy.Inventory.Items);

            foreach (Item item in items)
            {
                if (item == null) continue;
                if (!item.HasTag("medical") && !item.HasTag("chem")) continue;

                var child = new GUIFrame(new Rectangle(0, 0, healItemContainer.Rect.Width, 50), "ListBoxElement", healItemContainer);
                child.Padding = new Vector4(10.0f, 0.0f, 0.0f, 0.0f);
                child.UserData = item;
                child.ToolTip = item.Description;

                new GUIImage(new Rectangle(0, 0, 0, 0), item.Sprite, Alignment.CenterLeft, child).Color = item.SpriteColor;

                string itemName = item.Name;
                if (item.ContainedItems != null && item.ContainedItems.Length > 0)
                {
                    itemName += " (" + item.ContainedItems[0].Name + ")";
                }
                new GUITextBlock(new Rectangle(50, 0, 0, 0), itemName, "", child);
            }
        }*/

        private void UpdateLimbIndicators(Rectangle drawArea)
        {
            highlightedLimbIndex = -1;
            int i = 0;
            foreach (LimbHealth limbHealth in limbHealths)
            {
                if (limbHealth.IndicatorSprite == null) continue;
                
                float scale = Math.Min(drawArea.Width / (float)limbHealth.IndicatorSprite.SourceRect.Width, drawArea.Height / (float)limbHealth.IndicatorSprite.SourceRect.Height);

                Rectangle highlightArea = GetLimbHighlightArea(limbHealth, drawArea);

                if (highlightArea.Contains(PlayerInput.MousePosition))
                {
                    highlightedLimbIndex = i;
                }
                i++;
            }

            if (PlayerInput.LeftButtonClicked() && highlightedLimbIndex > -1)
            {
                selectedLimbIndex = highlightedLimbIndex;
                afflictionContainer.ClearChildren();
            }
        }

        private void DrawLimbIndicators(SpriteBatch spriteBatch, Rectangle drawArea, bool allowHighlight, bool highlightAll)
        {
            int i = 0;
            foreach (LimbHealth limbHealth in limbHealths)
            {
                if (limbHealth.IndicatorSprite == null) continue;

                float damageLerp = limbHealth.TotalDamage > 0.0f ? MathHelper.Lerp(0.2f, 1.0f, limbHealth.TotalDamage / 100.0f) : 0.0f;
                Color color = damageLerp < 0.5f ?
                    Color.Lerp(Color.Green, Color.Orange, damageLerp * 2.0f) : Color.Lerp(Color.Orange, Color.Red, (damageLerp - 0.5f) * 2.0f);
                float scale = Math.Min(drawArea.Width / (float)limbHealth.IndicatorSprite.SourceRect.Width, drawArea.Height / (float)limbHealth.IndicatorSprite.SourceRect.Height);

                if (((i == highlightedLimbIndex || i == selectedLimbIndex) && allowHighlight) || highlightAll)
                {
                    color = Color.Lerp(color, Color.White, 0.5f);
                }

                limbHealth.IndicatorSprite.Draw(spriteBatch,
                    drawArea.Center.ToVector2(), color,
                    limbHealth.IndicatorSprite.Origin,
                    0, scale);
                i++;
            }

            i = 0;
            foreach (LimbHealth limbHealth in limbHealths)
            {
                if (limbHealth.IndicatorSprite == null) continue;
                float scale = Math.Min(drawArea.Width / (float)limbHealth.IndicatorSprite.SourceRect.Width, drawArea.Height / (float)limbHealth.IndicatorSprite.SourceRect.Height);

                Rectangle highlightArea = new Rectangle(
                    (int)(drawArea.Center.X - (limbHealth.IndicatorSprite.Texture.Width / 2 - limbHealth.HighlightArea.X) * scale),
                    (int)(drawArea.Center.Y - (limbHealth.IndicatorSprite.Texture.Height / 2 - limbHealth.HighlightArea.Y) * scale),
                    (int)(limbHealth.HighlightArea.Width * scale),
                    (int)(limbHealth.HighlightArea.Height * scale));

                float iconScale = 0.4f * scale;
                Vector2 iconPos = highlightArea.Center.ToVector2() - new Vector2(24.0f, 24.0f) * iconScale;
                foreach (Affliction affliction in limbHealth.Afflictions)
                {
                    if (affliction.Strength < affliction.Prefab.ShowIconThreshold) continue;
                    affliction.Prefab.Icon.Draw(spriteBatch, iconPos, 0, iconScale);
                    iconPos += new Vector2(10.0f, 10.0f) * iconScale;
                    iconScale *= 0.9f;
                }

                foreach (Affliction affliction in afflictions)
                {
                    if (affliction.Strength < affliction.Prefab.ShowIconThreshold) continue;
                    Limb indicatorLimb = character.AnimController.GetLimb(affliction.Prefab.IndicatorLimb);
                    if (indicatorLimb != null && indicatorLimb.HealthIndex == i)
                    {
                        affliction.Prefab.Icon.Draw(spriteBatch, iconPos, 0, iconScale);
                        iconPos += new Vector2(10.0f, 10.0f) * iconScale;
                        iconScale *= 0.9f;
                    }
                }
                i++;
            }
        }

        private Rectangle GetLimbHighlightArea(LimbHealth limbHealth, Rectangle drawArea)
        {
            float scale = Math.Min(drawArea.Width / (float)limbHealth.IndicatorSprite.SourceRect.Width, drawArea.Height / (float)limbHealth.IndicatorSprite.SourceRect.Height);
            return new Rectangle(
                (int)(drawArea.Center.X - (limbHealth.IndicatorSprite.Texture.Width / 2 - limbHealth.HighlightArea.X) * scale),
                (int)(drawArea.Center.Y - (limbHealth.IndicatorSprite.Texture.Height / 2 - limbHealth.HighlightArea.Y) * scale),
                (int)(limbHealth.HighlightArea.Width * scale),
                (int)(limbHealth.HighlightArea.Height * scale));
        }
        
        public void ClientRead(NetBuffer inc)
        {
            List<Pair<AfflictionPrefab, float>> newAfflictions = new List<Pair<AfflictionPrefab, float>>();

            byte afflictionCount = inc.ReadByte();
            for (int i = 0; i < afflictionCount; i++)
            {
                int afflictionPrefabIndex = inc.ReadRangedInteger(0, AfflictionPrefab.List.Count - 1);
                float afflictionStrength = inc.ReadSingle();

                newAfflictions.Add(new Pair<AfflictionPrefab, float>(AfflictionPrefab.List[afflictionPrefabIndex], afflictionStrength));
            }

            foreach (Affliction affliction in afflictions)
            {
                //deactivate afflictions that weren't included in the network message
                if (!newAfflictions.Any(a => a.First == affliction.Prefab))
                {
                    affliction.Strength = 0.0f;
                }
            }

            foreach (Pair<AfflictionPrefab, float> newAffliction in newAfflictions)
            {
                Affliction existingAffliction = afflictions.Find(a => a.Prefab == newAffliction.First);
                if (existingAffliction == null)
                {
                    afflictions.Add(newAffliction.First.Instantiate(newAffliction.Second));
                }
                else
                {
                    existingAffliction.Strength = newAffliction.Second;
                }
            }

            List<Triplet<LimbHealth, AfflictionPrefab, float>> newLimbAfflictions = new List<Triplet<LimbHealth, AfflictionPrefab, float>>();
            byte limbAfflictionCount = inc.ReadByte();
            for (int i = 0; i < limbAfflictionCount; i++)
            {
                int limbIndex = inc.ReadRangedInteger(0, limbHealths.Count - 1);
                int afflictionPrefabIndex = inc.ReadRangedInteger(0, AfflictionPrefab.List.Count - 1);
                float afflictionStrength = inc.ReadSingle();

                newLimbAfflictions.Add(new Triplet<LimbHealth, AfflictionPrefab, float>(limbHealths[limbIndex], AfflictionPrefab.List[afflictionPrefabIndex], afflictionStrength));
            }

            foreach (LimbHealth limbHealth in limbHealths)
            {
                foreach (Affliction affliction in limbHealth.Afflictions)
                {
                    //deactivate afflictions that weren't included in the network message
                    if (!newLimbAfflictions.Any(a => a.First == limbHealth && a.Second == affliction.Prefab))
                    {
                        affliction.Strength = 0.0f;
                    }
                }

                foreach (Triplet<LimbHealth, AfflictionPrefab, float> newAffliction in newLimbAfflictions)
                {
                    if (newAffliction.First != limbHealth) continue;
                    Affliction existingAffliction = limbHealth.Afflictions.Find(a => a.Prefab == newAffliction.Second);
                    if (existingAffliction == null)
                    {
                        limbHealth.Afflictions.Add(newAffliction.Second.Instantiate(newAffliction.Third));
                    }
                    else
                    {
                        existingAffliction.Strength = newAffliction.Third;
                    }
                }
            }
        }

        partial void RemoveProjSpecific()
        {
            foreach (LimbHealth limbHealth in limbHealths)
            {
                if (limbHealth.IndicatorSprite != null)
                {
                    limbHealth.IndicatorSprite.Remove();
                    limbHealth.IndicatorSprite = null;
                }
            }
        }
    }
}<|MERGE_RESOLUTION|>--- conflicted
+++ resolved
@@ -207,9 +207,10 @@
         {
             if (openHealthWindow != null)
             {
-                if (openHealthWindow != this && openHealthWindow != character.SelectedCharacter?.CharacterHealth)
+                if (openHealthWindow != Character.Controlled?.CharacterHealth && openHealthWindow != character.SelectedCharacter?.CharacterHealth)
                 {
                     openHealthWindow = null;
+                    return;
                 }
             }
 
@@ -481,18 +482,16 @@
 
         public bool OnItemDropped(Item item)
         {
-<<<<<<< HEAD
             if (highlightedLimbIndex < 0 || item == null) return false;
 
             if (!healthWindow.Rect.Contains(PlayerInput.MousePosition) && !afflictionContainer.Rect.Contains(PlayerInput.MousePosition))
             {
                 return false;
             }
-=======
+
             //can't apply treatment to dead characters
-            if (character.IsDead) return;
-            if (highlightedLimbIndex < 0 || item == null) return;
->>>>>>> 525d3cdd
+            if (character.IsDead) return false;
+            if (highlightedLimbIndex < 0 || item == null) return false;
 
             Limb targetLimb = character.AnimController.Limbs.FirstOrDefault(l => l.HealthIndex == selectedLimbIndex);
 #if CLIENT
