﻿using Barotrauma.Items.Components;
using Barotrauma.Lights;
using FarseerPhysics;
using Microsoft.Xna.Framework;
using Microsoft.Xna.Framework.Graphics;
using System;
using System.Linq;
using System.Xml.Linq;

namespace Barotrauma
{
    partial class Limb
    {
        public LightSource LightSource
        {
            get;
            private set;
        }

        private string hitSound;

        public string HitSound
        {
            get { return hitSound; }
        }

        partial void InitProjSpecific(XElement element)
        {
            foreach (XElement subElement in element.Elements())
            {
                switch (subElement.Name.ToString().ToLowerInvariant())
                {
                    case "lightsource":
                        LightSource = new LightSource(subElement);
                        break;
                    case "sound":
                        hitSound = subElement.GetAttributeString("file", "");
                        break;
                }
            }
        }

        partial void UpdateProjSpecific()
        {
            if (LightSource != null)
            {
                LightSource.ParentSub = body.Submarine;
<<<<<<< HEAD
                LightSource.Rotation = (dir == Direction.Right) ? body.Rotation : body.Rotation - MathHelper.Pi;
=======
                LightSource.Rotation = (dir == Direction.Right) ? body.Rotation : body.Rotation - MathHelper.Pi;
>>>>>>> fa52c667
            }
        }

        public void Draw(SpriteBatch spriteBatch)
        {
            float brightness = 1.0f - (burnt / 100.0f) * 0.5f;
            Color color = new Color(brightness, brightness, brightness);

            if (isSevered)
            {
                if (severedFadeOutTimer > SeveredFadeOutTime)
                {
                    return;
                }
                else if (severedFadeOutTimer > SeveredFadeOutTime - 1.0f)
                {
                    color *= SeveredFadeOutTime - severedFadeOutTimer;
                }
            }

            body.Dir = Dir;

            bool hideLimb = wearingItems.Any(w => w != null && w.HideLimb);
            if (!hideLimb)
            {
                body.Draw(spriteBatch, sprite, color, null, scale);
            }
            else
            {
                body.UpdateDrawPosition();
            }

            if (LightSource != null)
            {
                LightSource.Position = body.DrawPosition;
                LightSource.LightSpriteEffect = (dir == Direction.Right) ? SpriteEffects.None : SpriteEffects.FlipVertically;
            }

            foreach (WearableSprite wearable in wearingItems)
            {
                SpriteEffects spriteEffect = (dir == Direction.Right) ? SpriteEffects.None : SpriteEffects.FlipHorizontally;

                Vector2 origin = wearable.Sprite.Origin;
                if (body.Dir == -1.0f) origin.X = wearable.Sprite.SourceRect.Width - origin.X;
                
                float depth = wearable.Sprite.Depth;

                if (wearable.InheritLimbDepth)
                {
                    depth = sprite.Depth - 0.000001f;
                    if (wearable.DepthLimb != LimbType.None)
                    {
                        Limb depthLimb = character.AnimController.GetLimb(wearable.DepthLimb);
                        if (depthLimb != null)
                        {
                            depth = depthLimb.sprite.Depth - 0.000001f;
                        }
                    }
                }

                wearable.Sprite.Draw(spriteBatch,
                    new Vector2(body.DrawPosition.X, -body.DrawPosition.Y),
                    color, origin,
                    -body.DrawRotation,
                    scale, spriteEffect, depth);
            }

            if (damage > 0.0f && damagedSprite != null && !hideLimb)
            {
                SpriteEffects spriteEffect = (dir == Direction.Right) ? SpriteEffects.None : SpriteEffects.FlipHorizontally;

                float depth = sprite.Depth - 0.0000015f;

                damagedSprite.Draw(spriteBatch,
                    new Vector2(body.DrawPosition.X, -body.DrawPosition.Y),
                    color * Math.Min(damage / 50.0f, 1.0f), sprite.Origin,
                    -body.DrawRotation,
                    1.0f, spriteEffect, depth);
            }

            if (!GameMain.DebugDraw) return;

            if (pullJoint != null)
            {
                Vector2 pos = ConvertUnits.ToDisplayUnits(pullJoint.WorldAnchorB);
                GUI.DrawRectangle(spriteBatch, new Rectangle((int)pos.X, (int)-pos.Y, 5, 5), Color.Red, true);
            }
        }
    }
}<|MERGE_RESOLUTION|>--- conflicted
+++ resolved
@@ -45,11 +45,7 @@
             if (LightSource != null)
             {
                 LightSource.ParentSub = body.Submarine;
-<<<<<<< HEAD
                 LightSource.Rotation = (dir == Direction.Right) ? body.Rotation : body.Rotation - MathHelper.Pi;
-=======
-                LightSource.Rotation = (dir == Direction.Right) ? body.Rotation : body.Rotation - MathHelper.Pi;
->>>>>>> fa52c667
             }
         }
 
