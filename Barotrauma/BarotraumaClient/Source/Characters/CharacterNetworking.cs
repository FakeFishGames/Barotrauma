﻿using Barotrauma.Networking;
using Lidgren.Network;
using Microsoft.Xna.Framework;
using System;
using System.Collections.Generic;

namespace Barotrauma
{
    partial class Character
    {
        public virtual void ClientWrite(NetBuffer msg, object[] extraData = null)
        {
            if (GameMain.Server != null) return;

            if (extraData != null)
            {
                switch ((NetEntityEvent.Type)extraData[0])
                {
                    case NetEntityEvent.Type.InventoryState:
                        msg.WriteRangedInteger(0, 3, 0);
                        Inventory.ClientWrite(msg, extraData);
                        break;
                    case NetEntityEvent.Type.CPR:
                        msg.WriteRangedInteger(0, 3, 1);
                        msg.Write(AnimController.Anim == AnimController.Animation.CPR);
                        break;
                    case NetEntityEvent.Type.Status:
                        msg.WriteRangedInteger(0, 3, 2);
                        break;
                }
            }
            else
            {
                msg.Write((byte)ClientNetObject.CHARACTER_INPUT);

                if (memInput.Count > 60)
                {
                    memInput.RemoveRange(60, memInput.Count - 60);
                }

                msg.Write(LastNetworkUpdateID);
                byte inputCount = Math.Min((byte)memInput.Count, (byte)60);
                msg.Write(inputCount);
                for (int i = 0; i < inputCount; i++)
                {
                    msg.WriteRangedInteger(0, (int)InputNetFlags.MaxVal, (int)memInput[i].states);
                    if (memInput[i].states.HasFlag(InputNetFlags.Aim))
                    {
                        msg.Write(memInput[i].intAim);
                    }
                    if (memInput[i].states.HasFlag(InputNetFlags.Select) || 
                        memInput[i].states.HasFlag(InputNetFlags.Use) || 
                        memInput[i].states.HasFlag(InputNetFlags.Health))
                    {
                        msg.Write(memInput[i].interact);
                    }
                }
            }
            msg.WritePadBits();
        }

        public virtual void ClientRead(ServerNetObject type, NetBuffer msg, float sendingTime)
        {
            if (GameMain.Server != null) return;

            switch (type)
            {
                case ServerNetObject.ENTITY_POSITION:
                    bool facingRight = AnimController.Dir > 0.0f;

                    lastRecvPositionUpdateTime = (float)NetTime.Now;

                    AnimController.Frozen = false;
                    Enabled = true;

                    UInt16 networkUpdateID = 0;
                    if (msg.ReadBoolean())
                    {
                        networkUpdateID = msg.ReadUInt16();
                    }
                    else
                    {
                        bool aimInput = msg.ReadBoolean();
                        keys[(int)InputType.Aim].Held = aimInput;
                        keys[(int)InputType.Aim].SetState(false, aimInput);

                        bool useInput = msg.ReadBoolean();
                        keys[(int)InputType.Use].Held = useInput;
                        keys[(int)InputType.Use].SetState(false, useInput);

                        if (AnimController is HumanoidAnimController)
                        {
                            bool crouching = msg.ReadBoolean();
                            keys[(int)InputType.Crouch].Held = crouching;
                            keys[(int)InputType.Crouch].SetState(false, crouching);
                        }

                        bool hasAttackLimb = msg.ReadBoolean();
                        if (hasAttackLimb)
                        {
                            bool attackInput = msg.ReadBoolean();
                            keys[(int)InputType.Attack].Held = attackInput;
                            keys[(int)InputType.Attack].SetState(false, attackInput);
                        }

                        if (aimInput)
                        {
                            double aimAngle = ((double)msg.ReadUInt16() / 65535.0) * 2.0 * Math.PI;
                            cursorPosition = (ViewTarget == null ? AnimController.AimSourcePos : ViewTarget.Position)
                                + new Vector2((float)Math.Cos(aimAngle), (float)Math.Sin(aimAngle)) * 60.0f;

                            TransformCursorPos();
                        }
                        bool ragdollInput = msg.ReadBoolean();
                        keys[(int)InputType.Ragdoll].Held = ragdollInput;
                        keys[(int)InputType.Ragdoll].SetState(false, ragdollInput);

                        facingRight = msg.ReadBoolean();
                    }

                    bool entitySelected = msg.ReadBoolean();
                    Entity selectedEntity = null;

                    AnimController.Animation animation = AnimController.Animation.None;
                    if (entitySelected)
                    {
                        ushort entityID = msg.ReadUInt16();
                        selectedEntity = FindEntityByID(entityID);
                        if (selectedEntity is Character)
                        {
                            bool doingCpr = msg.ReadBoolean();
                            if (doingCpr && SelectedCharacter != null)
                            {
                                animation = AnimController.Animation.CPR;
                            }
                        }
                    }

                    Vector2 pos = new Vector2(
                        msg.ReadFloat(),
                        msg.ReadFloat());

                    float rotation = msg.ReadFloat();

                    ReadStatus(msg);

                    msg.ReadPadBits();

                    int index = 0;
                    if (GameMain.NetworkMember.Character == this && AllowInput)
                    {
                        var posInfo = new CharacterStateInfo(pos, rotation, networkUpdateID, facingRight ? Direction.Right : Direction.Left, selectedEntity, animation);
                        while (index < memState.Count && NetIdUtils.IdMoreRecent(posInfo.ID, memState[index].ID))
                            index++;

                        memState.Insert(index, posInfo);
                    }
                    else
                    {
                        var posInfo = new CharacterStateInfo(pos, rotation, sendingTime, facingRight ? Direction.Right : Direction.Left, selectedEntity, animation);
                        while (index < memState.Count && posInfo.Timestamp > memState[index].Timestamp)
                            index++;

                        memState.Insert(index, posInfo);
                    }

                    break;
                case ServerNetObject.ENTITY_EVENT:

                    int eventType = msg.ReadRangedInteger(0, 2);
                    switch (eventType)
                    {
                        case 0:
                            Inventory.ClientRead(type, msg, sendingTime);
                            break;
                        case 1:
                            byte ownerID = msg.ReadByte();
                            ResetNetState();
                            if (ownerID == GameMain.Client.ID)
                            {
                                if (controlled != null)
                                {
                                    LastNetworkUpdateID = controlled.LastNetworkUpdateID;
                                }

                                Controlled = this;
                                IsRemotePlayer = false;
                                GameMain.Client.HasSpawned = true;
                                GameMain.Client.Character = this;
                                GameMain.LightManager.LosEnabled = true;
                            }
                            else if (controlled == this)
                            {
                                Controlled = null;
                                IsRemotePlayer = ownerID > 0;
                            }
                            break;
                        case 2:
                            ReadStatus(msg);
                            break;

                    }
                    msg.ReadPadBits();
                    break;
            }
        }
        public static Character ReadSpawnData(NetBuffer inc, bool spawn = true)
        {
            DebugConsole.NewMessage("READING CHARACTER SPAWN DATA", Color.Cyan);

            if (GameMain.Server != null) return null;

            bool noInfo         = inc.ReadBoolean();
            ushort id           = inc.ReadUInt16();
            string configPath   = inc.ReadString();
            string seed         = inc.ReadString();

            Vector2 position = new Vector2(inc.ReadFloat(), inc.ReadFloat());

            bool enabled = inc.ReadBoolean();

            DebugConsole.Log("Received spawn data for " + configPath);

            Character character = null;
            if (noInfo)
            {
                if (!spawn) return null;

                character = Character.Create(configPath, position, seed, null, true);
                character.ID = id;
            }
            else
            {
                ushort infoID       = inc.ReadUInt16();
                bool hasOwner       = inc.ReadBoolean();
                int ownerId         = hasOwner ? inc.ReadByte() : -1;
                
                string newName      = inc.ReadString();
                byte teamID         = inc.ReadByte();

                bool hasAi          = inc.ReadBoolean();
                bool isFemale       = inc.ReadBoolean();
                int headSpriteID    = inc.ReadByte();
                string jobName      = inc.ReadString();

                JobPrefab jobPrefab = null;
                Dictionary<string, int> skillLevels = new Dictionary<string, int>();
                if (!string.IsNullOrEmpty(jobName))
                {
                    jobPrefab = JobPrefab.List.Find(jp => jp.Name == jobName);
                    int skillCount = inc.ReadByte();
                    for (int i = 0; i < skillCount; i++)
                    {
                        string skillName = inc.ReadString();
                        int skillLevel = inc.ReadRangedInteger(0, 100);

                        skillLevels.Add(skillName, skillLevel);
                    }
                }

                if (!spawn) return null;
                
                CharacterInfo ch = new CharacterInfo(configPath, newName, isFemale ? Gender.Female : Gender.Male, jobPrefab);
                ch.ID = infoID;
                ch.HeadSpriteId = headSpriteID;

                System.Diagnostics.Debug.Assert(skillLevels.Count == ch.Job.Skills.Count);
                if (ch.Job != null)
                {
                    foreach (KeyValuePair<string, int> skill in skillLevels)
                    {
                        Skill matchingSkill = ch.Job.Skills.Find(s => s.Name == skill.Key);
                        if (matchingSkill == null)
                        {
                            DebugConsole.ThrowError("Skill \"" + skill.Key + "\" not found in character \"" + newName + "\"");
                            continue;
                        }
                        matchingSkill.Level = skill.Value;
                    }
                }

                character = Create(configPath, position, seed, ch, GameMain.Client.ID != ownerId, hasAi);
                character.ID = id;
                character.TeamID = teamID;

                if (configPath == HumanConfigFile)
                {
                    CharacterInfo duplicateCharacterInfo = GameMain.GameSession.CrewManager.GetCharacterInfos().Find(c => c.ID == infoID);
                    GameMain.GameSession.CrewManager.RemoveCharacterInfo(duplicateCharacterInfo);
                    GameMain.GameSession.CrewManager.AddCharacter(character);
                }
                
                if (GameMain.Client.ID == ownerId)
                {
                    GameMain.Client.HasSpawned = true;
                    GameMain.Client.Character = character;
                    Controlled = character;

                    GameMain.LightManager.LosEnabled = true;

                    character.memInput.Clear();
                    character.memState.Clear();
                    character.memLocalState.Clear();
                }
            }

            character.Enabled = Controlled == character || enabled;

            return character;
        }

        private void ReadStatus(NetBuffer msg)
        {
            bool isDead = msg.ReadBoolean();
            if (isDead)
            {
                CauseOfDeathType causeOfDeathType = (CauseOfDeathType)msg.ReadRangedInteger(0, Enum.GetValues(typeof(CauseOfDeathType)).Length - 1);
                AfflictionPrefab causeOfDeathAffliction = null;
                if (causeOfDeathType == CauseOfDeathType.Affliction)
                {
                    int afflictionIndex = msg.ReadRangedInteger(0, AfflictionPrefab.List.Count - 1);
                    causeOfDeathAffliction = AfflictionPrefab.List[afflictionIndex];
                }

                byte severedLimbCount = msg.ReadByte();
                if (!IsDead)
                {
                    if (causeOfDeathType == CauseOfDeathType.Pressure)
                    {
                        Implode(true);
                    }
                    else
                    {
                        Kill(causeOfDeathType, causeOfDeathAffliction, true);
                    }
                }

                for (int i = 0; i < severedLimbCount; i++)
                {
                    int severedJointIndex = msg.ReadByte();
                    AnimController.SeverLimbJoint(AnimController.LimbJoints[severedJointIndex]);
                }
            }
            else
            {
<<<<<<< HEAD
                this.IsDead = false;
=======
                if (this.isDead) Revive();

                health = msg.ReadRangedSingle(minHealth, maxHealth, 8);

                bool lowOxygen = msg.ReadBoolean();
                if (lowOxygen)
                {
                    Oxygen = msg.ReadRangedSingle(-100.0f, 100.0f, 8);
                }
                else
                {
                    Oxygen = 100.0f;
                }

                bool isBleeding = msg.ReadBoolean();
                if (isBleeding)
                {
                    bleeding = msg.ReadRangedSingle(0.0f, 5.0f, 8);
                }
                else
                {
                    bleeding = 0.0f;
                }

                bool stunned = msg.ReadBoolean();
                if (stunned)
                {
                    float newStunTimer = msg.ReadRangedSingle(0.0f, 60.0f, 8);
                    SetStun(newStunTimer, true, true);
                }
                else
                {
                    SetStun(0.0f, true, true);
                }
>>>>>>> d0e01433

                CharacterHealth.ClientRead(msg);
                
                bool ragdolled = msg.ReadBoolean();
                IsRagdolled = ragdolled;
            }
        }
    }
}<|MERGE_RESOLUTION|>--- conflicted
+++ resolved
@@ -343,45 +343,8 @@
             }
             else
             {
-<<<<<<< HEAD
-                this.IsDead = false;
-=======
-                if (this.isDead) Revive();
-
-                health = msg.ReadRangedSingle(minHealth, maxHealth, 8);
-
-                bool lowOxygen = msg.ReadBoolean();
-                if (lowOxygen)
-                {
-                    Oxygen = msg.ReadRangedSingle(-100.0f, 100.0f, 8);
-                }
-                else
-                {
-                    Oxygen = 100.0f;
-                }
-
-                bool isBleeding = msg.ReadBoolean();
-                if (isBleeding)
-                {
-                    bleeding = msg.ReadRangedSingle(0.0f, 5.0f, 8);
-                }
-                else
-                {
-                    bleeding = 0.0f;
-                }
-
-                bool stunned = msg.ReadBoolean();
-                if (stunned)
-                {
-                    float newStunTimer = msg.ReadRangedSingle(0.0f, 60.0f, 8);
-                    SetStun(newStunTimer, true, true);
-                }
-                else
-                {
-                    SetStun(0.0f, true, true);
-                }
->>>>>>> d0e01433
-
+                if (IsDead) Revive();
+                
                 CharacterHealth.ClientRead(msg);
                 
                 bool ragdolled = msg.ReadBoolean();
