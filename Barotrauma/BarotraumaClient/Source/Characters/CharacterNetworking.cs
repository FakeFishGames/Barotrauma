--- conflicted
+++ resolved
@@ -170,10 +170,7 @@
                     switch (eventType)
                     {
                         case 0:
-<<<<<<< HEAD
-                            Inventory.ClientRead(type, msg, sendingTime);
-=======
-                            if (inventory == null)
+                            if (Inventory == null)
                             {
                                 string errorMsg = "Received an inventory update message for an entity with no inventory (" + Name + ")";
                                 DebugConsole.ThrowError(errorMsg);
@@ -181,9 +178,8 @@
                             }
                             else
                             {
-                                inventory?.ClientRead(type, msg, sendingTime);
-                            }
->>>>>>> db2ced7c
+                                Inventory.ClientRead(type, msg, sendingTime);
+                            }
                             break;
                         case 1:
                             byte ownerID = msg.ReadByte();
