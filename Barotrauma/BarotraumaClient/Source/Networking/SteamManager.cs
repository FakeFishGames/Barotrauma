--- conflicted
+++ resolved
@@ -193,18 +193,13 @@
             {
                 return;
             }
-            
+
             var contentPackages = GameMain.Config.SelectedContentPackages.Where(cp => cp.HasMultiplayerIncompatibleContent);
-            
+
             instance.client.Lobby.Name = serverSettings.ServerName;
-<<<<<<< HEAD
             instance.client.Lobby.Owner = GetSteamID();
-            instance.client.Lobby.MaxMembers = serverSettings.MaxPlayers;
-=======
-            instance.client.Lobby.Owner = Steam.SteamManager.GetSteamID();
-            instance.client.Lobby.MaxMembers = serverSettings.MaxPlayers+10;
->>>>>>> a571a513
-            instance.client.Lobby.CurrentLobbyData.SetData("playercount", (GameMain.Client?.ConnectedClients?.Count??0).ToString());
+            instance.client.Lobby.MaxMembers = serverSettings.MaxPlayers + 10;
+            instance.client.Lobby.CurrentLobbyData.SetData("playercount", (GameMain.Client?.ConnectedClients?.Count ?? 0).ToString());
             instance.client.Lobby.CurrentLobbyData.SetData("maxplayernum", serverSettings.MaxPlayers.ToString());
             instance.client.Lobby.CurrentLobbyData.SetData("hostipaddress", lobbyIP);
             instance.client.Lobby.CurrentLobbyData.SetData("haspassword", serverSettings.HasPassword.ToString());
@@ -223,12 +218,8 @@
             instance.client.Lobby.CurrentLobbyData.SetData("allowrespawn", serverSettings.AllowRespawn.ToString());
             instance.client.Lobby.CurrentLobbyData.SetData("traitors", serverSettings.TraitorsEnabled.ToString());
             instance.client.Lobby.CurrentLobbyData.SetData("gamestarted", GameMain.Client.GameStarted.ToString());
-<<<<<<< HEAD
             instance.client.Lobby.CurrentLobbyData.SetData("playstyle", serverSettings.PlayStyle.ToString());
-            instance.client.Lobby.CurrentLobbyData.SetData("gamemode", serverSettings.GameModeIdentifier);
-=======
-            instance.client.Lobby.CurrentLobbyData.SetData("gamemode", GameMain.NetLobbyScreen?.SelectedMode?.Identifier??"");
->>>>>>> a571a513
+            instance.client.Lobby.CurrentLobbyData.SetData("gamemode", GameMain.NetLobbyScreen?.SelectedMode?.Identifier ?? "");
 
             DebugConsole.Log("Lobby updated!");
         }
