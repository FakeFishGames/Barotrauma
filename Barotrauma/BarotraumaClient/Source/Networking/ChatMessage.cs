﻿using Lidgren.Network;
using System;

namespace Barotrauma.Networking
{
    partial class ChatMessage
    {
        public virtual void ClientWrite(NetOutgoingMessage msg)
        {
            msg.Write((byte)ClientNetObject.CHAT_MESSAGE);
            msg.Write(NetStateID);
            msg.Write((byte)Type);
            msg.Write(Text);
        }

        public static void ClientRead(NetIncomingMessage msg)
        {
            UInt16 ID = msg.ReadUInt16();
            ChatMessageType type = (ChatMessageType)msg.ReadByte();
            string txt = "";

            if (type != ChatMessageType.Order)
            {
                txt = msg.ReadString();
            }

            string senderName = msg.ReadString();
            Character senderCharacter = null;
            bool hasSenderCharacter = msg.ReadBoolean();
            if (hasSenderCharacter)
            {
                senderCharacter = Entity.FindEntityByID(msg.ReadUInt16()) as Character;
                if (senderCharacter != null)
                {
                    senderName = senderCharacter.Name;
                }
            }

            if (type == ChatMessageType.Order)
            {
<<<<<<< HEAD
                int orderIndex = msg.ReadByte();
                UInt16 targetCharacterID = msg.ReadUInt16();
                Character targetCharacter = Entity.FindEntityByID(targetCharacterID) as Character;
                Entity targetEntity =  Entity.FindEntityByID(msg.ReadUInt16());
                int optionIndex = msg.ReadByte();

                Order order = null;
                if (orderIndex < 0 || orderIndex >= Order.PrefabList.Count)
                {
                    DebugConsole.ThrowError("Invalid order message - order index out of bounds.");
                    if (NetIdUtils.IdMoreRecent(ID, LastID)) LastID = ID;
                    return;
                }
                else
                {
                    order = Order.PrefabList[orderIndex];
                }
                string orderOption = "";
                if (optionIndex >= 0 && optionIndex < order.Options.Length)
                {
                    orderOption = order.Options[optionIndex];
                }
                txt = order.GetChatMessage(targetCharacter?.Name, senderCharacter?.CurrentHull?.RoomName, orderOption);

                if (order.TargetAllCharacters)
                {
                    GameMain.GameSession?.CrewManager?.AddOrder(
                        new Order(order.Prefab, targetEntity, (targetEntity as Item)?.GetComponent<Items.Components.ItemComponent>()), 
                        order.Prefab.FadeOutTime);
                }
                else if (targetCharacter != null)
                {
                    targetCharacter.SetOrder(
                        new Order(order.Prefab, targetEntity, (targetEntity as Item)?.GetComponent<Items.Components.ItemComponent>()), 
                            orderOption, senderCharacter);
                }

                if (NetIdUtils.IdMoreRecent(ID, LastID))
                {
                    GameMain.Client.AddChatMessage(txt, type, senderName, senderCharacter);
                    LastID = ID;
                }
            }
            else
            {
                if (NetIdUtils.IdMoreRecent(ID, LastID))
                {
                    if (type == ChatMessageType.MessageBox)
                    {
                        new GUIMessageBox("", txt);
                    }
                    else if (type == ChatMessageType.Console)
                    {
                        DebugConsole.NewMessage(txt, MessageColor[(int)ChatMessageType.Console]);
                    }
                    else
                    {
                        GameMain.Client.AddChatMessage(txt, type, senderName, senderCharacter);
                    }
                    LastID = ID;
                }
=======
                switch (type)
                {
                    case ChatMessageType.MessageBox:
                        new GUIMessageBox("", txt);
                        break;
                    case ChatMessageType.Console:
                        DebugConsole.NewMessage(txt, MessageColor[(int)ChatMessageType.Console]);
                        break;
                    case ChatMessageType.ServerLog:
                        if (!Enum.TryParse(senderName, out ServerLog.MessageType messageType))
                        {
                            return;
                        }
                        GameMain.Client.ServerLog?.WriteLine(txt, messageType);
                        break;
                    default:
                        GameMain.Client.AddChatMessage(txt, type, senderName, senderCharacter);
                        break;
                }
                
                LastID = ID;
>>>>>>> 6d36cd40
            }
        }
    }
}<|MERGE_RESOLUTION|>--- conflicted
+++ resolved
@@ -38,7 +38,6 @@
 
             if (type == ChatMessageType.Order)
             {
-<<<<<<< HEAD
                 int orderIndex = msg.ReadByte();
                 UInt16 targetCharacterID = msg.ReadUInt16();
                 Character targetCharacter = Entity.FindEntityByID(targetCharacterID) as Character;
@@ -81,26 +80,11 @@
                     GameMain.Client.AddChatMessage(txt, type, senderName, senderCharacter);
                     LastID = ID;
                 }
+                return;
             }
-            else
+
+            if (NetIdUtils.IdMoreRecent(ID, LastID))
             {
-                if (NetIdUtils.IdMoreRecent(ID, LastID))
-                {
-                    if (type == ChatMessageType.MessageBox)
-                    {
-                        new GUIMessageBox("", txt);
-                    }
-                    else if (type == ChatMessageType.Console)
-                    {
-                        DebugConsole.NewMessage(txt, MessageColor[(int)ChatMessageType.Console]);
-                    }
-                    else
-                    {
-                        GameMain.Client.AddChatMessage(txt, type, senderName, senderCharacter);
-                    }
-                    LastID = ID;
-                }
-=======
                 switch (type)
                 {
                     case ChatMessageType.MessageBox:
@@ -120,10 +104,8 @@
                         GameMain.Client.AddChatMessage(txt, type, senderName, senderCharacter);
                         break;
                 }
-                
                 LastID = ID;
->>>>>>> 6d36cd40
-            }
+            }            
         }
     }
 }