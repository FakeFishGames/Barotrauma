--- conflicted
+++ resolved
@@ -1,4 +1,3 @@
-<<<<<<< HEAD
 ﻿using Lidgren.Network;
 using Microsoft.Xna.Framework;
 using System;
@@ -99,7 +98,14 @@
 
             public void ReadBytes(NetIncomingMessage inc)
             {
-                byte[] all = inc.ReadBytes(inc.LengthBytes - inc.PositionInBytes);
+                int bytesToRead = inc.LengthBytes - inc.PositionInBytes;
+                if (Received + (ulong)(bytesToRead) > FileSize)
+                {
+                    //strip out excess bytes
+                    bytesToRead -= (int)((Received + (ulong)bytesToRead) - FileSize);
+                }
+
+                byte[] all = inc.ReadBytes(bytesToRead);
                 Received += (ulong)all.Length;
                 WriteStream.Write(all, 0, all.Length);
 
@@ -250,10 +256,15 @@
                         return;
                     }
 
-                    if (activeTransfer.Received + (ulong)(inc.LengthBytes - inc.PositionInBytes) > activeTransfer.FileSize)
-                    {
-                        GameMain.Client.CancelFileTransfer(inc.SequenceChannel);
-                        DebugConsole.ThrowError("File transfer error: Received more data than expected");
+                    //allow one extra byte at the end for the 0 that identifies non-compressed messages
+                    if (activeTransfer.Received + (ulong)(inc.LengthBytes - inc.PositionInBytes) > activeTransfer.FileSize + 1)
+                    {
+                        GameMain.Client.CancelFileTransfer(inc.SequenceChannel);
+                        DebugConsole.ThrowError("File transfer error: Received more data than expected (total received: " + activeTransfer.Received +
+                            ", msg received: " + (inc.LengthBytes - inc.PositionInBytes) +
+                            ", msg length: " + inc.LengthBytes +
+                            ", msg read: " + inc.PositionInBytes +
+                            ", filesize: " + activeTransfer.FileSize);
                         activeTransfer.Status = FileTransferStatus.Error;
                         StopTransfer(activeTransfer);
                         return;
@@ -429,459 +440,4 @@
             }
         }
     }
-}
-=======
-﻿using Lidgren.Network;
-using Microsoft.Xna.Framework;
-using System;
-using System.Collections.Generic;
-using System.IO;
-using System.Linq;
-using System.Xml;
-
-namespace Barotrauma.Networking
-{
-    class FileReceiver
-    {
-        public class FileTransferIn : IDisposable
-        {            
-            public string FileName
-            {
-                get;
-                private set;
-            }
-
-            public string FilePath
-            {
-                get;
-                private set;
-            }
-
-            public ulong FileSize
-            {
-                get;
-                set;
-            }
-
-            public ulong Received
-            {
-                get;
-                private set;
-            }
-
-            public FileTransferType FileType
-            {
-                get;
-                private set;
-            }
-
-            public FileTransferStatus Status
-            {
-                get;
-                set;
-            }
-
-            public float BytesPerSecond
-            {
-                get;
-                private set;
-            }
-
-            public float Progress
-            {
-                get { return Received / (float)FileSize; }
-            }
-
-            public FileStream WriteStream
-            {
-                get;
-                private set;
-            }
-
-            public int TimeStarted
-            {
-                get;
-                private set;
-            }
-
-            public NetConnection Connection
-            {
-                get;
-                private set;
-            }
-
-            public int SequenceChannel;
-
-            public FileTransferIn(NetConnection connection, string filePath, FileTransferType fileType)
-            {
-                FilePath = filePath;
-                FileName = Path.GetFileName(FilePath);
-                FileType = fileType;
-
-                Connection = connection;               
-
-                Status = FileTransferStatus.NotStarted;
-            }
-
-            public void OpenStream()
-            {
-                WriteStream = new FileStream(FilePath, FileMode.Create, FileAccess.Write, FileShare.None);
-                TimeStarted = Environment.TickCount;
-            }
-
-            public void ReadBytes(NetIncomingMessage inc)
-            {
-                int bytesToRead = inc.LengthBytes - inc.PositionInBytes;
-                if (Received + (ulong)(bytesToRead) > FileSize)
-                {
-                    //strip out excess bytes
-                    bytesToRead -= (int)((Received + (ulong)bytesToRead) - FileSize);
-                }
-
-                byte[] all = inc.ReadBytes(bytesToRead);
-                Received += (ulong)all.Length;
-                WriteStream.Write(all, 0, all.Length);
-
-                int passed = Environment.TickCount - TimeStarted;
-                float psec = passed / 1000.0f;
-
-                if (GameSettings.VerboseLogging)
-                {
-                    DebugConsole.Log("Received " + all.Length + " bytes of the file " + FileName + " (" + Received + "/" + FileSize + " received)");
-                }
-
-                BytesPerSecond = Received / psec;
-
-                Status = Received >= FileSize ? FileTransferStatus.Finished : FileTransferStatus.Receiving;
-            }
-
-            private bool disposed = false;
-            protected virtual void Dispose(bool disposing)
-            {
-                if (disposed) return;
-                
-                if (disposing)
-                {
-                    if (WriteStream != null)
-                    {
-                        WriteStream.Flush();
-                        WriteStream.Close();
-                        WriteStream.Dispose();
-                        WriteStream = null;
-                    }
-                }
-                disposed = true;                
-            }
-            
-            public void Dispose()
-            {
-                Dispose(true);
-            }
-        }
-
-        const int MaxFileSize = 1000000;
-        
-        public delegate void TransferInDelegate(FileTransferIn fileStreamReceiver);
-        public TransferInDelegate OnFinished;
-        public TransferInDelegate OnTransferFailed;
-
-        private List<FileTransferIn> activeTransfers;
-
-        private Dictionary<FileTransferType, string> downloadFolders = new Dictionary<FileTransferType, string>()
-        {
-            { FileTransferType.Submarine, "Submarines/Downloaded" },
-            { FileTransferType.CampaignSave, "Data/Saves/Multiplayer" }
-        };
-
-        public List<FileTransferIn> ActiveTransfers
-        {
-            get { return activeTransfers; }
-        }
-
-        public FileReceiver()
-        {
-            if (GameMain.Server != null)
-            {
-                throw new InvalidOperationException("Creating a file receiver is not allowed when a server is running.");
-            }
-
-            activeTransfers = new List<FileTransferIn>();
-        }
-        
-        public void ReadMessage(NetIncomingMessage inc)
-        {
-            if (GameMain.Server != null)
-            {
-                throw new InvalidOperationException("Receiving files when a server is running is not allowed");
-            }
-
-            System.Diagnostics.Debug.Assert(!activeTransfers.Any(t => 
-                t.Status == FileTransferStatus.Error ||
-                t.Status == FileTransferStatus.Canceled ||
-                t.Status == FileTransferStatus.Finished), "List of active file transfers contains entires that should have been removed");
-
-            byte transferMessageType = inc.ReadByte();            
-            switch (transferMessageType)
-            {
-                case (byte)FileTransferMessageType.Initiate:
-                    var existingTransfer = activeTransfers.Find(t => t.SequenceChannel == inc.SequenceChannel);
-                    if (existingTransfer != null)
-                    {
-                        GameMain.Client.CancelFileTransfer(inc.SequenceChannel);
-                        DebugConsole.ThrowError("File transfer error: file transfer initiated on a sequence channel that's already in use");
-                        return;
-                    }
-
-                    byte fileType   = inc.ReadByte();
-                    ushort chunkLen = inc.ReadUInt16();
-                    ulong fileSize  = inc.ReadUInt64();
-                    string fileName = inc.ReadString();
-
-                    string errorMsg;
-                    if (!ValidateInitialData(fileType, fileName, fileSize, out errorMsg))
-                    {
-                        GameMain.Client.CancelFileTransfer(inc.SequenceChannel);
-                        DebugConsole.ThrowError("File transfer failed (" + errorMsg + ")");
-                        return;
-                    }
-
-                    if (GameSettings.VerboseLogging)
-                    {
-                        DebugConsole.Log("Received file transfer initiation message: ");
-                        DebugConsole.Log("  File: " + fileName);
-                        DebugConsole.Log("  Size: " + fileSize);
-                        DebugConsole.Log("  Sequence channel: " + inc.SequenceChannel);
-                    }
-
-                    string downloadFolder = downloadFolders[(FileTransferType)fileType];
-
-                    if (!Directory.Exists(downloadFolder))
-                    {
-                        try
-                        {
-                            Directory.CreateDirectory(downloadFolder);
-                        }
-                        catch (Exception e)
-                        {
-                            DebugConsole.ThrowError("Could not start a file transfer: failed to create the folder \"" + downloadFolder + "\".", e);
-                            return;
-                        }
-                    }
-
-                    FileTransferIn newTransfer = new FileTransferIn(inc.SenderConnection, Path.Combine(downloadFolder, fileName), (FileTransferType)fileType);
-                    newTransfer.SequenceChannel = inc.SequenceChannel;
-                    newTransfer.Status = FileTransferStatus.Receiving;
-                    newTransfer.FileSize = fileSize;
-
-                    try
-                    {
-                        newTransfer.OpenStream();
-                    }
-                    catch (IOException e)
-                    {
-                        GameMain.Client.CancelFileTransfer(inc.SequenceChannel);
-                        DebugConsole.NewMessage("Failed to initiate a file transfer {" + e.Message + "}", Color.Red);
-
-                        newTransfer.Status = FileTransferStatus.Error;
-                        OnTransferFailed(newTransfer);
-                        return;
-                    }
-
-                    activeTransfers.Add(newTransfer);
-
-                    break;
-                case (byte)FileTransferMessageType.Data:
-                    var activeTransfer = activeTransfers.Find(t => t.Connection == inc.SenderConnection && t.SequenceChannel == inc.SequenceChannel);
-                    if (activeTransfer == null)
-                    {
-                        GameMain.Client.CancelFileTransfer(inc.SequenceChannel);
-                        DebugConsole.ThrowError("File transfer error: received data without a transfer initiation message");
-                        return;
-                    }
-
-                    //allow one extra byte at the end for the 0 that identifies non-compressed messages
-                    if (activeTransfer.Received + (ulong)(inc.LengthBytes - inc.PositionInBytes) > activeTransfer.FileSize + 1)
-                    {
-                        GameMain.Client.CancelFileTransfer(inc.SequenceChannel);
-                        DebugConsole.ThrowError("File transfer error: Received more data than expected (total received: " + activeTransfer.Received +
-                            ", msg received: " + (inc.LengthBytes - inc.PositionInBytes) +
-                            ", msg length: " + inc.LengthBytes +
-                            ", msg read: " + inc.PositionInBytes +
-                            ", filesize: " + activeTransfer.FileSize);
-                        activeTransfer.Status = FileTransferStatus.Error;
-                        StopTransfer(activeTransfer);
-                        return;
-                    }
-
-                    try
-                    {
-                        activeTransfer.ReadBytes(inc);
-                    }
-                    catch (Exception e)
-                    {
-                        GameMain.Client.CancelFileTransfer(inc.SequenceChannel);
-                        DebugConsole.ThrowError("File transfer error: " + e.Message);
-                        activeTransfer.Status = FileTransferStatus.Error;
-                        StopTransfer(activeTransfer, true);
-                        return;
-                    }
-
-                    if (activeTransfer.Status == FileTransferStatus.Finished)
-                    {
-                        activeTransfer.Dispose();
-
-                        string errorMessage = "";
-                        if (ValidateReceivedData(activeTransfer, out errorMessage))
-                        {
-                            StopTransfer(activeTransfer);
-                            OnFinished(activeTransfer);
-                        }
-                        else
-                        {
-                            new GUIMessageBox("File transfer aborted", errorMessage);
-
-                            activeTransfer.Status = FileTransferStatus.Error;
-                            StopTransfer(activeTransfer, true);
-                        }
-                    }
-
-                    break;
-                case (byte)FileTransferMessageType.Cancel:
-                    byte sequenceChannel = inc.ReadByte();
-                    var matchingTransfer = activeTransfers.Find(t => t.Connection == inc.SenderConnection && t.SequenceChannel == sequenceChannel);
-                    if (matchingTransfer != null)
-                    {
-                        new GUIMessageBox("File transfer cancelled", "The server has cancelled the transfer of the file \"" + matchingTransfer.FileName + "\".");
-                        StopTransfer(matchingTransfer);
-                    }
-                    break;
-            }
-        }
-
-        private bool ValidateInitialData(byte type, string fileName, ulong fileSize, out string errorMessage)
-        {
-            errorMessage = "";
-
-            if (fileSize > MaxFileSize)
-            {
-                errorMessage = "File too large (" + MathUtils.GetBytesReadable((long)fileSize) + ")";
-                return false;
-            }
-
-            if (!Enum.IsDefined(typeof(FileTransferType), (int)type))
-            {
-                errorMessage = "Unknown file type";
-                return false;
-            }
-
-            if (string.IsNullOrEmpty(fileName) ||
-                fileName.IndexOfAny(Path.GetInvalidFileNameChars()) > -1)
-            {
-                errorMessage = "Illegal characters in file name ''" + fileName + "''";
-                return false;
-            }
-
-            switch (type)
-            {
-                case (byte)FileTransferType.Submarine:
-                    if (Path.GetExtension(fileName) != ".sub")
-                    {
-                        errorMessage = "Wrong file extension ''" + Path.GetExtension(fileName) + "''! (Expected .sub)";
-                        return false;
-                    }
-                    break;
-                case (byte)FileTransferType.CampaignSave:
-                    if (Path.GetExtension(fileName) != ".save")
-                    {
-                        errorMessage = "Wrong file extension ''" + Path.GetExtension(fileName) + "''! (Expected .save)";
-                        return false;
-                    }
-                    break;
-            }
-
-            return true;
-        }
-
-        private bool ValidateReceivedData(FileTransferIn fileTransfer, out string ErrorMessage)
-        {
-            ErrorMessage = "";
-            switch (fileTransfer.FileType)
-            {
-                case FileTransferType.Submarine:
-                    Stream stream = null;
-
-                    try
-                    {
-                        stream = SaveUtil.DecompressFiletoStream(fileTransfer.FilePath);
-                    }
-                    catch (Exception e)
-                    {
-                        ErrorMessage = "Loading received submarine ''" + fileTransfer.FileName + "'' failed! {" + e.Message + "}";
-                        return false;
-                    }
-
-                    if (stream == null)
-                    {
-                        ErrorMessage = "Decompressing received submarine file''" + fileTransfer.FilePath + "'' failed!";
-                        return false;
-                    }
-
-                    try
-                    {
-                        stream.Position = 0;
-
-                        XmlReaderSettings settings = new XmlReaderSettings();
-                        settings.DtdProcessing = DtdProcessing.Prohibit;
-                        settings.IgnoreProcessingInstructions = true;
-
-                        using (var reader = XmlReader.Create(stream, settings))
-                        {
-                            while (reader.Read());
-                        }
-                    }
-                    catch
-                    {
-                        stream.Close();
-                        stream.Dispose();
-
-                        ErrorMessage = "Parsing file ''" + fileTransfer.FilePath + "'' failed! The file may not be a valid submarine file.";
-                        return false;
-                    }
-
-                    stream.Close();
-                    stream.Dispose();
-                    break;
-                case FileTransferType.CampaignSave:
-                    //TODO: verify that the received file is a valid save file
-                    break;
-            }
-
-            return true;
-        }
-        
-        public void StopTransfer(FileTransferIn transfer, bool deleteFile = false)
-        {
-            if (transfer.Status != FileTransferStatus.Finished && 
-                transfer.Status != FileTransferStatus.Error)
-            {
-                transfer.Status = FileTransferStatus.Canceled;
-            }
-
-            if (activeTransfers.Contains(transfer)) activeTransfers.Remove(transfer);
-            transfer.Dispose();
-
-            if (deleteFile && File.Exists(transfer.FilePath))
-            {
-                try
-                {
-                    File.Delete(transfer.FilePath);
-                }
-                catch (Exception e)
-                {
-                    DebugConsole.ThrowError("Failed to delete file \"" + transfer.FilePath + "\" (" + e.Message + ")");
-                }
-            }
-        }
-    }
-}
->>>>>>> 3e7487c6
+}