--- conflicted
+++ resolved
@@ -110,14 +110,9 @@
             if (!gameStarted || Screen.Selected != GameMain.GameScreen || GUI.DisableHUD) return;
 
             GameMain.GameSession.CrewManager.Draw(spriteBatch);
-<<<<<<< HEAD
 
             inGameHUD.DrawManually(spriteBatch);
 
-=======
-            inGameHUD.Draw(spriteBatch);
-            
->>>>>>> 3031ae7d
             if (EndVoteCount > 0)
             {
                 if (GameMain.NetworkMember.myCharacter == null)
