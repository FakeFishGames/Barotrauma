--- conflicted
+++ resolved
@@ -1,4 +1,3 @@
-<<<<<<< HEAD
 ﻿using Microsoft.Xna.Framework;
 using System;
 
@@ -203,8 +202,8 @@
                 {
                     if (!permaBanTickBox.Selected)
                     {
-                        TimeSpan banDuration = new TimeSpan(durationInputDays.IntValue, durationInputHours.IntValue, 0, 0);
-                        BanPlayer(clientName, banReasonBox.Text, rangeBan, banDuration);
+                        TimeSpan banDuration = new TimeSpan(durationInputDays.Value, durationInputHours.Value, 0, 0);
+                        BanPlayer(clientName, banReasonBox.Text, ban, banDuration);
                     }
                     else
                     {
@@ -222,220 +221,6 @@
         }
     }
 }
-=======
-﻿using Microsoft.Xna.Framework;
-using System;
-
-namespace Barotrauma.Networking
-{
-    abstract partial class NetworkMember
-    {
-        protected CharacterInfo characterInfo;
-
-        protected Character myCharacter;
-
-        public CharacterInfo CharacterInfo
-        {
-            get { return characterInfo; }
-            set { characterInfo = value; }
-        }
-
-        public Character Character
-        {
-            get { return myCharacter; }
-            set { myCharacter = value; }
-        }
-
-        protected GUIFrame inGameHUD;
-        protected GUIListBox chatBox;
-        protected GUITextBox chatMsgBox;
-
-        public GUIFrame InGameHUD
-        {
-            get { return inGameHUD; }
-        }
-        
-        private void InitProjSpecific()
-        {
-            inGameHUD = new GUIFrame(new Rectangle(0, 0, 0, 0), null, null);
-            inGameHUD.CanBeFocused = false;
-
-            int width = (int)MathHelper.Clamp(GameMain.GraphicsWidth * GameMain.NilMod.ChatboxWidth, 350, 500);
-            int height = (int)MathHelper.Clamp(GameMain.GraphicsHeight * GameMain.NilMod.ChatboxHeight, 100, 200);
-            chatBox = new GUIListBox(new Rectangle(
-                GameMain.GraphicsWidth - 20 - width,
-                GameMain.GraphicsHeight - 40 - 25 - height,
-                width, height),
-                Color.White * 0.5f, "", inGameHUD);
-            chatBox.Padding = Vector4.Zero;
-
-            chatMsgBox = new GUITextBox(
-                new Rectangle(chatBox.Rect.X, chatBox.Rect.Y + chatBox.Rect.Height + 20, chatBox.Rect.Width, 25),
-                Color.White * 0.5f, Color.Black, Alignment.TopLeft, Alignment.Left, "", inGameHUD);
-            chatMsgBox.Font = GUI.SmallFont;
-            chatMsgBox.MaxTextLength = ChatMessage.MaxLength;
-            chatMsgBox.Padding = Vector4.Zero;
-            chatMsgBox.OnEnterPressed = EnterChatMessage;
-            chatMsgBox.OnTextChanged = TypingChatMessage;
-        }
-
-        public bool TypingChatMessage(GUITextBox textBox, string text)
-        {
-            string tempStr;
-            string command = ChatMessage.GetChatMessageCommand(text, out tempStr);
-            switch (command)
-            {
-                case "r":
-                case "radio":
-                    textBox.TextColor = ChatMessage.MessageColor[(int)ChatMessageType.Radio];
-                    break;
-                case "d":
-                case "dead":
-                    textBox.TextColor = ChatMessage.MessageColor[(int)ChatMessageType.Dead];
-                    break;
-                default:
-                    textBox.TextColor = ChatMessage.MessageColor[(int)ChatMessageType.Default];
-                    break;
-            }
-
-            return true;
-        }
-
-        public bool EnterChatMessage(GUITextBox textBox, string message)
-        {
-            textBox.TextColor = ChatMessage.MessageColor[(int)ChatMessageType.Default];
-
-            if (string.IsNullOrWhiteSpace(message)) return false;
-
-            if (this == GameMain.Server)
-            {
-                GameMain.Server.SendChatMessage(message, null, null);
-            }
-            else if (this == GameMain.Client)
-            {
-                GameMain.Client.SendChatMessage(message);
-            }
-
-            if (textBox == chatMsgBox) textBox.Deselect();
-
-            return true;
-        }
-
-        public virtual void AddToGUIUpdateList()
-        {
-            if (gameStarted && Screen.Selected == GameMain.GameScreen)
-            {
-                inGameHUD.AddToGUIUpdateList();
-            }
-        }
-
-        public virtual void Draw(Microsoft.Xna.Framework.Graphics.SpriteBatch spriteBatch)
-        {
-            if (!gameStarted || Screen.Selected != GameMain.GameScreen) return;
-
-            GameMain.GameSession.CrewManager.Draw(spriteBatch);
-
-            inGameHUD.Draw(spriteBatch);
-
-            if (EndVoteCount >= 0)
-            {
-                if (GameMain.NetworkMember.myCharacter == null)
-                {
-                    GUI.DrawString(spriteBatch, new Vector2(GameMain.GraphicsWidth - 460.0f, 12),
-                        "Votes to end the round (y/n): " + EndVoteCount + "/" + (EndVoteMax - EndVoteCount), Color.White, null, 0, GUI.SmallFont);
-                }
-                else
-                {
-                    GUI.DrawString(spriteBatch, new Vector2(GameMain.GraphicsWidth - 400.0f, 12),
-                        "Votes (y/n): " + EndVoteCount + "/" + (EndVoteMax - EndVoteCount), Color.White, null, 0, GUI.SmallFont);
-                }
-            }
-
-            if (respawnManager != null)
-            {
-                string respawnInfo = "";
-
-                if (respawnManager.CurrentState == RespawnManager.State.Waiting &&
-                    respawnManager.CountdownStarted)
-                {
-                    respawnInfo = respawnManager.RespawnTimer <= 0.0f ? "" : "Respawn Shuttle dispatching in " + ToolBox.SecondsToReadableTime(respawnManager.RespawnTimer);
-
-                }
-                else if (respawnManager.CurrentState == RespawnManager.State.Transporting)
-                {
-                    respawnInfo = respawnManager.TransportTimer <= 0.0f ? "" : "Shuttle leaving in " + ToolBox.SecondsToReadableTime(respawnManager.TransportTimer);
-                }
-
-                if (!string.IsNullOrEmpty(respawnInfo))
-                {
-                    GUI.DrawString(spriteBatch,
-                        new Vector2(120.0f, 10),
-                        respawnInfo, Color.White, null, 0, GUI.SmallFont);
-                }
-
-            }
-        }
-
-        public virtual bool SelectCrewCharacter(Character character, GUIComponent characterFrame)
-        {
-            return false;
-        }
-        
-        public void CreateKickReasonPrompt(string clientName, bool ban, bool rangeBan = false)
-        {
-            var banReasonPrompt = new GUIMessageBox(ban ? "Reason for the ban?" : "Reason for kicking?", "", new string[] { "OK", "Cancel" }, 400, 300);
-            var banReasonBox = new GUITextBox(new Rectangle(0, 30, 0, 50), Alignment.TopCenter, "", banReasonPrompt.children[0]);
-            banReasonBox.Wrap = true;
-            banReasonBox.MaxTextLength = 100;
-
-            GUINumberInput durationInputDays = null, durationInputHours = null;
-            GUITickBox permaBanTickBox = null;
-
-            if (ban)
-            {
-                new GUITextBlock(new Rectangle(0, 80, 0, 0), "Duration:", "", banReasonPrompt.children[0]);
-                permaBanTickBox = new GUITickBox(new Rectangle(0, 110, 15, 15), "Permanent", Alignment.TopLeft, banReasonPrompt.children[0]);
-                permaBanTickBox.Selected = true;
-
-                var durationContainer = new GUIFrame(new Rectangle(0, 130, 0, 40), null, banReasonPrompt.children[0]);
-                durationContainer.Visible = false;
-
-                permaBanTickBox.OnSelected += (tickBox) =>
-                {
-                    durationContainer.Visible = !tickBox.Selected;
-                    return true;
-                };
-                
-                new GUITextBlock(new Rectangle(0, 0, 30, 20), "Days:", "", Alignment.TopLeft, Alignment.CenterLeft, durationContainer);
-                durationInputDays = new GUINumberInput(new Rectangle(40, 0, 50, 20), "", 0, 1000, durationContainer);
-
-                new GUITextBlock(new Rectangle(100, 0, 30, 20), "Hours:", "", Alignment.TopLeft, Alignment.CenterLeft, durationContainer);
-                durationInputHours = new GUINumberInput(new Rectangle(150, 0, 50, 20), "", 0, 24, durationContainer);
-            }
-
-            banReasonPrompt.Buttons[0].OnClicked += (btn, userData) =>
-            {
-                if (ban)
-                {
-                    if (!permaBanTickBox.Selected)
-                    {
-                        TimeSpan banDuration = new TimeSpan(durationInputDays.Value, durationInputHours.Value, 0, 0);
-                        BanPlayer(clientName, banReasonBox.Text, rangeBan, banDuration);
-                    }
-                    else
-                    {
-                        BanPlayer(clientName, banReasonBox.Text, rangeBan);
-                    }
-                }
-                else
-                {
-                    KickPlayer(clientName, banReasonBox.Text,GameMain.NilMod.AdminKickStateNameTimer, GameMain.NilMod.AdminKickDenyRejoinTimer);
-                }
-                return true;
-            };
-            banReasonPrompt.Buttons[0].OnClicked += banReasonPrompt.Close;
-            banReasonPrompt.Buttons[1].OnClicked += banReasonPrompt.Close;
-        }
-    }
-}
->>>>>>> 05552e3e
+
+                        TimeSpan banDuration = new TimeSpan(durationInputDays.IntValue, durationInputHours.IntValue, 0, 0);
+                        BanPlayer(clientName, banReasonBox.Text, rangeBan, banDuration);