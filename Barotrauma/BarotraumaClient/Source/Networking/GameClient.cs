--- conflicted
+++ resolved
@@ -67,15 +67,12 @@
         {
             get { return fileReceiver; }
         }
-
-<<<<<<< HEAD
-=======
+        
         public bool MidRoundSyncing
         {
             get { return entityEventManager.MidRoundSyncing; }
         }
         
->>>>>>> b382fae0
         public GameClient(string newName)
         {
             var buttonContainer = new GUILayoutGroup(HUDLayoutSettings.ToRectTransform(HUDLayoutSettings.ButtonAreaTop, inGameHUD.RectTransform),
