﻿using Barotrauma.Items.Components;
using Lidgren.Network;
using Microsoft.Xna.Framework;
using System;
using System.Collections.Generic;
using System.ComponentModel;
using System.IO;
using System.IO.Compression;
using System.Linq;
using System.Text;

namespace Barotrauma.Networking
{
    class GameClient : NetworkMember
    {
        private NetClient client;

        private GUIMessageBox reconnectBox;
        
        private GUIButton endRoundButton;
        private GUITickBox endVoteTickBox;

        private ClientPermissions permissions = ClientPermissions.None;
        private List<string> permittedConsoleCommands = new List<string>();

        private bool connected;

        private byte myID;

        private List<Client> otherClients;

        private string serverIP;

        private bool needAuth;
        private bool requiresPw;
        private int nonce;
        private string saltedPw;

        private UInt16 lastSentChatMsgID = 0; //last message this client has successfully sent
        private UInt16 lastQueueChatMsgID = 0; //last message added to the queue
        private List<ChatMessage> chatMsgQueue = new List<ChatMessage>();

        public UInt16 LastSentEntityEventID;

        private ClientEntityEventManager entityEventManager;

        private FileReceiver fileReceiver;
        
        public byte ID
        {
            get { return myID; }
        }
        
        public override List<Client> ConnectedClients
        {
            get
            {
                return otherClients;
            }
        }

        public FileReceiver FileReceiver
        {
            get { return fileReceiver; }
        }
        
        public GameClient(string newName)
        {
            int buttonHeight = (int)(HUDLayoutSettings.ButtonAreaTop.Height * 0.6f);

            endVoteTickBox = new GUITickBox(new Rectangle(GameMain.GraphicsWidth - 170, HUDLayoutSettings.ButtonAreaTop.Center.Y - buttonHeight / 2, 20, buttonHeight), "End round", Alignment.TopLeft, inGameHUD);
            endVoteTickBox.OnSelected = ToggleEndRoundVote;
            endVoteTickBox.Visible = false;

            endRoundButton = new GUIButton(new Rectangle(GameMain.GraphicsWidth - 170 - 170, HUDLayoutSettings.ButtonAreaTop.Center.Y - buttonHeight / 2, 150, buttonHeight), "End round", Alignment.TopLeft, "", inGameHUD);
            endRoundButton.OnClicked = (btn, userdata) => 
            {
                if (!permissions.HasFlag(ClientPermissions.EndRound)) return false;

                RequestRoundEnd();

                return true; 
            };
            endRoundButton.Visible = false;

            newName = newName.Replace(":", "");
            newName = newName.Replace(";", "");

            GameMain.DebugDraw = false;
            Hull.EditFire = false;
            Hull.EditWater = false;

            name = newName;

            entityEventManager = new ClientEntityEventManager(this);

            fileReceiver = new FileReceiver();
            fileReceiver.OnFinished += OnFileReceived;
            fileReceiver.OnTransferFailed += OnTransferFailed;
            
            characterInfo = new CharacterInfo(Character.HumanConfigFile, name,Gender.None,null);
            characterInfo.Job = null;

            otherClients = new List<Client>();

            ChatMessage.LastID = 0;
            GameMain.NetLobbyScreen = new NetLobbyScreen();
        }

        public void ConnectToServer(string hostIP)
        {
            string[] address = hostIP.Split(':');
            if (address.Length==1)
            {
                serverIP = hostIP;
                Port = NetConfig.DefaultPort;
            }
            else
            {
                serverIP = address[0];

                int port = 0;
                if (!int.TryParse(address[1], out port))
                {
                    DebugConsole.ThrowError("Invalid port: "+address[1]+"!");
                    Port = NetConfig.DefaultPort;
                }
                else
                {
                    Port = port;
                }     
            }

            myCharacter = Character.Controlled;
            ChatMessage.LastID = 0;

            // Create new instance of configs. Parameter is "application Id". It has to be same on client and server.
            NetPeerConfiguration config = new NetPeerConfiguration("barotrauma");

#if DEBUG
            config.SimulatedLoss = 0.05f;
            config.SimulatedDuplicatesChance = 0.05f;
            config.SimulatedMinimumLatency = 0.1f;
            config.SimulatedRandomLatency = 0.05f;

            config.ConnectionTimeout = 600.0f;
#endif 

            config.DisableMessageType(NetIncomingMessageType.DebugMessage | NetIncomingMessageType.WarningMessage | NetIncomingMessageType.Receipt
                | NetIncomingMessageType.ErrorMessage | NetIncomingMessageType.Error);

            client = new NetClient(config);
            netPeer = client;
            client.Start();
            
            System.Net.IPEndPoint IPEndPoint = null;
            try
            {
                IPEndPoint = new System.Net.IPEndPoint(NetUtility.Resolve(serverIP), Port);
            }
            catch
            {
                new GUIMessageBox("Could not connect to server", "Failed to resolve address \""+serverIP+":"+Port+"\". Please make sure you have entered a valid IP address.");
                return;
            }

            NetOutgoingMessage outmsg = client.CreateMessage();
            outmsg.Write((byte)ClientPacketHeader.REQUEST_AUTH);

            // Connect client, to ip previously requested from user 
            try
            {
                client.Connect(IPEndPoint, outmsg);
            }
            catch (Exception e)
            {
                DebugConsole.ThrowError("Couldn't connect to "+hostIP+". Error message: "+e.Message);
                Disconnect();

                GameMain.ServerListScreen.Select();
                return;
            }
            
            updateInterval = new TimeSpan(0, 0, 0, 0, 150);

            CoroutineManager.StartCoroutine(WaitForStartingInfo());
        }

        private bool RetryConnection(GUIButton button, object obj)
        {
            if (client != null) client.Shutdown("Disconnecting");
            ConnectToServer(serverIP);
            return true;
        }

        private bool ReturnToServerList(GUIButton button, object obj)
        {
            Disconnect();

            Submarine.Unload();
            GameMain.NetworkMember = null;
            GameMain.GameSession = null;
            GameMain.ServerListScreen.Select();
            
            return true;
        }

        private bool connectCancelled;
        private bool CancelConnect(GUIButton button, object obj)
        {
            connectCancelled = true;
            return true;
        }

        // Before main looping starts, we loop here and wait for approval message
        private IEnumerable<object> WaitForStartingInfo()
        {
            requiresPw = false;
            needAuth = true;
            saltedPw = "";

            connectCancelled = false;
            // When this is set to true, we are approved and ready to go
            bool CanStart = false;
            
            DateTime timeOut = DateTime.Now + new TimeSpan(0,0,20);
            DateTime reqAuthTime = DateTime.Now + new TimeSpan(0, 0, 0, 0, 200);

            // Loop until we are approved
            while (!CanStart && !connectCancelled)
            {
                if (reconnectBox == null)
                {
                    reconnectBox = new GUIMessageBox("CONNECTING", "Connecting to " + serverIP, new string[] { "Cancel" });

                    reconnectBox.Buttons[0].OnClicked += CancelConnect;
                    reconnectBox.Buttons[0].OnClicked += reconnectBox.Close;
                }

                int seconds = DateTime.Now.Second;

                string connectingText = "Connecting to " + serverIP;
                for (int i = 0; i < 1 + (seconds % 3); i++ )
                {
                    connectingText += ".";
                }
                reconnectBox.Text = connectingText;

                if (DateTime.Now > reqAuthTime)
                {
                    if (needAuth)
                    {
                        //request auth again
                        NetOutgoingMessage reqAuthMsg = client.CreateMessage();
                        reqAuthMsg.Write((byte)ClientPacketHeader.REQUEST_AUTH);
                        client.SendMessage(reqAuthMsg, NetDeliveryMethod.Unreliable);
                    }
                    else
                    {
                        //request init again
                        if (!requiresPw)
                        {
                            NetOutgoingMessage outmsg = client.CreateMessage();
                            outmsg.Write((byte)ClientPacketHeader.REQUEST_INIT);
                            outmsg.Write(GameMain.Version.ToString());
                            outmsg.Write(GameMain.SelectedPackage.Name);
                            outmsg.Write(GameMain.SelectedPackage.MD5hash.Hash);
                            outmsg.Write(name);
                            client.SendMessage(outmsg, NetDeliveryMethod.Unreliable);
                        }
                        else
                        {
                            NetOutgoingMessage outmsg = client.CreateMessage();
                            outmsg.Write((byte)ClientPacketHeader.REQUEST_INIT);
                            outmsg.Write(saltedPw);
                            outmsg.Write(GameMain.Version.ToString());
                            outmsg.Write(GameMain.SelectedPackage.Name);
                            outmsg.Write(GameMain.SelectedPackage.MD5hash.Hash);
                            outmsg.Write(name);
                            client.SendMessage(outmsg, NetDeliveryMethod.Unreliable);
                        }
                    }
                    reqAuthTime = DateTime.Now + new TimeSpan(0, 0, 1);
                }

                yield return CoroutineStatus.Running;

                if (DateTime.Now > timeOut) break;

                NetIncomingMessage inc;
                // If new messages arrived
                if ((inc = client.ReadMessage()) == null) continue;

                string pwMsg = "Password required";

                try
                {
                    switch (inc.MessageType)
                    {
                        case NetIncomingMessageType.Data:
                            DecompressIncomingMessage(inc);

                            ServerPacketHeader header = (ServerPacketHeader)inc.ReadByte();
                            switch (header)
                            {
                                case ServerPacketHeader.AUTH_RESPONSE:
                                    if (needAuth)
                                    {
                                        if (inc.ReadBoolean())
                                        {
                                            //requires password
                                            nonce = inc.ReadInt32();
                                            requiresPw = true;
                                        }
                                        else
                                        {
                                            requiresPw = false;
                                            reqAuthTime = DateTime.Now + new TimeSpan(0, 0, 0, 0, 200);
                                        }
                                        needAuth = false; //got auth!
                                    }
                                    break;
                                case ServerPacketHeader.AUTH_FAILURE:
                                    //failed to authenticate, can still use same nonce
                                    pwMsg = inc.ReadString();
                                    requiresPw = true;
                                    break;
                                case ServerPacketHeader.UPDATE_LOBBY:
                                    //server accepted client
                                    ReadLobbyUpdate(inc);
                                    CanStart = true;
                                    break;
                            }
                            break;
                        case NetIncomingMessageType.StatusChanged:
                            NetConnectionStatus connectionStatus = (NetConnectionStatus)inc.ReadByte();
                            if (connectionStatus == NetConnectionStatus.Disconnected)
                            {
                                string denyMessage = inc.ReadString();

                                var cantConnectMsg = new GUIMessageBox("Couldn't connect to the server", denyMessage);
                                cantConnectMsg.Buttons[0].OnClicked += ReturnToServerList;

                                connectCancelled = true;
                            }
                            break;
                    }
                }

                catch (Exception e)
                {
                    DebugConsole.ThrowError("Error while connecting to the server", e);
                    break;
                }

                if (requiresPw && !CanStart && !connectCancelled)
                {
                    if (reconnectBox != null)
                    {
                        reconnectBox.Close(null, null);
                        reconnectBox = null;
                    }

                    var msgBox = new GUIMessageBox(pwMsg, "", new string[] { "OK", "Cancel" });
                    var passwordBox = new GUITextBox(new Rectangle(0, 40, 150, 25), Alignment.TopLeft, "", msgBox.children[0]);
                    passwordBox.UserData = "password";

                    var okButton = msgBox.Buttons[0];
                    var cancelButton = msgBox.Buttons[1];

                    while (GUIMessageBox.MessageBoxes.Contains(msgBox))
                    {
                        while (client.ReadMessage() != null)
                        {
                            switch (inc.MessageType)
                            {
                                case NetIncomingMessageType.StatusChanged:
                                    NetConnectionStatus connectionStatus = (NetConnectionStatus)inc.ReadByte();
                                    if (connectionStatus == NetConnectionStatus.Disconnected)
                                    {
                                        string denyMessage = inc.ReadString();

                                        var cantConnectMsg = new GUIMessageBox("Couldn't connect to the server", denyMessage);
                                        cantConnectMsg.Buttons[0].OnClicked += ReturnToServerList;

                                        msgBox.Close(null, null);
                                        connectCancelled = true;
                                    }
                                    break;
                            }
                        }

                        if (DateTime.Now > reqAuthTime)
                        {
                            //request auth again to prevent timeout
                            NetOutgoingMessage reqAuthMsg = client.CreateMessage();
                            reqAuthMsg.Write((byte)ClientPacketHeader.REQUEST_AUTH);
                            client.SendMessage(reqAuthMsg, NetDeliveryMethod.Unreliable);
                            reqAuthTime = DateTime.Now + new TimeSpan(0, 0, 3);
                        }

                        okButton.Enabled = !string.IsNullOrWhiteSpace(passwordBox.Text);

                        if (okButton.Selected)
                        {
                            saltedPw = Encoding.UTF8.GetString(NetUtility.ComputeSHAHash(Encoding.UTF8.GetBytes(passwordBox.Text)));
                            saltedPw = saltedPw + Convert.ToString(nonce);
                            saltedPw = Encoding.UTF8.GetString(NetUtility.ComputeSHAHash(Encoding.UTF8.GetBytes(saltedPw)));

                            timeOut = DateTime.Now + new TimeSpan(0, 0, 20);
                            reqAuthTime = DateTime.Now + new TimeSpan(0, 0, 1);

                            msgBox.Close(null, null);
                            break;
                        }
                        else if (cancelButton.Selected)
                        {
                            msgBox.Close(null, null);
                            connectCancelled = true;
                        }
                        else
                        {
                            yield return CoroutineStatus.Running;
                        }
                    }
                }
            }

            if (reconnectBox != null)
            {
                reconnectBox.Close(null, null);
                reconnectBox = null;
            }

            if (connectCancelled) yield return CoroutineStatus.Success;

            if (client.ConnectionStatus != NetConnectionStatus.Connected)
            {
                var reconnect = new GUIMessageBox("CONNECTION FAILED", "Failed to connect to the server.", new string[] { "Retry", "Cancel" });

                DebugConsole.NewMessage("Failed to connect to the server - connection status: "+client.ConnectionStatus.ToString(), Color.Orange);

                reconnect.Buttons[0].OnClicked += RetryConnection;
                reconnect.Buttons[0].OnClicked += reconnect.Close;
                reconnect.Buttons[1].OnClicked += ReturnToServerList;
                reconnect.Buttons[1].OnClicked += reconnect.Close;
            }
            else
            {
                if (Screen.Selected != GameMain.GameScreen)
                {
                    GameMain.NetLobbyScreen.Select();
                }
                connected = true;
            }

            yield return CoroutineStatus.Success;
        }

        public override void Update(float deltaTime)
        {
#if DEBUG
            if (PlayerInput.GetKeyboardState.IsKeyDown(Microsoft.Xna.Framework.Input.Keys.P)) return;
#endif

            if (gameStarted) SetRadioButtonColor();

            base.Update(deltaTime);

            if (!connected) return;
            
            if (reconnectBox!=null)
            {
                reconnectBox.Close(null,null);
                reconnectBox = null;
            }

#if DEBUG
            try
            {
#endif
                CheckServerMessages();
#if DEBUG
            }
            catch (Exception e)
            {

                DebugConsole.ThrowError("Error while receiving message from server", e);         
            }
#endif


                if (gameStarted && Screen.Selected == GameMain.GameScreen)
            {
                endVoteTickBox.Visible = Voting.AllowEndVoting && myCharacter != null;

                if (respawnManager != null)
                {
                    respawnManager.Update(deltaTime);
                }

                if (updateTimer > DateTime.Now) return;
                SendIngameUpdate();
            }
            else
            {
                if (updateTimer > DateTime.Now) return;
                SendLobbyUpdate();
            }

            // Update current time
            updateTimer = DateTime.Now + updateInterval;  
        }

        private CoroutineHandle startGameCoroutine;

        private void DecompressIncomingMessage(NetIncomingMessage inc)
        {
            byte[] data = inc.Data;
            if (data[data.Length - 1] == 1)
            {
                using (MemoryStream stream = new MemoryStream())
                {
                    stream.Write(data, 0, inc.LengthBytes-1);
                    stream.Position = 0;
                    using (MemoryStream decompressed = new MemoryStream())
                    {
                        using (DeflateStream deflate = new DeflateStream(stream, CompressionMode.Decompress, false))
                        {
                            deflate.CopyTo(decompressed);
                        }
                        byte[] newData = decompressed.ToArray();

                        inc.Data = newData;
                        inc.LengthBytes = newData.Length;
                        inc.Position = 0;
                    }

                }
            }
        }

        /// <summary>
        /// Check for new incoming messages from server
        /// </summary>
        private void CheckServerMessages()
        {
            // Create new incoming message holder
            NetIncomingMessage inc;

            if (startGameCoroutine != null && CoroutineManager.IsCoroutineRunning(startGameCoroutine)) return;

            while ((inc = client.ReadMessage()) != null)
            {
                switch (inc.MessageType)
                {
                    case NetIncomingMessageType.Data:
                        DecompressIncomingMessage(inc);

                        ServerPacketHeader header = (ServerPacketHeader)inc.ReadByte();
                        switch (header)
                        {
                            case ServerPacketHeader.UPDATE_LOBBY:
                                ReadLobbyUpdate(inc);
                                break;
                            case ServerPacketHeader.UPDATE_INGAME:
                                ReadIngameUpdate(inc);
                                break;
                            case ServerPacketHeader.QUERY_STARTGAME:
                                string subName = inc.ReadString();
                                string subHash = inc.ReadString();

                                bool usingShuttle = inc.ReadBoolean();
                                string shuttleName = inc.ReadString();
                                string shuttleHash = inc.ReadString();

                                NetOutgoingMessage readyToStartMsg = client.CreateMessage();
                                readyToStartMsg.Write((byte)ClientPacketHeader.RESPONSE_STARTGAME);

                                GameMain.NetLobbyScreen.UsingShuttle = usingShuttle;
                                readyToStartMsg.Write(
                                    GameMain.NetLobbyScreen.TrySelectSub(subName, subHash, GameMain.NetLobbyScreen.SubList) &&
                                    GameMain.NetLobbyScreen.TrySelectSub(shuttleName, shuttleHash, GameMain.NetLobbyScreen.ShuttleList.ListBox));

                                WriteCharacterInfo(readyToStartMsg);

                                client.SendMessage(readyToStartMsg, NetDeliveryMethod.ReliableUnordered);
                                
                                break;
                            case ServerPacketHeader.STARTGAME:
                                startGameCoroutine = GameMain.Instance.ShowLoading(StartGame(inc), false);
                                break;
                            case ServerPacketHeader.ENDGAME:
                                string endMessage = inc.ReadString();
                                bool missionSuccessful = inc.ReadBoolean();
                                if (missionSuccessful && GameMain.GameSession?.Mission != null)
                                {
                                    GameMain.GameSession.Mission.Completed = true;
                                }
                                CoroutineManager.StartCoroutine(EndGame(endMessage));
                                break;
                            case ServerPacketHeader.PERMISSIONS:
                                ReadPermissions(inc);
                                break;
                            case ServerPacketHeader.FILE_TRANSFER:
                                fileReceiver.ReadMessage(inc);
                                break;
                        }
                        break;
                    case NetIncomingMessageType.StatusChanged:
                        NetConnectionStatus connectionStatus = (NetConnectionStatus)inc.ReadByte();
                        DebugConsole.NewMessage("Connection status changed: " + connectionStatus.ToString(), Color.Orange);

                        if (connectionStatus == NetConnectionStatus.Disconnected)
                        {
                            string disconnectMsg = inc.ReadString();

                            if (disconnectMsg.Contains("You have been disconnected") ||
                                disconnectMsg.Contains("You have been banned") ||
                                disconnectMsg.Contains("You have been kicked") ||
                                disconnectMsg == "The server has been shut down")
                            {
                                var msgBox = new GUIMessageBox("CONNECTION LOST", disconnectMsg);
                                msgBox.Buttons[0].OnClicked += ReturnToServerList;
                            }
                            else
                            {
                                reconnectBox = new GUIMessageBox(
                                    "CONNECTION LOST", 
                                    "You have been disconnected from the server. Reconnecting...", new string[0]);
                                    
                                connected = false;
                                ConnectToServer(serverIP);
                            }
                        }
                        break;
                }
            }
        }

        private void ReadPermissions(NetIncomingMessage inc)
        {
            List<string> permittedConsoleCommands = new List<string>();
            ClientPermissions newPermissions = (ClientPermissions)inc.ReadByte();
            if (newPermissions.HasFlag(ClientPermissions.ConsoleCommands))
            {
                UInt16 consoleCommandCount = inc.ReadUInt16();
                for (int i = 0; i < consoleCommandCount; i++)
                {
                    permittedConsoleCommands.Add(inc.ReadString());
                }
            }

            SetPermissions(newPermissions, permittedConsoleCommands);
        }

        private void SetPermissions(ClientPermissions newPermissions, List<string> permittedConsoleCommands)
        {
            if (!(this.permittedConsoleCommands.Any(c => !permittedConsoleCommands.Contains(c)) ||
                permittedConsoleCommands.Any(c => !this.permittedConsoleCommands.Contains(c))))
            {
                if (newPermissions == permissions) return;
            }

            GUIMessageBox.MessageBoxes.RemoveAll(mb => mb.UserData as string == "permissions");            

            string msg = "";
            if (newPermissions == ClientPermissions.None)
            {
                msg = "The host has removed all your special permissions.";
            }
            else
            {
                msg = "Your current permissions:\n";
                foreach (ClientPermissions permission in Enum.GetValues(typeof(ClientPermissions)))
                {
                    if (!newPermissions.HasFlag(permission) || permission == ClientPermissions.None) continue;
                    System.Reflection.FieldInfo fi = typeof(ClientPermissions).GetField(permission.ToString());
                    DescriptionAttribute[] attributes = (DescriptionAttribute[])fi.GetCustomAttributes(typeof(DescriptionAttribute), false);
                    msg += "   - " + attributes[0].Description + "\n";
                }
            }

            permissions = newPermissions;
            this.permittedConsoleCommands = new List<string>(permittedConsoleCommands);
            GUIMessageBox msgBox = new GUIMessageBox("Permissions changed", msg, GUIMessageBox.DefaultWidth, 0);
            msgBox.UserData = "permissions";

            if (newPermissions.HasFlag(ClientPermissions.ConsoleCommands))
            {
                int listBoxWidth = (int)(msgBox.InnerFrame.Rect.Width - msgBox.InnerFrame.Padding.X - msgBox.InnerFrame.Padding.Z) / 2 - 30;
                new GUITextBlock(new Rectangle(0, 0, listBoxWidth, 15), "Permitted console commands:", "", Alignment.TopRight, Alignment.TopLeft, msgBox.InnerFrame, true, GUI.SmallFont);
                var commandList = new GUIListBox(new Rectangle(0, 20, listBoxWidth, 0), "", Alignment.BottomRight, msgBox.InnerFrame);
                foreach (string permittedCommand in permittedConsoleCommands)
                {
                    new GUITextBlock(new Rectangle(0, 0, 0, 15), permittedCommand, "", commandList, GUI.SmallFont).CanBeFocused = false;
                }
            }

            GameMain.NetLobbyScreen.SubList.Enabled = Voting.AllowSubVoting || HasPermission(ClientPermissions.SelectSub);
            GameMain.NetLobbyScreen.ModeList.Enabled = Voting.AllowModeVoting || HasPermission(ClientPermissions.SelectMode);

            endRoundButton.Visible = HasPermission(ClientPermissions.EndRound);      
        }

        private IEnumerable<object> StartGame(NetIncomingMessage inc)
        {
            if (Character != null) Character.Remove();
            
            GameMain.LightManager.LightingEnabled = true;

            //enable spectate button in case we fail to start the round now
            //(for example, due to a missing sub file or an error)
            GameMain.NetLobbyScreen.ShowSpectateButton();
            
            entityEventManager.Clear();
            LastSentEntityEventID = 0;

            endVoteTickBox.Selected = false;

            int seed                = inc.ReadInt32();
            string levelSeed        = inc.ReadString();
            float levelDifficulty   = inc.ReadFloat();

            int missionTypeIndex    = inc.ReadByte();

            string subName          = inc.ReadString();
            string subHash          = inc.ReadString();

            bool usingShuttle       = inc.ReadBoolean();
            string shuttleName      = inc.ReadString();
            string shuttleHash      = inc.ReadString();

            string modeName         = inc.ReadString();
            int missionIndex        = inc.ReadInt16();

            bool respawnAllowed     = inc.ReadBoolean();
            bool loadSecondSub      = inc.ReadBoolean();

            bool isTraitor          = inc.ReadBoolean();
            string traitorTargetName = isTraitor ? inc.ReadString() : null;
            
            //monster spawn settings
            if (monsterEnabled == null)
            {
                List<string> monsterNames1 = GameMain.Config.SelectedContentPackage.GetFilesOfType(ContentType.Character);
                for (int i = 0; i < monsterNames1.Count; i++)
                {
                    monsterNames1[i] = Path.GetFileName(Path.GetDirectoryName(monsterNames1[i]));
                }

                monsterEnabled = new Dictionary<string, bool>();
                foreach (string s in monsterNames1)
                {
                    if (!monsterEnabled.ContainsKey(s)) monsterEnabled.Add(s, true);
                }
            }

            List<string> monsterNames = monsterEnabled.Keys.ToList();
            foreach (string s in monsterNames)
            {
                monsterEnabled[s] = inc.ReadBoolean();
            }
            inc.ReadPadBits();

            GameModePreset gameMode = GameModePreset.list.Find(gm => gm.Name == modeName);
            MultiPlayerCampaign campaign = GameMain.NetLobbyScreen.SelectedMode == GameMain.GameSession?.GameMode.Preset ?
                GameMain.GameSession?.GameMode as MultiPlayerCampaign : null;

            if (gameMode == null)
            {
                DebugConsole.ThrowError("Game mode \"" + modeName + "\" not found!");
                yield return CoroutineStatus.Success;
            }

            GameMain.NetLobbyScreen.UsingShuttle = usingShuttle;

            if (campaign == null)
            {
                if (!GameMain.NetLobbyScreen.TrySelectSub(subName, subHash, GameMain.NetLobbyScreen.SubList))
                {
                    yield return CoroutineStatus.Success;
                }

                if (!GameMain.NetLobbyScreen.TrySelectSub(shuttleName, shuttleHash, GameMain.NetLobbyScreen.ShuttleList.ListBox))
                {
                    yield return CoroutineStatus.Success;
                }
            }

            Rand.SetSyncedSeed(seed);

            if (campaign == null)
            {
<<<<<<< HEAD
                GameMain.GameSession = new GameSession(GameMain.NetLobbyScreen.SelectedSub, "", gameMode, MissionPrefab.MissionTypes[missionTypeIndex]);
                GameMain.GameSession.StartRound(levelSeed, levelDifficulty, loadSecondSub);
=======
                GameMain.GameSession = new GameSession(GameMain.NetLobbyScreen.SelectedSub, "", gameMode, missionIndex < 0 ? null : MissionPrefab.List[missionIndex]);
                GameMain.GameSession.StartRound(levelSeed, loadSecondSub);
>>>>>>> f931d81a
            }
            else
            {
                if (GameMain.GameSession?.CrewManager != null) GameMain.GameSession.CrewManager.Reset();
                GameMain.GameSession.StartRound(campaign.Map.SelectedConnection.Level, true, false);
            }
            
            if (respawnAllowed) respawnManager = new RespawnManager(this, GameMain.NetLobbyScreen.UsingShuttle ? GameMain.NetLobbyScreen.SelectedShuttle : null);
                        
            gameStarted = true;

            GameMain.GameScreen.Select();
            
            yield return CoroutineStatus.Success;
        }

        public IEnumerable<object> EndGame(string endMessage)
        {
            if (!gameStarted) yield return CoroutineStatus.Success;

            if (GameMain.GameSession != null) GameMain.GameSession.GameMode.End(endMessage);

            gameStarted = false;
            Character.Controlled = null;
            GameMain.GameScreen.Cam.TargetPos = Vector2.Zero;
            GameMain.LightManager.LosEnabled = false;
            respawnManager = null;

            float endPreviewLength = 10.0f;
            if (Screen.Selected == GameMain.GameScreen)
            {
                new TransitionCinematic(Submarine.MainSub, GameMain.GameScreen.Cam, endPreviewLength);
                float secondsLeft = endPreviewLength;
                do
                {
                    secondsLeft -= CoroutineManager.UnscaledDeltaTime;
                    yield return CoroutineStatus.Running;
                } while (secondsLeft > 0.0f);
            }

            Submarine.Unload();
            GameMain.NetLobbyScreen.Select();
            myCharacter = null;
            foreach (Client c in otherClients)
            {
                c.InGame = false;
                c.Character = null;
            }
            yield return CoroutineStatus.Success;
        }

        private void ReadInitialUpdate(NetIncomingMessage inc)
        {
            myID = inc.ReadByte();

            UInt16 subListCount = inc.ReadUInt16();
            List<Submarine> submarines = new List<Submarine>();
            for (int i = 0; i < subListCount; i++)
            {
                string subName = inc.ReadString();
                string subHash = inc.ReadString();

                var matchingSub = Submarine.SavedSubmarines.Find(s => s.Name == subName && s.MD5Hash.Hash == subHash);
                if (matchingSub != null)
                {
                    submarines.Add(matchingSub);
                }
                else
                {
                    submarines.Add(new Submarine(Path.Combine(Submarine.SavePath, subName), subHash, false));
                }
            }
            
            GameMain.NetLobbyScreen.UpdateSubList(GameMain.NetLobbyScreen.SubList, submarines);
            GameMain.NetLobbyScreen.UpdateSubList(GameMain.NetLobbyScreen.ShuttleList.ListBox, submarines);

            gameStarted = inc.ReadBoolean();
            bool allowSpectating = inc.ReadBoolean();

            ReadPermissions(inc);

            if (gameStarted)
            {
                new GUIMessageBox("Please wait",
                    (allowSpectating) ?
                    "A round is already running, but you can spectate the game while waiting for a respawn shuttle or a new round." :
                    "A round is already running and the admin has disabled spectating. You will have to wait for a new round to start.");

                GameMain.NetLobbyScreen.Select();
            }
        }

        private void ReadLobbyUpdate(NetIncomingMessage inc)
        {
            ServerNetObject objHeader;
            while ((objHeader = (ServerNetObject)inc.ReadByte()) != ServerNetObject.END_OF_MESSAGE)
            {
                switch (objHeader)
                {
                    case ServerNetObject.SYNC_IDS:
                        bool lobbyUpdated = inc.ReadBoolean();
                        inc.ReadPadBits();

                        if (lobbyUpdated)
                        {
                            UInt16 updateID     = inc.ReadUInt16();
                            string serverName   = inc.ReadString();
                            string serverText   = inc.ReadString();
 
                            if (inc.ReadBoolean())
                            {
                                if (GameSettings.VerboseLogging)
                                {
                                    DebugConsole.NewMessage("Received initial lobby update, ID: " + updateID + ", last ID: " + GameMain.NetLobbyScreen.LastUpdateID, Color.Gray);
                                }
                                ReadInitialUpdate(inc);
                            }

                            string selectSubName        = inc.ReadString();
                            string selectSubHash        = inc.ReadString();

                            bool usingShuttle           = inc.ReadBoolean();
                            string selectShuttleName    = inc.ReadString();
                            string selectShuttleHash    = inc.ReadString();

                            bool allowSubVoting         = inc.ReadBoolean();
                            bool allowModeVoting        = inc.ReadBoolean();

                            bool allowSpectating        = inc.ReadBoolean();

                            YesNoMaybe traitorsEnabled  = (YesNoMaybe)inc.ReadRangedInteger(0, 2);
                            int missionTypeIndex        = inc.ReadRangedInteger(0, MissionPrefab.MissionTypes.Count - 1);
                            int modeIndex               = inc.ReadByte();

                            string levelSeed            = inc.ReadString();
                            float levelDifficulty       = inc.ReadFloat();

                            byte botCount               = inc.ReadByte();
                            BotSpawnMode botSpawnMode   = inc.ReadBoolean() ? BotSpawnMode.Fill : BotSpawnMode.Normal;
                            
                            bool autoRestartEnabled     = inc.ReadBoolean();
                            float autoRestartTimer      = autoRestartEnabled ? inc.ReadFloat() : 0.0f;

                            int clientCount             = inc.ReadByte();
                            List<string> clientNames    = new List<string>();
                            List<byte> clientIDs        = new List<byte>();
                            List<ushort> characterIDs   = new List<ushort>();
                            for (int i = 0; i < clientCount; i++)
                            {
                                clientIDs.Add(inc.ReadByte());
                                clientNames.Add(inc.ReadString());
                                characterIDs.Add(inc.ReadUInt16());
                            }

                            //ignore the message if we already a more up-to-date one
                            if (NetIdUtils.IdMoreRecent(updateID, GameMain.NetLobbyScreen.LastUpdateID))
                            {
                                GameMain.NetLobbyScreen.LastUpdateID = updateID;
                                GameMain.NetLobbyScreen.ServerName = serverName;
                                GameMain.NetLobbyScreen.ServerMessage.Text = serverText;
                                GameMain.NetLobbyScreen.UsingShuttle = usingShuttle;

                                if (!allowSubVoting) GameMain.NetLobbyScreen.TrySelectSub(selectSubName, selectSubHash, GameMain.NetLobbyScreen.SubList);
                                GameMain.NetLobbyScreen.TrySelectSub(selectShuttleName, selectShuttleHash, GameMain.NetLobbyScreen.ShuttleList.ListBox);

                                GameMain.NetLobbyScreen.SetTraitorsEnabled(traitorsEnabled);
                                GameMain.NetLobbyScreen.SetMissionType(missionTypeIndex);

                                if (!allowModeVoting) GameMain.NetLobbyScreen.SelectMode(modeIndex);                                
                                
                                GameMain.NetLobbyScreen.SetAllowSpectating(allowSpectating);
                                GameMain.NetLobbyScreen.LevelSeed = levelSeed;
                                GameMain.NetLobbyScreen.SetLevelDifficulty(levelDifficulty);
                                GameMain.NetLobbyScreen.SetBotCount(botCount);
                                GameMain.NetLobbyScreen.SetBotSpawnMode(botSpawnMode);                                
                                GameMain.NetLobbyScreen.SetAutoRestart(autoRestartEnabled, autoRestartTimer);

                                ConnectedClients.Clear();
                                GameMain.NetLobbyScreen.ClearPlayers();
                                for (int i = 0; i < clientNames.Count; i++)
                                {
                                    var newClient = new Client(clientNames[i], clientIDs[i]);
                                    if (characterIDs[i] > 0)
                                    {
                                        newClient.Character = Entity.FindEntityByID(characterIDs[i]) as Character;
                                    }

                                    ConnectedClients.Add(newClient);
                                    GameMain.NetLobbyScreen.AddPlayer(newClient.Name);
                                }

                                Voting.AllowSubVoting = allowSubVoting;
                                Voting.AllowModeVoting = allowModeVoting;
                            }
                        }

                        bool campaignUpdated = inc.ReadBoolean();
                        inc.ReadPadBits();
                        if (campaignUpdated)
                        {
                            MultiPlayerCampaign.ClientRead(inc);
                        }

                        lastSentChatMsgID = inc.ReadUInt16();

                        break;
                    case ServerNetObject.CHAT_MESSAGE:
                        ChatMessage.ClientRead(inc);
                        break;
                    case ServerNetObject.VOTE:
                        Voting.ClientRead(inc);
                        break;
                }
            }
        }

        private void ReadIngameUpdate(NetIncomingMessage inc)
        {
            List<IServerSerializable> entities = new List<IServerSerializable>();

            float sendingTime = inc.ReadFloat() - inc.SenderConnection.RemoteTimeOffset;

            ServerNetObject? prevObjHeader = null;
            long prevBitPos = 0;
            long prevBytePos = 0;

            ServerNetObject objHeader;
            while ((objHeader = (ServerNetObject)inc.ReadByte()) != ServerNetObject.END_OF_MESSAGE)
            {
                switch (objHeader)
                {
                    case ServerNetObject.SYNC_IDS:
                        lastSentChatMsgID = inc.ReadUInt16();
                        LastSentEntityEventID = inc.ReadUInt16();
                        break;
                    case ServerNetObject.ENTITY_POSITION:
                        UInt16 id = inc.ReadUInt16();
                        byte msgLength = inc.ReadByte();

                        long msgEndPos = inc.Position + msgLength * 8;

                        var entity = Entity.FindEntityByID(id) as IServerSerializable;
                        if (entity != null)
                        {
                            entity.ClientRead(objHeader, inc, sendingTime);
                        }

                        //force to the correct position in case the entity doesn't exist 
                        //or the message wasn't read correctly for whatever reason
                        inc.Position = msgEndPos;
                        inc.ReadPadBits();
                        break;
                    case ServerNetObject.ENTITY_EVENT:
                    case ServerNetObject.ENTITY_EVENT_INITIAL:
                        entityEventManager.Read(objHeader, inc, sendingTime, entities);
                        break;
                    case ServerNetObject.CHAT_MESSAGE:
                        ChatMessage.ClientRead(inc);
                        break;
                    default:
                        DebugConsole.ThrowError("Error while reading update from server (unknown object header \""+objHeader+"\"!)");
                        if (prevObjHeader != null)
                        {
                            DebugConsole.ThrowError("Previous object type: " + prevObjHeader.ToString());
                        }
                        else
                        {
                            DebugConsole.ThrowError("Error occurred on the very first object!");
                        }
                        DebugConsole.ThrowError("Previous object was " + (inc.Position - prevBitPos) + " bits long (" + (inc.PositionInBytes - prevBytePos) + " bytes)");
                        if (prevObjHeader == ServerNetObject.ENTITY_EVENT || prevObjHeader == ServerNetObject.ENTITY_EVENT_INITIAL)
                        {
                            foreach (IServerSerializable ent in entities)
                            {
                                if (ent == null)
                                {
                                    DebugConsole.ThrowError(" - NULL");
                                    continue;
                                }
                                Entity e = ent as Entity;
                                DebugConsole.ThrowError(" - "+e.ToString());
                            }
                        }
                        DebugConsole.ThrowError("Writing object data to \"crashreport_object.bin\", please send this file to us at http://github.com/Regalis11/Barotrauma/issues");

                        FileStream fl = File.Open("crashreport_object.bin", FileMode.Create);
                        BinaryWriter sw = new BinaryWriter(fl);

                        sw.Write(inc.Data, (int)prevBytePos, (int)(inc.LengthBytes - prevBytePos));

                        sw.Close();
                        fl.Close();

                        throw new Exception("Error while reading update from server: please send us \"crashreport_object.bin\"!");
                }
                prevObjHeader = objHeader;
                prevBitPos = inc.Position;
                prevBytePos = inc.PositionInBytes;
            }
        }

        private void SendLobbyUpdate()
        {
            NetOutgoingMessage outmsg = client.CreateMessage();
            outmsg.Write((byte)ClientPacketHeader.UPDATE_LOBBY);

            outmsg.Write((byte)ClientNetObject.SYNC_IDS);
            outmsg.Write(GameMain.NetLobbyScreen.LastUpdateID);
            outmsg.Write(ChatMessage.LastID);

            var campaign = GameMain.GameSession?.GameMode as MultiPlayerCampaign;
            if (campaign == null || campaign.LastSaveID == 0)
            {
                outmsg.Write((UInt16)0);
            }
            else
            {
                outmsg.Write(campaign.LastSaveID);
                outmsg.Write(campaign.CampaignID);
                outmsg.Write(campaign.LastUpdateID);
            }

            chatMsgQueue.RemoveAll(cMsg => !NetIdUtils.IdMoreRecent(cMsg.NetStateID, lastSentChatMsgID));
            for (int i = 0; i < chatMsgQueue.Count && i < ChatMessage.MaxMessagesPerPacket; i++)
            {
                if (outmsg.LengthBytes + chatMsgQueue[i].EstimateLengthBytesClient() > client.Configuration.MaximumTransmissionUnit - 5)
                {
                    //not enough room in this packet
                    return;
                }
                chatMsgQueue[i].ClientWrite(outmsg);
            }
            outmsg.Write((byte)ClientNetObject.END_OF_MESSAGE);
            
            if (outmsg.LengthBytes > client.Configuration.MaximumTransmissionUnit)
            {
                DebugConsole.ThrowError("Maximum packet size exceeded (" + outmsg.LengthBytes + " > " + client.Configuration.MaximumTransmissionUnit);
            }

            client.SendMessage(outmsg, NetDeliveryMethod.Unreliable);
        }

        private void SendIngameUpdate()
        {
            NetOutgoingMessage outmsg = client.CreateMessage();
            outmsg.Write((byte)ClientPacketHeader.UPDATE_INGAME);

            outmsg.Write((byte)ClientNetObject.SYNC_IDS);
            //outmsg.Write(GameMain.NetLobbyScreen.LastUpdateID);
            outmsg.Write(ChatMessage.LastID);
            outmsg.Write(entityEventManager.LastReceivedID);

            Character.Controlled?.ClientWrite(outmsg);

            entityEventManager.Write(outmsg, client.ServerConnection);

            chatMsgQueue.RemoveAll(cMsg => !NetIdUtils.IdMoreRecent(cMsg.NetStateID, lastSentChatMsgID));
            for (int i = 0; i < chatMsgQueue.Count && i < ChatMessage.MaxMessagesPerPacket; i++)
            {
                if (outmsg.LengthBytes + chatMsgQueue[i].EstimateLengthBytesClient() > client.Configuration.MaximumTransmissionUnit - 5)
                {
                    //not enough room in this packet
                    return;
                }
                chatMsgQueue[i].ClientWrite(outmsg);
            }            

            outmsg.Write((byte)ClientNetObject.END_OF_MESSAGE);

            if (outmsg.LengthBytes > client.Configuration.MaximumTransmissionUnit)
            {
                DebugConsole.ThrowError("Maximum packet size exceeded (" + outmsg.LengthBytes + " > " + client.Configuration.MaximumTransmissionUnit);
            }

            client.SendMessage(outmsg, NetDeliveryMethod.Unreliable);
        }

        public void SendChatMessage(ChatMessage msg)
        {
            if (client.ServerConnection == null) return;            
            lastQueueChatMsgID++;
            msg.NetStateID = lastQueueChatMsgID;
            chatMsgQueue.Add(msg);
        }

        public void SendChatMessage(string message, ChatMessageType type = ChatMessageType.Default)
        {
            if (client.ServerConnection == null) return;

            ChatMessage chatMessage = ChatMessage.Create(
                gameStarted && myCharacter != null ? myCharacter.Name : name,
                message,
                type, 
                gameStarted && myCharacter != null ? myCharacter : null);

            lastQueueChatMsgID++;
            chatMessage.NetStateID = lastQueueChatMsgID;

            chatMsgQueue.Add(chatMessage);
        }

        public void RequestFile(FileTransferType fileType, string file, string fileHash)
        {
            NetOutgoingMessage msg = client.CreateMessage();
            msg.Write((byte)ClientPacketHeader.FILE_REQUEST);
            msg.Write((byte)FileTransferMessageType.Initiate);
            msg.Write((byte)fileType);
            if (file != null) msg.Write(file);
            if (fileHash != null) msg.Write(fileHash);
            client.SendMessage(msg, NetDeliveryMethod.ReliableUnordered);
        }

        public void CancelFileTransfer(FileReceiver.FileTransferIn transfer)
        {
            CancelFileTransfer(transfer.SequenceChannel);
        }

        public void CancelFileTransfer(int sequenceChannel)
        {
            NetOutgoingMessage msg = client.CreateMessage();
            msg.Write((byte)ClientPacketHeader.FILE_REQUEST);
            msg.Write((byte)FileTransferMessageType.Cancel);
            msg.Write((byte)sequenceChannel);
            client.SendMessage(msg, NetDeliveryMethod.ReliableUnordered);
        }

        private void OnFileReceived(FileReceiver.FileTransferIn transfer)
        {
            switch (transfer.FileType)
            {
                case FileTransferType.Submarine:
                    new GUIMessageBox("Download finished", "File \"" + transfer.FileName + "\" was downloaded succesfully.");
                    var newSub = new Submarine(transfer.FilePath);
                    Submarine.SavedSubmarines.RemoveAll(s => s.Name == newSub.Name && s.MD5Hash.Hash == newSub.MD5Hash.Hash);
                    Submarine.SavedSubmarines.Add(newSub);

                    for (int i = 0; i < 2; i++)
                    {
                        List<GUIComponent> subListChildren = (i == 0) ? 
                            GameMain.NetLobbyScreen.ShuttleList.ListBox.children : 
                            GameMain.NetLobbyScreen.SubList.children;

                        var subElement = subListChildren.Find(c => 
                            ((Submarine)c.UserData).Name == newSub.Name && 
                            ((Submarine)c.UserData).MD5Hash.Hash == newSub.MD5Hash.Hash);

                        if (subElement == null) continue;
                        subElement.GetChild<GUITextBlock>().TextColor = new Color(subElement.GetChild<GUITextBlock>().TextColor, 1.0f);
                        subElement.UserData = newSub;
                        subElement.ToolTip = newSub.Description;

                        GUIButton infoButton = subElement.GetChild<GUIButton>();
                        if (infoButton == null)
                        {
                            infoButton = new GUIButton(new Rectangle(0, 0, 20, 20), "?", Alignment.CenterLeft, "", subElement);
                        }
                        infoButton.UserData = newSub;
                        infoButton.OnClicked = (component, userdata) =>
                        {
                            var msgBox = new GUIMessageBox("", "", 550, 400);
                            ((Submarine)userdata).CreatePreviewWindow(msgBox.InnerFrame);
                            return true;
                        };
                    }

                    if (GameMain.NetLobbyScreen.FailedSelectedSub != null && 
                        GameMain.NetLobbyScreen.FailedSelectedSub.First == newSub.Name &&
                        GameMain.NetLobbyScreen.FailedSelectedSub.Second == newSub.MD5Hash.Hash)
                    {
                        GameMain.NetLobbyScreen.TrySelectSub(newSub.Name, newSub.MD5Hash.Hash, GameMain.NetLobbyScreen.SubList);
                    }

                    if (GameMain.NetLobbyScreen.FailedSelectedShuttle != null &&
                        GameMain.NetLobbyScreen.FailedSelectedShuttle.First == newSub.Name &&
                        GameMain.NetLobbyScreen.FailedSelectedShuttle.Second == newSub.MD5Hash.Hash)
                    {
                        GameMain.NetLobbyScreen.TrySelectSub(newSub.Name, newSub.MD5Hash.Hash, GameMain.NetLobbyScreen.ShuttleList.ListBox);
                    }

                    break;
                case FileTransferType.CampaignSave:
                    var campaign = GameMain.GameSession?.GameMode as MultiPlayerCampaign;
                    if (campaign == null) return;

                    GameMain.GameSession.SavePath = transfer.FilePath;
                    if (GameMain.GameSession.Submarine == null)
                    {
                        var gameSessionDoc = SaveUtil.LoadGameSessionDoc(GameMain.GameSession.SavePath);
                        string subPath = Path.Combine(SaveUtil.TempPath, gameSessionDoc.Root.GetAttributeString("submarine", "")) + ".sub";  
                        GameMain.GameSession.Submarine = new Submarine(subPath, "");
                    }

                    SaveUtil.LoadGame(GameMain.GameSession.SavePath, GameMain.GameSession);
                    campaign.LastSaveID = campaign.PendingSaveID;
                    //decrement campaign update ID so the server will send us the latest data
                    //(as there may have been campaign updates after the save file was created)
                    campaign.LastUpdateID--;
                    break;
            }
        }

        private void OnTransferFailed(FileReceiver.FileTransferIn transfer)
        {
            if (transfer.FileType == FileTransferType.CampaignSave)
            {
                GameMain.Client.RequestFile(FileTransferType.CampaignSave, null, null);
            }
        }

        public void CreateEntityEvent(IClientSerializable entity, object[] extraData)
        {
            entityEventManager.CreateEvent(entity, extraData);
        }
        
        public bool HasPermission(ClientPermissions permission)
        {
            return permissions.HasFlag(permission);
        }

        public bool HasConsoleCommandPermission(string command)
        {
            if (!permissions.HasFlag(ClientPermissions.ConsoleCommands)) return false;

            command = command.ToLowerInvariant();
            return permittedConsoleCommands.Any(c => c.ToLowerInvariant() == command);
        }

        public override void Draw(Microsoft.Xna.Framework.Graphics.SpriteBatch spriteBatch)
        {
            base.Draw(spriteBatch);

            if (fileReceiver != null && fileReceiver.ActiveTransfers.Count > 0)
            {
                Vector2 pos = new Vector2(GameMain.NetLobbyScreen.InfoFrame.Rect.X, GameMain.GraphicsHeight - 35);

                GUI.DrawRectangle(spriteBatch, new Rectangle(
                    (int)pos.X,
                    (int)pos.Y, 
                    fileReceiver.ActiveTransfers.Count * 210 + 10, 
                    32), 
                    Color.Black * 0.8f, true);
                
                for (int i = 0; i < fileReceiver.ActiveTransfers.Count; i++)
                {
                    var transfer = fileReceiver.ActiveTransfers[i];
                    
                    GUI.DrawString(spriteBatch,
                        pos,
                        ToolBox.LimitString("Downloading " + transfer.FileName, GUI.SmallFont, 200),
                        Color.White, null, 0, GUI.SmallFont);
                    GUI.DrawProgressBar(spriteBatch, new Vector2(pos.X, -pos.Y - 15), new Vector2(135, 15), transfer.Progress, Color.Green);
                    GUI.DrawString(spriteBatch, pos + new Vector2(5, 15),
                        MathUtils.GetBytesReadable((long)transfer.Received) + " / " + MathUtils.GetBytesReadable((long)transfer.FileSize),
                        Color.White, null, 0, GUI.SmallFont);

                    if (GUI.DrawButton(spriteBatch, new Rectangle((int)pos.X + 140, (int)pos.Y + 18, 60, 15), "Cancel", new Color(0.47f, 0.13f, 0.15f, 0.08f)))
                    {
                        CancelFileTransfer(transfer);
                        fileReceiver.StopTransfer(transfer);
                    }

                    pos.X += 210;
                }
            }

            if (!GameMain.DebugDraw) return;

            int width = 200, height = 300;
            int x = GameMain.GraphicsWidth - width, y = (int)(GameMain.GraphicsHeight * 0.3f);

            GUI.DrawRectangle(spriteBatch, new Rectangle(x, y, width, height), Color.Black * 0.7f, true);
            GUI.Font.DrawString(spriteBatch, "Network statistics:", new Vector2(x + 10, y + 10), Color.White);

            if (client.ServerConnection != null)
            {
                GUI.Font.DrawString(spriteBatch, "Ping: " + (int)(client.ServerConnection.AverageRoundtripTime * 1000.0f) + " ms", new Vector2(x + 10, y + 25), Color.White);

                y += 15;

                GUI.SmallFont.DrawString(spriteBatch, "Received bytes: " + client.Statistics.ReceivedBytes, new Vector2(x + 10, y + 45), Color.White);
                GUI.SmallFont.DrawString(spriteBatch, "Received packets: " + client.Statistics.ReceivedPackets, new Vector2(x + 10, y + 60), Color.White);

                GUI.SmallFont.DrawString(spriteBatch, "Sent bytes: " + client.Statistics.SentBytes, new Vector2(x + 10, y + 75), Color.White);
                GUI.SmallFont.DrawString(spriteBatch, "Sent packets: " + client.Statistics.SentPackets, new Vector2(x + 10, y + 90), Color.White);
            }
            else
            {
                GUI.Font.DrawString(spriteBatch, "Disconnected", new Vector2(x + 10, y + 25), Color.White);
            }
        }


        public override void Disconnect()
        {
            client.Shutdown("");
            GameMain.NetworkMember = null;
        }
        
        public void WriteCharacterInfo(NetOutgoingMessage msg)
        {
            msg.Write(characterInfo == null);
            if (characterInfo == null) return;

            msg.Write(characterInfo.Gender == Gender.Male);
            msg.Write((byte)characterInfo.HeadSpriteId);

            var jobPreferences = GameMain.NetLobbyScreen.JobPreferences;
            int count = Math.Min(jobPreferences.Count, 3);
            msg.Write((byte)count);
            for (int i = 0; i < count; i++)
            {
                msg.Write(jobPreferences[i].Name);
            }
        }

        public override bool SelectCrewCharacter(Character character, GUIComponent characterFrame)
        {
            if (character == null) return false;

            if (character != myCharacter)
            {
                var client = GameMain.NetworkMember.ConnectedClients.Find(c => c.Character == character);
                if (client == null) return false;

                if (HasPermission(ClientPermissions.Ban))
                {
                    var banButton = new GUIButton(new Rectangle(0, 0, 100, 20), TextManager.Get("Ban"), Alignment.BottomRight, "", characterFrame);
                    banButton.UserData = character.Name;
                    banButton.OnClicked += GameMain.NetLobbyScreen.BanPlayer;
                }
                if (HasPermission(ClientPermissions.Kick))
                {
                    var kickButton = new GUIButton(new Rectangle(0, 0, 100, 20), TextManager.Get("Kick"), Alignment.BottomLeft, "", characterFrame);
                    kickButton.UserData = character.Name;
                    kickButton.OnClicked += GameMain.NetLobbyScreen.KickPlayer;
                }
                else if (Voting.AllowVoteKick)
                {
                    var kickVoteButton = new GUIButton(new Rectangle(0, 0, 120, 20), TextManager.Get("VoteToKick"), Alignment.BottomLeft, "", characterFrame);

                    if (GameMain.NetworkMember.ConnectedClients != null)
                    {
                        kickVoteButton.Enabled = !client.HasKickVoteFromID(myID);
                    }

                    kickVoteButton.UserData = character;
                    kickVoteButton.OnClicked += VoteForKick;
                }                
            }

            return true;
        }

        public void Vote(VoteType voteType, object data)
        {
            NetOutgoingMessage msg = client.CreateMessage();
            msg.Write((byte)ClientPacketHeader.UPDATE_LOBBY);
            msg.Write((byte)ClientNetObject.VOTE);
            Voting.ClientWrite(msg, voteType, data);
            msg.Write((byte)ServerNetObject.END_OF_MESSAGE);

            client.SendMessage(msg, NetDeliveryMethod.ReliableUnordered);
        }

        public bool VoteForKick(GUIButton button, object userdata)
        {
            var votedClient = userdata is Client ? (Client)userdata : otherClients.Find(c => c.Character == userdata);
            if (votedClient == null) return false;

            votedClient.AddKickVote(new Client(name, ID));
            Vote(VoteType.Kick, votedClient);

            button.Enabled = false;

            return true;
        }

        public override void KickPlayer(string kickedName, string reason)
        {
            NetOutgoingMessage msg = client.CreateMessage();
            msg.Write((byte)ClientPacketHeader.SERVER_COMMAND);
            msg.Write((byte)ClientPermissions.Kick);            
            msg.Write(kickedName);
            msg.Write(reason);

            client.SendMessage(msg, NetDeliveryMethod.ReliableUnordered);
        }

        public override void BanPlayer(string kickedName, string reason, bool range = false, TimeSpan? duration = null)
        {
            NetOutgoingMessage msg = client.CreateMessage();
            msg.Write((byte)ClientPacketHeader.SERVER_COMMAND);
            msg.Write((byte)ClientPermissions.Ban);
            msg.Write(kickedName);
            msg.Write(reason);

            client.SendMessage(msg, NetDeliveryMethod.ReliableUnordered);
        }

        public void SendCampaignState()
        {
            MultiPlayerCampaign campaign = GameMain.GameSession.GameMode as MultiPlayerCampaign;
            if (campaign == null)
            {
                DebugConsole.ThrowError("Failed send campaign state to the server (no campaign active).\n" + Environment.StackTrace);
                return;
            }

            NetOutgoingMessage msg = client.CreateMessage();
            msg.Write((byte)ClientPacketHeader.SERVER_COMMAND);
            msg.Write((byte)ClientPermissions.ManageCampaign);
            campaign.ClientWrite(msg);
            msg.Write((byte)ServerNetObject.END_OF_MESSAGE);

            client.SendMessage(msg, NetDeliveryMethod.ReliableUnordered);
        }

        public void SendConsoleCommand(string command)
        {
            if (string.IsNullOrWhiteSpace(command))
            {
                DebugConsole.ThrowError("Cannot send an empty console command to the server!\n" + Environment.StackTrace);
                return;
            }

            NetOutgoingMessage msg = client.CreateMessage();
            msg.Write((byte)ClientPacketHeader.SERVER_COMMAND);
            msg.Write((byte)ClientPermissions.ConsoleCommands);
            msg.Write(command);
            Vector2 cursorWorldPos = GameMain.GameScreen.Cam.ScreenToWorld(PlayerInput.MousePosition);
            msg.Write(cursorWorldPos.X);
            msg.Write(cursorWorldPos.Y);

            client.SendMessage(msg, NetDeliveryMethod.ReliableUnordered);
        }

        /// <summary>
        /// Tell the server to select a submarine (permission required)
        /// </summary>
        public void RequestSelectSub(int subIndex)
        {
            if (!HasPermission(ClientPermissions.SelectSub)) return;
            if (subIndex < 0 || subIndex >= GameMain.NetLobbyScreen.SubList.CountChildren)
            {
                DebugConsole.ThrowError("Submarine index out of bounds (" + subIndex + ")\n" + Environment.StackTrace);
                return;
            }

            NetOutgoingMessage msg = client.CreateMessage();
            msg.Write((byte)ClientPacketHeader.SERVER_COMMAND);
            msg.Write((byte)ClientPermissions.SelectSub);
            msg.Write((UInt16)subIndex);
            msg.Write((byte)ServerNetObject.END_OF_MESSAGE);

            client.SendMessage(msg, NetDeliveryMethod.ReliableUnordered);
        }

        /// <summary>
        /// Tell the server to select a submarine (permission required)
        /// </summary>
        public void RequestSelectMode(int modeIndex)
        {
            if (!HasPermission(ClientPermissions.SelectMode)) return;
            if (modeIndex < 0 || modeIndex >= GameMain.NetLobbyScreen.ModeList.CountChildren)
            {
                DebugConsole.ThrowError("Gamemode index out of bounds (" + modeIndex + ")\n" + Environment.StackTrace);
                return;
            }

            NetOutgoingMessage msg = client.CreateMessage();
            msg.Write((byte)ClientPacketHeader.SERVER_COMMAND);
            msg.Write((byte)ClientPermissions.SelectMode);
            msg.Write((UInt16)modeIndex);
            msg.Write((byte)ServerNetObject.END_OF_MESSAGE);

            client.SendMessage(msg, NetDeliveryMethod.ReliableUnordered);
        }

        /// <summary>
        /// Tell the server to end the round (permission required)
        /// </summary>
        public void RequestRoundEnd()
        {
            NetOutgoingMessage msg = client.CreateMessage();
            msg.Write((byte)ClientPacketHeader.SERVER_COMMAND);
            msg.Write((byte)ClientPermissions.EndRound);

            client.SendMessage(msg, NetDeliveryMethod.ReliableUnordered);
        }

        public bool SpectateClicked(GUIButton button, object userData)
        {
            if (button != null) button.Enabled = false;
            
            NetOutgoingMessage readyToStartMsg = client.CreateMessage();
            readyToStartMsg.Write((byte)ClientPacketHeader.RESPONSE_STARTGAME);

            //assume we have the required sub files to start the round
            //(if not, we'll find out when the server sends the STARTGAME message and can initiate a file transfer)
            readyToStartMsg.Write(true); 

            WriteCharacterInfo(readyToStartMsg);

            client.SendMessage(readyToStartMsg, NetDeliveryMethod.ReliableUnordered);

            return false;
        }

        public bool ToggleEndRoundVote(GUITickBox tickBox)
        {
            if (!gameStarted) return false;

            if (!Voting.AllowEndVoting || myCharacter==null)
            {
                tickBox.Visible = false;
                return false;
            }

            Vote(VoteType.EndRound, tickBox.Selected);

            return false;
        }
    }
}<|MERGE_RESOLUTION|>--- conflicted
+++ resolved
@@ -792,13 +792,8 @@
 
             if (campaign == null)
             {
-<<<<<<< HEAD
-                GameMain.GameSession = new GameSession(GameMain.NetLobbyScreen.SelectedSub, "", gameMode, MissionPrefab.MissionTypes[missionTypeIndex]);
+                GameMain.GameSession = new GameSession(GameMain.NetLobbyScreen.SelectedSub, "", gameMode, missionIndex < 0 ? null : MissionPrefab.List[missionIndex]);
                 GameMain.GameSession.StartRound(levelSeed, levelDifficulty, loadSecondSub);
-=======
-                GameMain.GameSession = new GameSession(GameMain.NetLobbyScreen.SelectedSub, "", gameMode, missionIndex < 0 ? null : MissionPrefab.List[missionIndex]);
-                GameMain.GameSession.StartRound(levelSeed, loadSecondSub);
->>>>>>> f931d81a
             }
             else
             {
