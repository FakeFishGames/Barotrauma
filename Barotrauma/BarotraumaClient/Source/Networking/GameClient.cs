﻿using Barotrauma.Items.Components;
using Barotrauma.Steam;
using Microsoft.Xna.Framework;
using System;
using System.Collections.Generic;
using System.IO;
using System.IO.Compression;
using System.Linq;
using System.Text;
using System.Threading;

namespace Barotrauma.Networking
{
    class GameClient : NetworkMember
    {
        public override bool IsClient
        {
            get { return true; }
        }

        private ClientPeer clientPeer;
        public ClientPeer ClientPeer { get { return clientPeer; } }

        private GUIMessageBox reconnectBox, waitInServerQueueBox;

        //TODO: move these to NetLobbyScreen
        public GUIButton EndRoundButton;
        public GUITickBox EndVoteTickBox;
        private GUIComponent buttonContainer;

        private NetStats netStats;

        protected GUITickBox cameraFollowsSub;

        public RoundEndCinematic EndCinematic;

        private ClientPermissions permissions = ClientPermissions.None;
        private List<string> permittedConsoleCommands = new List<string>();

        private bool connected;

        private byte myID;

        private List<Client> otherClients;

        private readonly List<Submarine> serverSubmarines = new List<Submarine>();

        private string serverIP, serverName;

        private bool allowReconnect;
        private bool requiresPw;
        private int pwRetries;
        private bool canStart;

        private UInt16 lastSentChatMsgID = 0; //last message this client has successfully sent
        private UInt16 lastQueueChatMsgID = 0; //last message added to the queue
        private List<ChatMessage> chatMsgQueue = new List<ChatMessage>();

        public UInt16 LastSentEntityEventID;

        private ClientEntityEventManager entityEventManager;

        private FileReceiver fileReceiver;

#if DEBUG
        public void PrintReceiverTransters()
        {
            foreach (var transfer in fileReceiver.ActiveTransfers)
            {
                DebugConsole.NewMessage(transfer.FileName + " " + transfer.Progress.ToString());
            }
        }
#endif

        //has the client been given a character to control this round
        public bool HasSpawned;

        public bool SpawnAsTraitor;
        public string TraitorFirstObjective;

        public byte ID
        {
            get { return myID; }
        }

        public VoipClient VoipClient
        {
            get;
            private set;
        }

        public override List<Client> ConnectedClients
        {
            get
            {
                return otherClients;
            }
        }

        public FileReceiver FileReceiver
        {
            get { return fileReceiver; }
        }

        public bool MidRoundSyncing
        {
            get { return entityEventManager.MidRoundSyncing; }
        }

        private object serverEndpoint;
        private int ownerKey;
        private bool steamP2POwner;

        public bool IsServerOwner
        {
            get { return ownerKey > 0 || steamP2POwner; }
        }
        
        public GameClient(string newName, string ip, UInt64 steamId, string serverName = null, int ownerKey = 0, bool steamP2POwner = false)
        {
            //TODO: gui stuff should probably not be here?
            this.ownerKey = ownerKey;
            this.steamP2POwner = steamP2POwner;

            allowReconnect = true;

            netStats = new NetStats();

            inGameHUD = new GUIFrame(new RectTransform(Vector2.One, GUI.Canvas), style: null)
            {
                CanBeFocused = false
            };

            cameraFollowsSub = new GUITickBox(new RectTransform(new Vector2(0.05f, 0.05f), inGameHUD.RectTransform, anchor: Anchor.TopCenter)
            {
                AbsoluteOffset = new Point(0, 5),
                MaxSize = new Point(25, 25)
            }, TextManager.Get("CamFollowSubmarine"))
            {
                Selected = Camera.FollowSub,
                OnSelected = (tbox) =>
                {
                    Camera.FollowSub = tbox.Selected;
                    return true;
                }
            };

            chatBox = new ChatBox(inGameHUD, isSinglePlayer: false);
            chatBox.OnEnterMessage += EnterChatMessage;
            chatBox.InputBox.OnTextChanged += TypingChatMessage;

            buttonContainer = new GUILayoutGroup(HUDLayoutSettings.ToRectTransform(HUDLayoutSettings.ButtonAreaTop, inGameHUD.RectTransform),
                isHorizontal: true, childAnchor: Anchor.CenterRight)
            {
                AbsoluteSpacing = 5,
                CanBeFocused = false
            };

            EndRoundButton = new GUIButton(new RectTransform(new Vector2(0.1f, 0.6f), buttonContainer.RectTransform) { MinSize = new Point(150, 0) },
                TextManager.Get("EndRound"))
            {
                OnClicked = (btn, userdata) =>
                {
                    if (!permissions.HasFlag(ClientPermissions.ManageRound)) { return false; }
                    if (!Submarine.MainSub.AtStartPosition && !Submarine.MainSub.AtEndPosition)
                    {
                        var msgBox = new GUIMessageBox("", TextManager.Get("EndRoundSubNotAtLevelEnd"),
                            new string[] { TextManager.Get("Yes"), TextManager.Get("No") });
                        msgBox.Buttons[0].OnClicked = (_, __) =>
                        {
                            GameMain.Client.RequestRoundEnd();
                            return true;
                        };
                        msgBox.Buttons[0].OnClicked += msgBox.Close;
                        msgBox.Buttons[1].OnClicked += msgBox.Close;
                    }
                    else
                    {
                        RequestRoundEnd();
                    }
                    return true;
                },
                Visible = false
            };

            EndVoteTickBox = new GUITickBox(new RectTransform(new Vector2(0.1f, 0.4f), buttonContainer.RectTransform) { MinSize = new Point(150, 0) },
                TextManager.Get("EndRound"))
            {
                UserData = TextManager.Get("EndRound"),
                OnSelected = ToggleEndRoundVote,
                Visible = false
            };

            ShowLogButton = new GUIButton(new RectTransform(new Vector2(0.1f, 0.6f), buttonContainer.RectTransform) { MinSize = new Point(150, 0) },
                TextManager.Get("ServerLog"))
            {
                OnClicked = (GUIButton button, object userData) =>
                {
                    if (serverSettings.ServerLog.LogFrame == null)
                    {
                        serverSettings.ServerLog.CreateLogFrame();
                    }
                    else
                    {
                        serverSettings.ServerLog.LogFrame = null;
                        GUI.KeyboardDispatcher.Subscriber = null;
                    }
                    return true;
                }
            };

            GameMain.DebugDraw = false;
            Hull.EditFire = false;
            Hull.EditWater = false;

            Name = newName;

            entityEventManager = new ClientEntityEventManager(this);

            fileReceiver = new FileReceiver();
            fileReceiver.OnFinished += OnFileReceived;
            fileReceiver.OnTransferFailed += OnTransferFailed;

            characterInfo = new CharacterInfo(Character.HumanConfigFile, name, null)
            {
                Job = null
            };

            otherClients = new List<Client>();

            serverSettings = new ServerSettings(this, "Server", 0, 0, 0, false, false);

            if (steamId == 0)
            {
                serverEndpoint = ip;
            }
            else
            {
                serverEndpoint = steamId;
            }
            ConnectToServer(serverEndpoint, serverName);

            //ServerLog = new ServerLog("");

            ChatMessage.LastID = 0;
            GameMain.NetLobbyScreen = new NetLobbyScreen();
        }

        private void ConnectToServer(object endpoint, string hostName)
        {
            chatBox.InputBox.Enabled = false;
            if (GameMain.NetLobbyScreen?.TextBox != null)
            {
                GameMain.NetLobbyScreen.TextBox.Enabled = false;
            }

            serverName = hostName;
            
            myCharacter = Character.Controlled;
            ChatMessage.LastID = 0;

            clientPeer?.Close();
            clientPeer = null;
            object translatedEndpoint = null;
            if (endpoint is string hostIP)
            {
                int port;
                string[] address = hostIP.Split(':');
                if (address.Length == 1)
                {
                    serverIP = hostIP;
                    port = NetConfig.DefaultPort;
                }
                else
                {
                    serverIP = string.Join(":", address.Take(address.Length - 1));
                    if (!int.TryParse(address[address.Length - 1], out port))
                    {
                        DebugConsole.ThrowError("Invalid port: " + address[address.Length - 1] + "!");
                        port = NetConfig.DefaultPort;
                    }
                }

                clientPeer = new LidgrenClientPeer(Name);

                System.Net.IPEndPoint IPEndPoint = null;
                try
                {
                    IPEndPoint = new System.Net.IPEndPoint(Lidgren.Network.NetUtility.Resolve(serverIP), port);
                }
                catch
                {
                    new GUIMessageBox(TextManager.Get("CouldNotConnectToServer"),
                        TextManager.GetWithVariables("InvalidIPAddress", new string[2] { "[serverip]", "[port]" }, new string[2] { serverIP, port.ToString() }));
                    return;
                }

                translatedEndpoint = IPEndPoint;
            }
            else if (endpoint is UInt64)
            {
                if (steamP2POwner)
                {
                    clientPeer = new SteamP2POwnerPeer(Name);
                }
                else
                {
                    clientPeer = new SteamP2PClientPeer(Name);
                }

                translatedEndpoint = endpoint;
            }
            clientPeer.OnDisconnect = OnDisconnect;
            clientPeer.OnInitializationComplete = () =>
            {
                if (SteamManager.IsInitialized)
                {
                    SteamManager.Instance.User.ClearRichPresence();
                    SteamManager.Instance.User.SetRichPresence("status", "Playing on " + serverName);
                    SteamManager.Instance.User.SetRichPresence("connect", "-connect \"" + serverName.Replace("\"","\\\"") + "\" " + serverEndpoint);
                }

                canStart = true;
                connected = true;

                if (Screen.Selected != GameMain.GameScreen)
                {
                    GameMain.NetLobbyScreen.Select();
                }

                chatBox.InputBox.Enabled = true;
                if (GameMain.NetLobbyScreen?.TextBox != null)
                {
                    GameMain.NetLobbyScreen.TextBox.Enabled = true;
                }
            };
            clientPeer.OnRequestPassword = (int salt, int retries) =>
            {
                if (pwRetries != retries) { requiresPw = true; }
                pwRetries = retries;
            };
            clientPeer.OnMessageReceived = ReadDataMessage;
            
            // Connect client, to endpoint previously requested from user
            try
            {
                clientPeer.Start(translatedEndpoint, ownerKey);
            }
            catch (Exception e)
            {
                DebugConsole.ThrowError("Couldn't connect to " + endpoint.ToString() + ". Error message: " + e.Message);
                Disconnect();
                chatBox.InputBox.Enabled = true;
                if (GameMain.NetLobbyScreen?.TextBox != null)
                {
                    GameMain.NetLobbyScreen.TextBox.Enabled = true;
                }
                GameMain.ServerListScreen.Select();
                return;
            }

            updateInterval = new TimeSpan(0, 0, 0, 0, 150);

            CoroutineManager.StartCoroutine(WaitForStartingInfo(), "WaitForStartingInfo");
        }
        
        private bool RetryConnection(GUIButton button, object obj)
        {
            if (clientPeer != null) { clientPeer.Close(); }
            clientPeer = null;
            ConnectToServer(serverEndpoint, serverName);
            return true;
        }

        private bool ReturnToPreviousMenu(GUIButton button, object obj)
        {
            Disconnect();

            Submarine.Unload();
            GameMain.Client = null;
            GameMain.GameSession = null;
            if (IsServerOwner)
            {
                GameMain.MainMenuScreen.Select();
            }
            else
            {
                GameMain.ServerListScreen.Select();
            }

            GUIMessageBox.MessageBoxes.RemoveAll(m => true);

            return true;
        }
        
        private bool connectCancelled;
        private void CancelConnect()
        {
            if (!(GameMain.ServerChildProcess?.HasExited ?? true))
            {
                GameMain.ServerChildProcess.Kill();
                GameMain.ServerChildProcess = null;
            }
            connectCancelled = true;
            Disconnect();
        }

        // Before main looping starts, we loop here and wait for approval message
        private IEnumerable<object> WaitForStartingInfo()
        {
            requiresPw = false;
            pwRetries = -1;

            connectCancelled = false;
            // When this is set to true, we are approved and ready to go
            canStart = false;

            DateTime timeOut = DateTime.Now + new TimeSpan(0, 0, 20);
            DateTime reqAuthTime = DateTime.Now + new TimeSpan(0, 0, 0, 0, 200);

            // Loop until we are approved
            string connectingText = TextManager.Get("Connecting");
            while (!canStart && !connectCancelled)
            {
                if (reconnectBox == null && waitInServerQueueBox == null)
                {
                    string serverDisplayName = serverName;
                    if (string.IsNullOrEmpty(serverDisplayName)) { serverDisplayName = serverIP; }
                    if (string.IsNullOrEmpty(serverDisplayName) && clientPeer?.ServerConnection is SteamP2PConnection steamConnection)
                    {
                        serverDisplayName = steamConnection.SteamID.ToString();
                        if (SteamManager.IsInitialized)
                        {
                            string steamUserName = SteamManager.Instance.Friends.GetName(steamConnection.SteamID);
                            if (!string.IsNullOrEmpty(steamUserName) && steamUserName != "[unknown]")
                            {
                                serverDisplayName = steamUserName;
                            }
                        }
                    }
                    if (string.IsNullOrEmpty(serverDisplayName)) { serverDisplayName = TextManager.Get("Unknown"); }

                    reconnectBox = new GUIMessageBox(
                        connectingText,
                        TextManager.GetWithVariable("ConnectingTo", "[serverip]", serverDisplayName),
                        new string[] { TextManager.Get("Cancel") });
                    reconnectBox.Buttons[0].OnClicked += (btn, userdata) => { CancelConnect(); return true; };
                    reconnectBox.Buttons[0].OnClicked += reconnectBox.Close;
                }

                if (reconnectBox != null)
                {
                    reconnectBox.Header.Text = connectingText + new string('.', ((int)Timing.TotalTime % 3 + 1));
                }

                yield return CoroutineStatus.Running;

                if (DateTime.Now > timeOut)
                {
                    clientPeer?.Close(Lidgren.Network.NetConnection.NoResponseMessage);
                    reconnectBox?.Close(); reconnectBox = null;
                    break;
                }
                
                if (requiresPw && !canStart && !connectCancelled)
                {
                    reconnectBox?.Close(); reconnectBox = null;

                    string pwMsg = TextManager.Get("PasswordRequired");

                    var msgBox = new GUIMessageBox(pwMsg, "", new string[] { TextManager.Get("OK"), TextManager.Get("Cancel") },
                        relativeSize: new Vector2(0.25f, 0.2f), minSize: new Point(400, 150));
                    var passwordBox = new GUITextBox(new RectTransform(new Vector2(0.8f, 0.1f), msgBox.InnerFrame.RectTransform, Anchor.Center) { MinSize = new Point(0, 20) })
                    {
                        IgnoreLayoutGroups = true,
                        UserData = "password",
                        Censor = true
                    };

                    var okButton = msgBox.Buttons[0];
                    var cancelButton = msgBox.Buttons[1];

                    okButton.OnClicked += (GUIButton button, object obj) =>
                    {
                        clientPeer.SendPassword(passwordBox.Text);
                        requiresPw = false;
                        return true;
                    };

                    cancelButton.OnClicked += (GUIButton button, object obj) =>
                    {
                        requiresPw = false;
                        connectCancelled = true;
                        return true;
                    };

                    while (GUIMessageBox.MessageBoxes.Contains(msgBox))
                    {
                        if (!requiresPw)
                        {
                            msgBox.Close();
                            break;
                        }
                        yield return CoroutineStatus.Running;
                    }
                }
            }

            reconnectBox?.Close(); reconnectBox = null;

            if (connectCancelled) yield return CoroutineStatus.Success;
            
            yield return CoroutineStatus.Success;
        }

        public override void Update(float deltaTime)
        {
#if DEBUG
            if (PlayerInput.GetKeyboardState.IsKeyDown(Microsoft.Xna.Framework.Input.Keys.P)) return;
#endif

            foreach (Client c in ConnectedClients)
            {
                c.UpdateSoundPosition();
            }

            if (VoipCapture.Instance != null)
            {
                if (VoipCapture.Instance.LastEnqueueAudio > DateTime.Now - new TimeSpan(0, 0, 0, 0, milliseconds: 100))
                {
                    var myClient = ConnectedClients.Find(c => c.ID == ID);
                    if (Screen.Selected == GameMain.NetLobbyScreen)
                    {
                        GameMain.NetLobbyScreen.SetPlayerSpeaking(myClient);
                    }
                    else
                    {
                        GameMain.GameSession?.CrewManager?.SetClientSpeaking(myClient);
                    }
                }
            }

            /*TODO: reimplement
            if (ShowNetStats && client?.ServerConnection != null)
            {
                netStats.AddValue(NetStats.NetStatType.ReceivedBytes, client.ServerConnection.Statistics.ReceivedBytes);
                netStats.AddValue(NetStats.NetStatType.SentBytes, client.ServerConnection.Statistics.SentBytes);
                netStats.AddValue(NetStats.NetStatType.ResentMessages, client.ServerConnection.Statistics.ResentMessages);
                netStats.Update(deltaTime);
            }*/

            UpdateHUD(deltaTime);

            base.Update(deltaTime);

            try
            {
                clientPeer?.Update(deltaTime);
            }
            catch (Exception e)
            {
                string errorMsg = "Error while reading a message from server. {" + e + "}. ";
<<<<<<< HEAD
                if (GameMain.Client == null) { errorMsg += "Client disposed."; }                
                errorMsg+= "\n" + e.StackTrace;

=======
                if (GameMain.Client == null) { errorMsg += "Client disposed."; }
                errorMsg += "\n" + e.StackTrace;
                if (e.InnerException != null)
                {
                    errorMsg += "\nInner exception: " + e.InnerException.Message + "\n" + e.InnerException.StackTrace;
                }
>>>>>>> 3d81ee9e
                GameAnalyticsManager.AddErrorEventOnce("GameClient.Update:CheckServerMessagesException" + e.TargetSite.ToString(), GameAnalyticsSDK.Net.EGAErrorSeverity.Error, errorMsg);
                DebugConsole.ThrowError("Error while reading a message from server.", e);
                new GUIMessageBox(TextManager.Get("Error"), TextManager.GetWithVariables("MessageReadError", new string[2] { "[message]", "[targetsite]" }, new string[2] { e.Message, e.TargetSite.ToString() }));
                Disconnect();
                GameMain.MainMenuScreen.Select();
                return;
            }

            if (!connected) return;

            if (reconnectBox != null)
            {
                reconnectBox.Close();
                reconnectBox = null;
            }

            if (gameStarted && Screen.Selected == GameMain.GameScreen)
            {
                EndVoteTickBox.Visible = serverSettings.Voting.AllowEndVoting && HasSpawned;

                if (respawnManager != null)
                {
                    respawnManager.Update(deltaTime);
                }

                if (updateTimer > DateTime.Now) { return; }
                SendIngameUpdate();
            }
            else
            {
                if (updateTimer > DateTime.Now) { return; }
                SendLobbyUpdate();
            }

            if (serverSettings.VoiceChatEnabled)
            {
                VoipClient?.SendToServer();
            }

            if (IsServerOwner && connected && !connectCancelled)
            {
                if (GameMain.ServerChildProcess?.HasExited ?? true)
                {
                    Disconnect();
                    var msgBox = new GUIMessageBox(TextManager.Get("ConnectionLost"), TextManager.Get("ServerProcessClosed"));
                    msgBox.Buttons[0].OnClicked += ReturnToPreviousMenu;
                }
            }

            // Update current time
            updateTimer = DateTime.Now + updateInterval;
        }

        private CoroutineHandle startGameCoroutine;

        private void ReadDataMessage(IReadMessage inc)
        {
            ServerPacketHeader header = (ServerPacketHeader)inc.ReadByte();
            switch (header)
            {
                case ServerPacketHeader.UPDATE_LOBBY:
                    ReadLobbyUpdate(inc);
                    break;
                case ServerPacketHeader.UPDATE_INGAME:
                    try
                    {
                        ReadIngameUpdate(inc);
                    }
                    catch (Exception e)
                    {
                        string errorMsg = "Error while reading an ingame update message from server. {" + e + "}\n" + e.StackTrace;
                        if (e.InnerException != null)
                        {
                            errorMsg += "\nInner exception: " + e.InnerException.Message + "\n" + e.InnerException.StackTrace;
                        }
                        GameAnalyticsManager.AddErrorEventOnce("GameClient.ReadDataMessage:ReadIngameUpdate", GameAnalyticsSDK.Net.EGAErrorSeverity.Error, errorMsg);
                        throw;
                    }
                    break;
                case ServerPacketHeader.VOICE:
                    if (VoipClient == null)
                    {
                        string errorMsg = "Failed to read a voice packet from the server (VoipClient == null). ";
                        if (GameMain.Client == null) { errorMsg += "Client disposed. "; }
                        errorMsg += "\n" + Environment.StackTrace;
                        GameAnalyticsManager.AddErrorEventOnce(
                            "GameClient.ReadDataMessage:VoipClientNull", 
                            GameMain.Client == null ? GameAnalyticsSDK.Net.EGAErrorSeverity.Error : GameAnalyticsSDK.Net.EGAErrorSeverity.Warning, 
                            errorMsg);
                        return;
                    }

                    VoipClient.Read(inc);
                    break;
                case ServerPacketHeader.QUERY_STARTGAME:
                    string subName = inc.ReadString();
                    string subHash = inc.ReadString();

                    bool usingShuttle = inc.ReadBoolean();
                    string shuttleName = inc.ReadString();
                    string shuttleHash = inc.ReadString();

                    IWriteMessage readyToStartMsg = new WriteOnlyMessage();
                    readyToStartMsg.Write((byte)ClientPacketHeader.RESPONSE_STARTGAME);

                    GameMain.NetLobbyScreen.UsingShuttle = usingShuttle;
                    bool readyToStart =
                        GameMain.NetLobbyScreen.TrySelectSub(subName, subHash, GameMain.NetLobbyScreen.SubList) &&
                        GameMain.NetLobbyScreen.TrySelectSub(shuttleName, shuttleHash, GameMain.NetLobbyScreen.ShuttleList.ListBox);
                    readyToStartMsg.Write(readyToStart);

                    WriteCharacterInfo(readyToStartMsg);
                    
                    clientPeer.Send(readyToStartMsg, DeliveryMethod.Reliable);

                    if (readyToStart && !CoroutineManager.IsCoroutineRunning("WaitForStartRound"))
                    {
                        CoroutineManager.StartCoroutine(GameMain.NetLobbyScreen.WaitForStartRound(startButton: null, allowCancel: false), "WaitForStartRound");
                    }
                    break;
                case ServerPacketHeader.STARTGAME:
                    startGameCoroutine = GameMain.Instance.ShowLoading(StartGame(inc), false);
                    break;
                case ServerPacketHeader.ENDGAME:
                    string endMessage = inc.ReadString();
                    bool missionSuccessful = inc.ReadBoolean();
                    Character.TeamType winningTeam = (Character.TeamType)inc.ReadByte();
                    if (missionSuccessful && GameMain.GameSession?.Mission != null)
                    {
                        GameMain.GameSession.WinningTeam = winningTeam;
                        GameMain.GameSession.Mission.Completed = true;
                    }
                    CoroutineManager.StartCoroutine(EndGame(endMessage), "EndGame");
                    break;
                case ServerPacketHeader.CAMPAIGN_SETUP_INFO:
                    UInt16 saveCount = inc.ReadUInt16();
                    List<string> saveFiles = new List<string>();
                    for (int i = 0; i < saveCount; i++)
                    {
                        saveFiles.Add(inc.ReadString());
                    }
                    GameMain.NetLobbyScreen.CampaignSetupUI = MultiPlayerCampaign.StartCampaignSetup(serverSubmarines, saveFiles);
                    break;
                case ServerPacketHeader.PERMISSIONS:
                    ReadPermissions(inc);
                    break;
                case ServerPacketHeader.ACHIEVEMENT:
                    ReadAchievement(inc);
                    break;
                case ServerPacketHeader.CHEATS_ENABLED:
                    bool cheatsEnabled = inc.ReadBoolean();
                    inc.ReadPadBits();
                    if (cheatsEnabled == DebugConsole.CheatsEnabled)
                    {
                        return;
                    }
                    else
                    {
                        DebugConsole.CheatsEnabled = cheatsEnabled;
                        SteamAchievementManager.CheatsEnabled = cheatsEnabled;
                        if (cheatsEnabled)
                        {
                            new GUIMessageBox(TextManager.Get("CheatsEnabledTitle"), TextManager.Get("CheatsEnabledDescription"));
                        }
                    }
                    break;
                case ServerPacketHeader.FILE_TRANSFER:
                    fileReceiver.ReadMessage(inc);
                    break;
                case ServerPacketHeader.TRAITOR_MESSAGE:
                    ReadTraitorMessage(inc);
                    break;
            }
        }
        
        private void OnDisconnect(string disconnectMsg)
        {
            HandleDisconnectMessage(disconnectMsg);
        }

        private void HandleDisconnectMessage(string disconnectMsg)
        {
            if (SteamManager.IsInitialized)
            {
                SteamManager.Instance.User.ClearRichPresence();
            }

            disconnectMsg = disconnectMsg ?? "";

            string[] splitMsg = disconnectMsg.Split('/');
            DisconnectReason disconnectReason = DisconnectReason.Unknown;
            if (splitMsg.Length > 0) { Enum.TryParse(splitMsg[0], out disconnectReason); }

            if (disconnectMsg == Lidgren.Network.NetConnection.NoResponseMessage)
            {
                allowReconnect = false;
            }

            DebugConsole.NewMessage("Received a disconnect message (" + disconnectMsg + ")");

            if (disconnectReason != DisconnectReason.Banned &&
                disconnectReason != DisconnectReason.ServerShutdown &&
                disconnectReason != DisconnectReason.TooManyFailedLogins &&
                disconnectReason != DisconnectReason.NotOnWhitelist &&
                disconnectReason != DisconnectReason.MissingContentPackage &&
                disconnectReason != DisconnectReason.InvalidVersion)
            {
                GameAnalyticsManager.AddErrorEventOnce(
                "GameClient.HandleDisconnectMessage", 
                GameAnalyticsSDK.Net.EGAErrorSeverity.Debug, 
                "Client received a disconnect message. Reason: " + disconnectReason.ToString() + ", message: " + disconnectMsg);
            }

            if (disconnectReason == DisconnectReason.ServerFull)
            {
                CoroutineManager.StopCoroutines("WaitForStartingInfo");
                //already waiting for a slot to free up, stop waiting for starting info and 
                //let WaitInServerQueue reattempt connecting later
                if (CoroutineManager.IsCoroutineRunning("WaitInServerQueue"))
                {
                    return;
                }

                reconnectBox?.Close(); reconnectBox = null;

                var queueBox = new GUIMessageBox(
                    TextManager.Get("DisconnectReason.ServerFull"),
                    TextManager.Get("ServerFullQuestionPrompt"), new string[] { TextManager.Get("Cancel"), TextManager.Get("ServerQueue") });

                queueBox.Buttons[0].OnClicked += queueBox.Close;
                queueBox.Buttons[1].OnClicked += queueBox.Close;
                queueBox.Buttons[1].OnClicked += (btn, userdata) =>
                {
                    reconnectBox?.Close(); reconnectBox = null;
                    CoroutineManager.StartCoroutine(WaitInServerQueue(), "WaitInServerQueue");
                    return true;
                };
                return;
            }
            else
            {
                //disconnected/denied for some other reason than the server being full
                // -> stop queuing and show a message box
                waitInServerQueueBox?.Close();
                waitInServerQueueBox = null;
                CoroutineManager.StopCoroutines("WaitInServerQueue");
            }
            
            if (allowReconnect && disconnectReason == DisconnectReason.Unknown)
            {
                DebugConsole.NewMessage("Attempting to reconnect...");

                string msg = TextManager.GetServerMessage(disconnectMsg);
                msg = string.IsNullOrWhiteSpace(msg) ?
                    TextManager.Get("ConnectionLostReconnecting") :
                    msg + '\n' + TextManager.Get("ConnectionLostReconnecting");

                reconnectBox = new GUIMessageBox(
                    TextManager.Get("ConnectionLost"),
                    msg, new string[0]);
                connected = false;
                ConnectToServer(serverEndpoint, serverName);
            }
            else
            {
                connectCancelled = true;

                string msg = "";
                if (disconnectReason == DisconnectReason.Unknown)
                {
                    DebugConsole.NewMessage("Do not attempt reconnect (not allowed).");
                    msg = disconnectMsg;
                }
                else
                {
                    DebugConsole.NewMessage("Do not attempt to reconnect (DisconnectReason doesn't allow reconnection).");
                    msg = TextManager.Get("DisconnectReason." + disconnectReason.ToString());
                    
                    for (int i = 1; i < splitMsg.Length; i++)
                    {
                        msg += TextManager.GetServerMessage(splitMsg[i]);
                    }

                    if (disconnectReason == DisconnectReason.ServerCrashed && IsServerOwner)
                    {
                        msg = TextManager.Get("ServerProcessCrashed");
                    }
                }

                reconnectBox?.Close();

                if (msg == Lidgren.Network.NetConnection.NoResponseMessage)
                {
                    //display a generic "could not connect" popup if the message is Lidgren's "failed to establish connection"
                    var msgBox = new GUIMessageBox(TextManager.Get("ConnectionFailed"), TextManager.Get(allowReconnect ? "ConnectionLost" : "CouldNotConnectToServer"));
                    msgBox.Buttons[0].OnClicked += ReturnToPreviousMenu;
                }
                else
                {
                    var msgBox = new GUIMessageBox(TextManager.Get(allowReconnect ? "ConnectionLost" : "CouldNotConnectToServer"), msg);
                    msgBox.Buttons[0].OnClicked += ReturnToPreviousMenu;
                }
            }
        }

        private IEnumerable<object> WaitInServerQueue()
        {
            waitInServerQueueBox = new GUIMessageBox(
                    TextManager.Get("ServerQueuePleaseWait"),
                    TextManager.Get("WaitingInServerQueue"), new string[] { TextManager.Get("Cancel") });
            waitInServerQueueBox.Buttons[0].OnClicked += (btn, userdata) =>
            {
                CoroutineManager.StopCoroutines("WaitInServerQueue");
                waitInServerQueueBox?.Close();
                waitInServerQueueBox = null;
                return true;
            };

            while (!connected)
            {
                if (!CoroutineManager.IsCoroutineRunning("WaitForStartingInfo"))
                {
                    ConnectToServer(serverEndpoint, serverName);
                    yield return new WaitForSeconds(5.0f);
                }
                yield return new WaitForSeconds(0.5f);
            }

            waitInServerQueueBox?.Close();
            waitInServerQueueBox = null;

            yield return CoroutineStatus.Success;
        }


        private void ReadAchievement(IReadMessage inc)
        {
            string achievementIdentifier = inc.ReadString();
            SteamAchievementManager.UnlockAchievement(achievementIdentifier);
        }

        private void ReadTraitorMessage(IReadMessage inc)
        {
            TraitorMessageType messageType = (TraitorMessageType)inc.ReadByte();
            string message = inc.ReadString();
            message = TextManager.GetServerMessage(message);

            switch(messageType) {
                case TraitorMessageType.Objective:
                    var isTraitor = !string.IsNullOrEmpty(message); 
                    if (Character != null)
                    {
                        Character.IsTraitor = isTraitor;
                        Character.TraitorCurrentObjective = message;
                    }
                    else
                    {
                        SpawnAsTraitor = isTraitor;
                        TraitorFirstObjective = message;
                    }
                    break;
                case TraitorMessageType.Console:
                    GameMain.Client.AddChatMessage(ChatMessage.Create("", message, ChatMessageType.Console, null));
                    DebugConsole.NewMessage(message);
                    break;
                case TraitorMessageType.ServerMessageBox:
                    new GUIMessageBox("", message);
                    break;
                case TraitorMessageType.Server:
                default:
                    GameMain.Client.AddChatMessage(message, ChatMessageType.Server);
                    break;
            }
        }

        private void ReadPermissions(IReadMessage inc)
        {
            List<string> permittedConsoleCommands = new List<string>();
            byte clientID = inc.ReadByte();

            ClientPermissions permissions = ClientPermissions.None;
            List<DebugConsole.Command> permittedCommands = new List<DebugConsole.Command>();
            Client.ReadPermissions(inc, out permissions, out permittedCommands);

            Client targetClient = ConnectedClients.Find(c => c.ID == clientID);
            if (targetClient != null)
            {
                targetClient.SetPermissions(permissions, permittedCommands);
            }
            if (clientID == myID)
            {
                SetMyPermissions(permissions, permittedCommands.Select(command => command.names[0]));
            }
        }

        private void SetMyPermissions(ClientPermissions newPermissions, IEnumerable<string> permittedConsoleCommands)
        {
            if (!(this.permittedConsoleCommands.Any(c => !permittedConsoleCommands.Contains(c)) ||
                permittedConsoleCommands.Any(c => !this.permittedConsoleCommands.Contains(c))))
            {
                if (newPermissions == permissions) return;
            }

            permissions = newPermissions;
            this.permittedConsoleCommands = new List<string>(permittedConsoleCommands);
            //don't show the "permissions changed" popup if the client owns the server
            if (!IsServerOwner)
            {
                GUIMessageBox.MessageBoxes.RemoveAll(mb => mb.UserData as string == "permissions");

                string msg = "";
                if (newPermissions == ClientPermissions.None)
                {
                    msg = TextManager.Get("PermissionsRemoved");
                }
                else
                {
                    msg = TextManager.Get("CurrentPermissions") + '\n';
                    foreach (ClientPermissions permission in Enum.GetValues(typeof(ClientPermissions)))
                    {
                        if (!newPermissions.HasFlag(permission) || permission == ClientPermissions.None) continue;
                        msg += "   - " + TextManager.Get("ClientPermission." + permission) + "\n";
                    }
                }

                GUIMessageBox msgBox = new GUIMessageBox(TextManager.Get("PermissionsChanged"), msg)
                {
                    UserData = "permissions"
                };

                if (newPermissions.HasFlag(ClientPermissions.ConsoleCommands))
                {
                    int listBoxWidth = (int)(msgBox.InnerFrame.Rect.Width) / 2 - 30;
                    new GUITextBlock(new RectTransform(new Vector2(0.4f, 0.1f), msgBox.InnerFrame.RectTransform, Anchor.TopRight) { RelativeOffset = new Vector2(0.05f, 0.15f) },
                         TextManager.Get("PermittedConsoleCommands"), wrap: true, font: GUI.SmallFont);
                    var commandList = new GUIListBox(new RectTransform(new Vector2(0.4f, 0.55f), msgBox.InnerFrame.RectTransform, Anchor.TopRight) { RelativeOffset = new Vector2(0.05f, 0.25f) });
                    foreach (string permittedCommand in permittedConsoleCommands)
                    {
                        new GUITextBlock(new RectTransform(new Vector2(1.0f, 0.05f), commandList.Content.RectTransform, minSize: new Point(0, 15)),
                            permittedCommand, font: GUI.SmallFont)
                        {
                            CanBeFocused = false
                        };
                    }
                }
            }

            GameMain.NetLobbyScreen.UpdatePermissions();
        }

        private IEnumerable<object> StartGame(IReadMessage inc)
        {
            if (Character != null) Character.Remove();
            HasSpawned = false;

            while (CoroutineManager.IsCoroutineRunning("EndGame"))
            {
                if (EndCinematic != null) { EndCinematic.Stop(); }
                yield return CoroutineStatus.Running;
            }

            GameMain.LightManager.LightingEnabled = true;

            //enable spectate button in case we fail to start the round now
            //(for example, due to a missing sub file or an error)
            GameMain.NetLobbyScreen.ShowSpectateButton();

            entityEventManager.Clear();
            LastSentEntityEventID = 0;

            EndVoteTickBox.Selected = false;

            int seed                    = inc.ReadInt32();
            string levelSeed            = inc.ReadString();
            int levelEqualityCheckVal   = inc.ReadInt32();
            float levelDifficulty       = inc.ReadSingle();

            byte losMode            = inc.ReadByte();

            int missionTypeIndex    = inc.ReadByte();

            string subName          = inc.ReadString();
            string subHash          = inc.ReadString();

            bool usingShuttle       = inc.ReadBoolean();
            string shuttleName      = inc.ReadString();
            string shuttleHash      = inc.ReadString();

            string modeIdentifier   = inc.ReadString();
            int missionIndex        = inc.ReadInt16();

            bool respawnAllowed     = inc.ReadBoolean();
            bool loadSecondSub      = inc.ReadBoolean();

            bool disguisesAllowed   = inc.ReadBoolean();
            bool rewiringAllowed    = inc.ReadBoolean();

            bool allowRagdollButton = inc.ReadBoolean();

            serverSettings.ReadMonsterEnabled(inc);

            GameModePreset gameMode = GameModePreset.List.Find(gm => gm.Identifier == modeIdentifier);
            MultiPlayerCampaign campaign = GameMain.NetLobbyScreen.SelectedMode == GameMain.GameSession?.GameMode.Preset ?
                GameMain.GameSession?.GameMode as MultiPlayerCampaign : null;

            if (gameMode == null)
            {
                DebugConsole.ThrowError("Game mode \"" + modeIdentifier + "\" not found!");
                yield return CoroutineStatus.Success;
            }

            GameMain.NetLobbyScreen.UsingShuttle = usingShuttle;
            GameMain.LightManager.LosMode = (LosMode)losMode;

            serverSettings.AllowDisguises = disguisesAllowed;
            serverSettings.AllowRewiring = rewiringAllowed;
            serverSettings.AllowRagdollButton = allowRagdollButton;

            if (campaign == null)
            {
                if (!GameMain.NetLobbyScreen.TrySelectSub(subName, subHash, GameMain.NetLobbyScreen.SubList))
                {
                    yield return CoroutineStatus.Success;
                }

                if (!GameMain.NetLobbyScreen.TrySelectSub(shuttleName, shuttleHash, GameMain.NetLobbyScreen.ShuttleList.ListBox))
                {
                    yield return CoroutineStatus.Success;
                }
            }

            Rand.SetSyncedSeed(seed);

            if (campaign == null)
            {
                GameMain.GameSession = missionIndex < 0 ?
                    new GameSession(GameMain.NetLobbyScreen.SelectedSub, "", gameMode, MissionType.None) :
                    new GameSession(GameMain.NetLobbyScreen.SelectedSub, "", gameMode, MissionPrefab.List[missionIndex]);
                GameMain.GameSession.StartRound(levelSeed, levelDifficulty, loadSecondSub);
            }
            else
            {
                if (GameMain.GameSession?.CrewManager != null) GameMain.GameSession.CrewManager.Reset();
                GameMain.GameSession.StartRound(campaign.Map.SelectedConnection.Level,
                    reloadSub: true,
                    loadSecondSub: false,
                    mirrorLevel: campaign.Map.CurrentLocation != campaign.Map.SelectedConnection.Locations[0]);
            }

            for (int i = 0; i < Submarine.MainSubs.Length; i++)
            {
                if (!loadSecondSub && i > 0) { break; }

                var teamID = i == 0 ? Character.TeamType.Team1 : Character.TeamType.Team2;
                Submarine.MainSubs[i].TeamID = teamID;
                foreach (Submarine sub in Submarine.MainSubs[i].DockedTo)
                {
                    sub.TeamID = teamID;
                }
            }

            if (Level.Loaded.EqualityCheckVal != levelEqualityCheckVal)
            {
                string errorMsg = "Level equality check failed. The level generated at your end doesn't match the level generated by the server (seed " + Level.Loaded.Seed + ").";
                DebugConsole.ThrowError(errorMsg, createMessageBox: true);
                GameAnalyticsManager.AddErrorEventOnce("GameClient.StartGame:LevelsDontMatch" + levelSeed, GameAnalyticsSDK.Net.EGAErrorSeverity.Error, errorMsg);
                CoroutineManager.StartCoroutine(EndGame(""));
                yield return CoroutineStatus.Failure;
            }

            if (respawnAllowed) respawnManager = new RespawnManager(this, GameMain.NetLobbyScreen.UsingShuttle ? GameMain.NetLobbyScreen.SelectedShuttle : null);

            ServerSettings.ServerDetailsChanged = true;
            gameStarted = true;

            GameMain.GameScreen.Select();

            AddChatMessage($"ServerMessage.HowToCommunicate~[chatbutton]={GameMain.Config.KeyBind(InputType.Chat).ToString()}~[radiobutton]={GameMain.Config.KeyBind(InputType.RadioChat).ToString()}", ChatMessageType.Server);

            yield return CoroutineStatus.Success;
        }

        public IEnumerable<object> EndGame(string endMessage)
        {
            if (!gameStarted)
            {
                GameMain.NetLobbyScreen.Select();
                yield return CoroutineStatus.Success;
            }

            if (GameMain.GameSession != null) { GameMain.GameSession.GameMode.End(endMessage); }

            // Enable characters near the main sub for the endCinematic
            foreach (Character c in Character.CharacterList)
            {
                if (Vector2.DistanceSquared(Submarine.MainSub.WorldPosition, c.WorldPosition) < NetConfig.EnableCharacterDistSqr)
                {
                    c.Enabled = true;
                }
            }

            ServerSettings.ServerDetailsChanged = true;

            gameStarted = false;
            Character.Controlled = null;
            GameMain.GameScreen.Cam.TargetPos = Vector2.Zero;
            GameMain.LightManager.LosEnabled = false;
            respawnManager = null;
            
            if (Screen.Selected == GameMain.GameScreen)
            {
                EndCinematic = new RoundEndCinematic(Submarine.MainSub, GameMain.GameScreen.Cam);
                while (EndCinematic.Running && Screen.Selected == GameMain.GameScreen)
                {
                    yield return CoroutineStatus.Running;
                }
                EndCinematic = null;
            }

            Submarine.Unload();
            GameMain.NetLobbyScreen.Select();
            myCharacter = null;
            foreach (Client c in otherClients)
            {
                c.InGame = false;
                c.Character = null;
            }
            yield return CoroutineStatus.Success;
        }

        private void ReadInitialUpdate(IReadMessage inc)
        {
            myID = inc.ReadByte();
            VoipClient = new VoipClient(this, clientPeer);

            UInt16 subListCount = inc.ReadUInt16();
            serverSubmarines.Clear();
            for (int i = 0; i < subListCount; i++)
            {
                string subName = inc.ReadString();
                string subHash = inc.ReadString();

                var matchingSub = Submarine.SavedSubmarines.FirstOrDefault(s => s.Name == subName && s.MD5Hash.Hash == subHash);
                if (matchingSub != null)
                {
                    serverSubmarines.Add(matchingSub);
                }
                else
                {
                    serverSubmarines.Add(new Submarine(Path.Combine(Submarine.SavePath, subName) + ".sub", subHash, false));
                }
            }

            GameMain.NetLobbyScreen.UpdateSubList(GameMain.NetLobbyScreen.SubList, serverSubmarines);
            GameMain.NetLobbyScreen.UpdateSubList(GameMain.NetLobbyScreen.ShuttleList.ListBox, serverSubmarines);

            gameStarted = inc.ReadBoolean();
            bool allowSpectating = inc.ReadBoolean();

            ReadPermissions(inc);

            if (gameStarted)
            {
                new GUIMessageBox(TextManager.Get("PleaseWait"), TextManager.Get(allowSpectating ? "RoundRunningSpectateEnabled" : "RoundRunningSpectateDisabled"));
                GameMain.NetLobbyScreen.Select();
            }
        }

        private void ReadClientList(IReadMessage inc)
        {
            UInt16 listId = inc.ReadUInt16();
            List<TempClient> tempClients = new List<TempClient>();
            int clientCount = inc.ReadByte();
            for (int i = 0; i < clientCount; i++)
            {
                byte id             = inc.ReadByte();
                UInt64 steamId      = inc.ReadUInt64();
                string name         = inc.ReadString();
                UInt16 characterID  = inc.ReadUInt16();
                bool muted          = inc.ReadBoolean();
                bool allowKicking   = inc.ReadBoolean();
                inc.ReadPadBits();

                tempClients.Add(new TempClient
                {
                    ID = id,
                    SteamID = steamId,
                    Name = name,
                    CharacterID = characterID,
                    Muted = muted,
                    AllowKicking = allowKicking
                });
            }

            if (NetIdUtils.IdMoreRecent(listId, LastClientListUpdateID))
            {
                bool updateClientListId = true;
                List<Client> currentClients = new List<Client>();
                foreach (TempClient tc in tempClients)
                {
                    //see if the client already exists
                    var existingClient = ConnectedClients.Find(c => c.ID == tc.ID && c.Name == tc.Name);
                    if (existingClient == null) //if not, create it
                    {
                        existingClient = new Client(tc.Name, tc.ID)
                        {
                            SteamID = tc.SteamID,
                            Muted = tc.Muted,
                            AllowKicking = tc.AllowKicking
                        };
                        ConnectedClients.Add(existingClient);
                        GameMain.NetLobbyScreen.AddPlayer(existingClient);
                    }
                    existingClient.Character = null;
                    existingClient.Muted = tc.Muted;
                    existingClient.AllowKicking = tc.AllowKicking;
                    if (tc.CharacterID > 0)
                    {
                        existingClient.Character = Entity.FindEntityByID(tc.CharacterID) as Character;
                        if (existingClient.Character == null)
                        {
                            updateClientListId = false;
                        }
                    }
                    if (existingClient.ID == myID)
                    {
                        existingClient.SetPermissions(permissions, permittedConsoleCommands);
                        name = tc.Name;
                        if (GameMain.NetLobbyScreen.CharacterNameBox != null &&
                            !GameMain.NetLobbyScreen.CharacterNameBox.Selected)
                        {
                            GameMain.NetLobbyScreen.CharacterNameBox.Text = name;
                        }
                    }
                    currentClients.Add(existingClient);
                }
                //remove clients that aren't present anymore
                for (int i = ConnectedClients.Count - 1; i >= 0; i--)
                {
                    if (!currentClients.Contains(ConnectedClients[i]))
                    {
                        GameMain.NetLobbyScreen.RemovePlayer(ConnectedClients[i]);
                        ConnectedClients[i].Dispose();
                        ConnectedClients.RemoveAt(i);
                    }
                }
                if (updateClientListId) { LastClientListUpdateID = listId; }

                if (clientPeer is SteamP2POwnerPeer)
                {
                    Steam.SteamManager.UpdateLobby(serverSettings);
                }
            }
        }

        private void ReadLobbyUpdate(IReadMessage inc)
        {
            ServerNetObject objHeader;
            while ((objHeader = (ServerNetObject)inc.ReadByte()) != ServerNetObject.END_OF_MESSAGE)
            {
                switch (objHeader)
                {
                    case ServerNetObject.SYNC_IDS:
                        bool lobbyUpdated = inc.ReadBoolean();
                        inc.ReadPadBits();

                        if (lobbyUpdated)
                        {
                            var prevDispatcher = GUI.KeyboardDispatcher.Subscriber;

                            UInt16 updateID     = inc.ReadUInt16();

                            UInt16 settingsLen = inc.ReadUInt16();
                            byte[] settingsData = inc.ReadBytes(settingsLen);

                            if (inc.ReadBoolean())
                            {
                                if (GameSettings.VerboseLogging)
                                {
                                    DebugConsole.NewMessage("Received initial lobby update, ID: " + updateID + ", last ID: " + GameMain.NetLobbyScreen.LastUpdateID, Color.Gray);
                                }
                                ReadInitialUpdate(inc);
                            }

                            string selectSubName        = inc.ReadString();
                            string selectSubHash        = inc.ReadString();

                            bool usingShuttle           = inc.ReadBoolean();
                            string selectShuttleName    = inc.ReadString();
                            string selectShuttleHash    = inc.ReadString();

                            bool allowSubVoting         = inc.ReadBoolean();
                            bool allowModeVoting        = inc.ReadBoolean();

                            bool voiceChatEnabled       = inc.ReadBoolean();

                            bool allowSpectating        = inc.ReadBoolean();

                            YesNoMaybe traitorsEnabled  = (YesNoMaybe)inc.ReadRangedInteger(0, 2);
                            int missionTypeIndex        = inc.ReadRangedInteger(0, Enum.GetValues(typeof(MissionType)).Length - 1);
                            int modeIndex               = inc.ReadByte();

                            string levelSeed            = inc.ReadString();
                            float levelDifficulty       = inc.ReadSingle();

                            byte botCount               = inc.ReadByte();
                            BotSpawnMode botSpawnMode   = inc.ReadBoolean() ? BotSpawnMode.Fill : BotSpawnMode.Normal;

                            bool autoRestartEnabled     = inc.ReadBoolean();
                            float autoRestartTimer      = autoRestartEnabled ? inc.ReadSingle() : 0.0f;

                            //ignore the message if we already a more up-to-date one
                            if (NetIdUtils.IdMoreRecent(updateID, GameMain.NetLobbyScreen.LastUpdateID))
                            {
                                ReadWriteMessage settingsBuf = new ReadWriteMessage();
                                settingsBuf.Write(settingsData, 0, settingsLen); settingsBuf.BitPosition = 0;
                                serverSettings.ClientRead(settingsBuf);


                                GameMain.NetLobbyScreen.LastUpdateID = updateID;

                                serverSettings.ServerLog.ServerName = serverSettings.ServerName;

                                if (!GameMain.NetLobbyScreen.ServerName.Selected) GameMain.NetLobbyScreen.ServerName.Text = serverSettings.ServerName;
                                if (!GameMain.NetLobbyScreen.ServerMessage.Selected) GameMain.NetLobbyScreen.ServerMessage.Text = serverSettings.ServerMessageText;
                                GameMain.NetLobbyScreen.UsingShuttle = usingShuttle;

                                if (!allowSubVoting) GameMain.NetLobbyScreen.TrySelectSub(selectSubName, selectSubHash, GameMain.NetLobbyScreen.SubList);
                                GameMain.NetLobbyScreen.TrySelectSub(selectShuttleName, selectShuttleHash, GameMain.NetLobbyScreen.ShuttleList.ListBox);

                                GameMain.NetLobbyScreen.SetTraitorsEnabled(traitorsEnabled);
                                GameMain.NetLobbyScreen.SetMissionType(missionTypeIndex);

                                if (!allowModeVoting) GameMain.NetLobbyScreen.SelectMode(modeIndex);

                                GameMain.NetLobbyScreen.SetAllowSpectating(allowSpectating);
                                GameMain.NetLobbyScreen.LevelSeed = levelSeed;
                                GameMain.NetLobbyScreen.SetLevelDifficulty(levelDifficulty);
                                GameMain.NetLobbyScreen.SetBotCount(botCount);
                                GameMain.NetLobbyScreen.SetBotSpawnMode(botSpawnMode);
                                GameMain.NetLobbyScreen.SetAutoRestart(autoRestartEnabled, autoRestartTimer);

                                serverSettings.VoiceChatEnabled = voiceChatEnabled;
                                serverSettings.Voting.AllowSubVoting = allowSubVoting;
                                serverSettings.Voting.AllowModeVoting = allowModeVoting;

                                if (clientPeer is SteamP2POwnerPeer)
                                {
                                    Steam.SteamManager.UpdateLobby(serverSettings);
                                }

                                GUI.KeyboardDispatcher.Subscriber = prevDispatcher;
                            }
                        }

                        bool campaignUpdated = inc.ReadBoolean();
                        inc.ReadPadBits();
                        if (campaignUpdated)
                        {
                            MultiPlayerCampaign.ClientRead(inc);
                        }
                        else if (GameMain.NetLobbyScreen.SelectedMode?.Identifier != "multiplayercampaign")
                        {
                            GameMain.NetLobbyScreen.SetCampaignCharacterInfo(null);
                        }

                        lastSentChatMsgID = inc.ReadUInt16();
                        break;
                    case ServerNetObject.CLIENT_LIST:
                        ReadClientList(inc);
                        break;
                    case ServerNetObject.CHAT_MESSAGE:
                        ChatMessage.ClientRead(inc);
                        break;
                    case ServerNetObject.VOTE:
                        serverSettings.Voting.ClientRead(inc);
                        break;
                }
            }
        }

        private void ReadIngameUpdate(IReadMessage inc)
        {
            List<IServerSerializable> entities = new List<IServerSerializable>();

            float sendingTime = inc.ReadSingle() - 0.0f;//TODO: reimplement inc.SenderConnection.RemoteTimeOffset;

            ServerNetObject? prevObjHeader = null;
            long prevBitPos = 0;
            long prevBytePos = 0;

            long prevBitLength = 0;
            long prevByteLength = 0;

            ServerNetObject objHeader;
            while ((objHeader = (ServerNetObject)inc.ReadByte()) != ServerNetObject.END_OF_MESSAGE)
            {
                bool eventReadFailed = false;
                switch (objHeader)
                {
                    case ServerNetObject.SYNC_IDS:
                        lastSentChatMsgID = inc.ReadUInt16();
                        LastSentEntityEventID = inc.ReadUInt16();
                        break;
                    case ServerNetObject.ENTITY_POSITION:
                        UInt16 id = inc.ReadUInt16();
                        byte msgLength = inc.ReadByte();

                        int msgEndPos = inc.BitPosition + msgLength * 8;

                        var entity = Entity.FindEntityByID(id) as IServerSerializable;
                        if (entity != null)
                        {
                            entity.ClientRead(objHeader, inc, sendingTime);
                        }

                        //force to the correct position in case the entity doesn't exist
                        //or the message wasn't read correctly for whatever reason
                        inc.BitPosition = msgEndPos;
                        inc.ReadPadBits();
                        break;
                    case ServerNetObject.CLIENT_LIST:
                        ReadClientList(inc);
                        break;
                    case ServerNetObject.ENTITY_EVENT:
                    case ServerNetObject.ENTITY_EVENT_INITIAL:
                        if (!entityEventManager.Read(objHeader, inc, sendingTime, entities))
                        {
                            eventReadFailed = true;
                            break;
                        }
                        break;
                    case ServerNetObject.CHAT_MESSAGE:
                        ChatMessage.ClientRead(inc);
                        break;
                    default:
                        List<string> errorLines = new List<string>
                        {
                            "Error while reading update from server (unknown object header \"" + objHeader + "\"!)",
                            "Message length: " + inc.LengthBits + " (" + inc.LengthBytes + " bytes)",
                            prevObjHeader != null ? "Previous object type: " + prevObjHeader.ToString() : "Error occurred on the very first object!",
                            "Previous object was " + (prevBitLength) + " bits long (" + (prevByteLength) + " bytes)"
                        };
                        if (prevObjHeader == ServerNetObject.ENTITY_EVENT || prevObjHeader == ServerNetObject.ENTITY_EVENT_INITIAL)
                        {
                            foreach (IServerSerializable ent in entities)
                            {
                                if (ent == null)
                                {
                                    errorLines.Add(" - NULL");
                                    continue;
                                }
                                Entity e = ent as Entity;
                                errorLines.Add(" - " + e.ToString());
                            }
                        }

                        foreach (string line in errorLines)
                        {
                            DebugConsole.ThrowError(line);
                        }
                        errorLines.Add("Last console messages:");
                        for (int i = DebugConsole.Messages.Count - 1; i > Math.Max(0, DebugConsole.Messages.Count - 20); i--)
                        {
                            errorLines.Add("[" + DebugConsole.Messages[i].Time + "] " + DebugConsole.Messages[i].Text);
                        }
                        GameAnalyticsManager.AddErrorEventOnce("GameClient.ReadInGameUpdate", GameAnalyticsSDK.Net.EGAErrorSeverity.Critical, string.Join("\n", errorLines));

                        DebugConsole.ThrowError("Writing object data to \"crashreport_object.bin\", please send this file to us at http://github.com/Regalis11/Barotrauma/issues");

                        FileStream fl = File.Open("crashreport_object.bin", FileMode.Create);
                        BinaryWriter sw = new BinaryWriter(fl);

                        sw.Write(inc.Buffer, (int)(prevBytePos - prevByteLength), (int)(prevByteLength));

                        sw.Close();
                        fl.Close();

                        throw new Exception("Error while reading update from server: please send us \"crashreport_object.bin\"!");
                }
                prevBitLength = inc.BitPosition - prevBitPos;
                prevByteLength = inc.BytePosition - prevByteLength;

                prevObjHeader = objHeader;
                prevBitPos = inc.BitPosition;
                prevBytePos = inc.BytePosition;

                if (eventReadFailed)
                {
                    break;
                }
            }
        }

        private void SendLobbyUpdate()
        {
            IWriteMessage outmsg = new WriteOnlyMessage();
            outmsg.Write((byte)ClientPacketHeader.UPDATE_LOBBY);

            outmsg.Write((byte)ClientNetObject.SYNC_IDS);
            outmsg.Write(GameMain.NetLobbyScreen.LastUpdateID);
            outmsg.Write(ChatMessage.LastID);
            outmsg.Write(LastClientListUpdateID);
            outmsg.Write(name);

            var campaign = GameMain.GameSession?.GameMode as MultiPlayerCampaign;
            if (campaign == null || campaign.LastSaveID == 0)
            {
                outmsg.Write((UInt16)0);
            }
            else
            {
                outmsg.Write(campaign.LastSaveID);
                outmsg.Write(campaign.CampaignID);
                outmsg.Write(campaign.LastUpdateID);
                outmsg.Write(GameMain.NetLobbyScreen.CampaignCharacterDiscarded);
            }

            chatMsgQueue.RemoveAll(cMsg => !NetIdUtils.IdMoreRecent(cMsg.NetStateID, lastSentChatMsgID));
            for (int i = 0; i < chatMsgQueue.Count && i < ChatMessage.MaxMessagesPerPacket; i++)
            {
                if (outmsg.LengthBytes + chatMsgQueue[i].EstimateLengthBytesClient() > MsgConstants.MTU - 5)
                {
                    //no more room in this packet
                    break;
                }
                chatMsgQueue[i].ClientWrite(outmsg);
            }
            outmsg.Write((byte)ClientNetObject.END_OF_MESSAGE);

            if (outmsg.LengthBytes > MsgConstants.MTU)
            {
                DebugConsole.ThrowError("Maximum packet size exceeded (" + outmsg.LengthBytes + " > " + MsgConstants.MTU);
            }

            clientPeer.Send(outmsg, DeliveryMethod.Unreliable);
        }

        private void SendIngameUpdate()
        {
            IWriteMessage outmsg = new WriteOnlyMessage();
            outmsg.Write((byte)ClientPacketHeader.UPDATE_INGAME);

            outmsg.Write((byte)ClientNetObject.SYNC_IDS);
            //outmsg.Write(GameMain.NetLobbyScreen.LastUpdateID);
            outmsg.Write(ChatMessage.LastID);
            outmsg.Write(entityEventManager.LastReceivedID);
            outmsg.Write(LastClientListUpdateID);

            Character.Controlled?.ClientWrite(outmsg);
            GameMain.GameScreen.Cam?.ClientWrite(outmsg);

            entityEventManager.Write(outmsg, clientPeer?.ServerConnection);

            chatMsgQueue.RemoveAll(cMsg => !NetIdUtils.IdMoreRecent(cMsg.NetStateID, lastSentChatMsgID));
            for (int i = 0; i < chatMsgQueue.Count && i < ChatMessage.MaxMessagesPerPacket; i++)
            {
                if (outmsg.LengthBytes + chatMsgQueue[i].EstimateLengthBytesClient() > MsgConstants.MTU - 5)
                {
                    //not enough room in this packet
                    break;
                }
                chatMsgQueue[i].ClientWrite(outmsg);
            }

            outmsg.Write((byte)ClientNetObject.END_OF_MESSAGE);

            if (outmsg.LengthBytes > MsgConstants.MTU)
            {
                DebugConsole.ThrowError("Maximum packet size exceeded (" + outmsg.LengthBytes + " > " + MsgConstants.MTU);
            }

            clientPeer.Send(outmsg, DeliveryMethod.Unreliable);
        }

        public void SendChatMessage(ChatMessage msg)
        {
            if (clientPeer.ServerConnection == null) return;
            lastQueueChatMsgID++;
            msg.NetStateID = lastQueueChatMsgID;
            chatMsgQueue.Add(msg);
        }

        public void SendChatMessage(string message, ChatMessageType type = ChatMessageType.Default)
        {
            if (clientPeer.ServerConnection == null) return;

            ChatMessage chatMessage = ChatMessage.Create(
                gameStarted && myCharacter != null ? myCharacter.Name : name,
                message,
                type,
                gameStarted && myCharacter != null ? myCharacter : null);

            lastQueueChatMsgID++;
            chatMessage.NetStateID = lastQueueChatMsgID;

            chatMsgQueue.Add(chatMessage);
        }

        public void RequestFile(FileTransferType fileType, string file, string fileHash)
        {
            IWriteMessage msg = new WriteOnlyMessage();
            msg.Write((byte)ClientPacketHeader.FILE_REQUEST);
            msg.Write((byte)FileTransferMessageType.Initiate);
            msg.Write((byte)fileType);
            if (file != null) msg.Write(file);
            if (fileHash != null) msg.Write(fileHash);
            clientPeer.Send(msg, DeliveryMethod.Reliable);
        }

        public void CancelFileTransfer(FileReceiver.FileTransferIn transfer)
        {
            CancelFileTransfer(transfer.ID);
        }

        public void UpdateFileTransfer(int id, int offset, bool reliable=false)
        {
            IWriteMessage msg = new WriteOnlyMessage();
            msg.Write((byte)ClientPacketHeader.FILE_REQUEST);
            msg.Write((byte)FileTransferMessageType.Data);
            msg.Write((byte)id);
            msg.Write(offset);
            clientPeer.Send(msg, reliable ? DeliveryMethod.Reliable : DeliveryMethod.Unreliable);
        }

        public void CancelFileTransfer(int id)
        {
            IWriteMessage msg = new WriteOnlyMessage();
            msg.Write((byte)ClientPacketHeader.FILE_REQUEST);
            msg.Write((byte)FileTransferMessageType.Cancel);
            msg.Write((byte)id);
            clientPeer.Send(msg, DeliveryMethod.Reliable);
        }

        private void OnFileReceived(FileReceiver.FileTransferIn transfer)
        {
            switch (transfer.FileType)
            {
                case FileTransferType.Submarine:
                    new GUIMessageBox(TextManager.Get("ServerDownloadFinished"), TextManager.GetWithVariable("FileDownloadedNotification", "[filename]", transfer.FileName));
                    var newSub = new Submarine(transfer.FilePath);
                    if (newSub.IsFileCorrupted) { return; }

                    var existingSubs = Submarine.SavedSubmarines.Where(s => s.Name == newSub.Name && s.MD5Hash.Hash == newSub.MD5Hash.Hash).ToList();
                    foreach (Submarine existingSub in existingSubs)
                    {
                        existingSub.Dispose();
                    }
                    Submarine.AddToSavedSubs(newSub);

                    for (int i = 0; i < 2; i++)
                    {
                        IEnumerable<GUIComponent> subListChildren = (i == 0) ?
                            GameMain.NetLobbyScreen.ShuttleList.ListBox.Content.Children :
                            GameMain.NetLobbyScreen.SubList.Content.Children;

                        var subElement = subListChildren.FirstOrDefault(c =>
                            ((Submarine)c.UserData).Name == newSub.Name &&
                            ((Submarine)c.UserData).MD5Hash.Hash == newSub.MD5Hash.Hash);
                        if (subElement == null) continue;

                        subElement.GetChild<GUITextBlock>().TextColor = new Color(subElement.GetChild<GUITextBlock>().TextColor, 1.0f);
                        subElement.UserData = newSub;
                        subElement.ToolTip = newSub.Description;

                        GUIButton infoButton = subElement.GetChild<GUIButton>();
                        if (infoButton == null)
                        {
                            int buttonSize = (int)(subElement.Rect.Height * 0.8f);
                            infoButton = new GUIButton(new RectTransform(new Point(buttonSize), subElement.RectTransform, Anchor.CenterLeft) { AbsoluteOffset = new Point((int)(buttonSize * 0.2f), 0) }, "?");
                        }
                        infoButton.UserData = newSub;
                        infoButton.OnClicked = (component, userdata) =>
                        {
                            ((Submarine)userdata).CreatePreviewWindow(new GUIMessageBox("", "", new Vector2(0.25f, 0.25f), new Point(500, 400)));
                            return true;
                        };
                    }

                    if (GameMain.NetLobbyScreen.FailedSelectedSub != null &&
                        GameMain.NetLobbyScreen.FailedSelectedSub.First == newSub.Name &&
                        GameMain.NetLobbyScreen.FailedSelectedSub.Second == newSub.MD5Hash.Hash)
                    {
                        GameMain.NetLobbyScreen.TrySelectSub(newSub.Name, newSub.MD5Hash.Hash, GameMain.NetLobbyScreen.SubList);
                    }

                    if (GameMain.NetLobbyScreen.FailedSelectedShuttle != null &&
                        GameMain.NetLobbyScreen.FailedSelectedShuttle.First == newSub.Name &&
                        GameMain.NetLobbyScreen.FailedSelectedShuttle.Second == newSub.MD5Hash.Hash)
                    {
                        GameMain.NetLobbyScreen.TrySelectSub(newSub.Name, newSub.MD5Hash.Hash, GameMain.NetLobbyScreen.ShuttleList.ListBox);
                    }

                    break;
                case FileTransferType.CampaignSave:
                    var campaign = GameMain.GameSession?.GameMode as MultiPlayerCampaign;
                    if (campaign == null) { return; }

                    GameMain.GameSession.SavePath = transfer.FilePath;
                    if (GameMain.GameSession.Submarine == null)
                    {
                        var gameSessionDoc = SaveUtil.LoadGameSessionDoc(GameMain.GameSession.SavePath);
                        string subPath = Path.Combine(SaveUtil.TempPath, gameSessionDoc.Root.GetAttributeString("submarine", "")) + ".sub";
                        GameMain.GameSession.Submarine = new Submarine(subPath, "");
                    }

                    SaveUtil.LoadGame(GameMain.GameSession.SavePath, GameMain.GameSession);
                    campaign.LastSaveID = campaign.PendingSaveID;

                    DebugConsole.Log("Campaign save received, save ID " + campaign.LastSaveID);
                    //decrement campaign update ID so the server will send us the latest data
                    //(as there may have been campaign updates after the save file was created)
                    campaign.LastUpdateID--;
                    break;
            }
        }

        private void OnTransferFailed(FileReceiver.FileTransferIn transfer)
        {
            if (transfer.FileType == FileTransferType.CampaignSave)
            {
                GameMain.Client.RequestFile(FileTransferType.CampaignSave, null, null);
            }
        }

        public override void CreateEntityEvent(INetSerializable entity, object[] extraData)
        {
            if (!(entity is IClientSerializable)) throw new InvalidCastException("Entity is not IClientSerializable");
            entityEventManager.CreateEvent(entity as IClientSerializable, extraData);
        }

        public bool HasPermission(ClientPermissions permission)
        {
            return permissions.HasFlag(permission);
        }

        public bool HasConsoleCommandPermission(string commandName)
        {
            if (!permissions.HasFlag(ClientPermissions.ConsoleCommands)) { return false; }

            commandName = commandName.ToLowerInvariant();
            if (permittedConsoleCommands.Any(c => c.ToLowerInvariant() == commandName)) { return true; }

            //check aliases
            foreach (DebugConsole.Command command in DebugConsole.Commands)
            {
                if (command.names.Contains(commandName))
                {
                    if (command.names.Intersect(permittedConsoleCommands).Any()) { return true; }
                    break;
                }
            }

            return false;
        }

        public override void Disconnect()
        {
            allowReconnect = false;

            if (clientPeer is SteamP2PClientPeer || clientPeer is SteamP2POwnerPeer)
            {
                SteamManager.LeaveLobby();
            }

            clientPeer?.Close();
            clientPeer = null;

            List<FileReceiver.FileTransferIn> activeTransfers = new List<FileReceiver.FileTransferIn>(FileReceiver.ActiveTransfers);
            foreach (var fileTransfer in activeTransfers)
            {
                FileReceiver.StopTransfer(fileTransfer, deleteFile: true);
            }

            if (HasPermission(ClientPermissions.ServerLog))
            {
                serverSettings.ServerLog?.Save();
            }

            if (GameMain.ServerChildProcess != null)
            {
                int checks = 0;
                while (!GameMain.ServerChildProcess.HasExited)
                {
                    if (checks > 10)
                    {
                        GameMain.ServerChildProcess.Kill();
                    }
                    Thread.Sleep(100);
                    checks++;
                }
                GameMain.ServerChildProcess = null;
            }

            VoipClient?.Dispose();
            VoipClient = null;
            GameMain.Client = null;
        }

        public void WriteCharacterInfo(IWriteMessage msg)
        {
            msg.Write(characterInfo == null);
            if (characterInfo == null) return;

            msg.Write((byte)characterInfo.Gender);
            msg.Write((byte)characterInfo.Race);
            msg.Write((byte)characterInfo.HeadSpriteId);
            msg.Write((byte)characterInfo.HairIndex);
            msg.Write((byte)characterInfo.BeardIndex);
            msg.Write((byte)characterInfo.MoustacheIndex);
            msg.Write((byte)characterInfo.FaceAttachmentIndex);

            var jobPreferences = GameMain.NetLobbyScreen.JobPreferences;
            int count = Math.Min(jobPreferences.Count, 3);
            msg.Write((byte)count);
            for (int i = 0; i < count; i++)
            {
                msg.Write(jobPreferences[i].Identifier);
            }
        }

        public void Vote(VoteType voteType, object data)
        {
            IWriteMessage msg = new WriteOnlyMessage();
            msg.Write((byte)ClientPacketHeader.UPDATE_LOBBY);
            msg.Write((byte)ClientNetObject.VOTE);
            serverSettings.Voting.ClientWrite(msg, voteType, data);
            msg.Write((byte)ServerNetObject.END_OF_MESSAGE);

            clientPeer.Send(msg, DeliveryMethod.Reliable);
        }

        public void VoteForKick(Client votedClient)
        {
            if (votedClient == null) { return; }
            votedClient.AddKickVote(ConnectedClients.First(c => c.ID == ID));
            Vote(VoteType.Kick, votedClient);
        }

        public override void AddChatMessage(ChatMessage message)
        {
            base.AddChatMessage(message);

            if (string.IsNullOrEmpty(message.Text)) { return; }
            GameMain.NetLobbyScreen.NewChatMessage(message);
            chatBox.AddMessage(message);
        }

        public override void KickPlayer(string kickedName, string reason)
        {
            IWriteMessage msg = new WriteOnlyMessage();
            msg.Write((byte)ClientPacketHeader.SERVER_COMMAND);
            msg.Write((UInt16)ClientPermissions.Kick);
            msg.Write(kickedName);
            msg.Write(reason);

            clientPeer.Send(msg, DeliveryMethod.Reliable);
        }

        public override void BanPlayer(string kickedName, string reason, bool range = false, TimeSpan? duration = null)
        {
            IWriteMessage msg = new WriteOnlyMessage();
            msg.Write((byte)ClientPacketHeader.SERVER_COMMAND);
            msg.Write((UInt16)ClientPermissions.Ban);
            msg.Write(kickedName);
            msg.Write(reason);
            msg.Write(range);
            msg.Write(duration.HasValue ? duration.Value.TotalSeconds : 0.0); //0 = permaban

            clientPeer.Send(msg, DeliveryMethod.Reliable);
        }

        public override void UnbanPlayer(string playerName, string playerIP)
        {
            IWriteMessage msg = new WriteOnlyMessage();
            msg.Write((byte)ClientPacketHeader.SERVER_COMMAND);
            msg.Write((UInt16)ClientPermissions.Unban);
            msg.Write(string.IsNullOrEmpty(playerName) ? "" : playerName);
            msg.Write(string.IsNullOrEmpty(playerIP) ? "" : playerIP);
            clientPeer.Send(msg, DeliveryMethod.Reliable);
        }

        public void UpdateClientPermissions(Client targetClient)
        {
            IWriteMessage msg = new WriteOnlyMessage();
            msg.Write((byte)ClientPacketHeader.SERVER_COMMAND);
            msg.Write((UInt16)ClientPermissions.ManagePermissions);
            targetClient.WritePermissions(msg);
            clientPeer.Send(msg, DeliveryMethod.Reliable);
        }

        public void SendCampaignState()
        {
            MultiPlayerCampaign campaign = GameMain.GameSession.GameMode as MultiPlayerCampaign;
            if (campaign == null)
            {
                DebugConsole.ThrowError("Failed send campaign state to the server (no campaign active).\n" + Environment.StackTrace);
                return;
            }

            IWriteMessage msg = new WriteOnlyMessage();
            msg.Write((byte)ClientPacketHeader.SERVER_COMMAND);
            msg.Write((UInt16)ClientPermissions.ManageCampaign);
            campaign.ClientWrite(msg);
            msg.Write((byte)ServerNetObject.END_OF_MESSAGE);

            clientPeer.Send(msg, DeliveryMethod.Reliable);
        }

        public void SendConsoleCommand(string command)
        {
            if (string.IsNullOrWhiteSpace(command))
            {
                DebugConsole.ThrowError("Cannot send an empty console command to the server!\n" + Environment.StackTrace);
                return;
            }

            IWriteMessage msg = new WriteOnlyMessage();
            msg.Write((byte)ClientPacketHeader.SERVER_COMMAND);
            msg.Write((UInt16)ClientPermissions.ConsoleCommands);
            msg.Write(command);
            Vector2 cursorWorldPos = GameMain.GameScreen.Cam.ScreenToWorld(PlayerInput.MousePosition);
            msg.Write(cursorWorldPos.X);
            msg.Write(cursorWorldPos.Y);

            clientPeer.Send(msg, DeliveryMethod.Reliable);
        }

        /// <summary>
        /// Tell the server to start the round (permission required)
        /// </summary>
        public void RequestStartRound()
        {
            if (!HasPermission(ClientPermissions.ManageRound)) return;

            IWriteMessage msg = new WriteOnlyMessage();
            msg.Write((byte)ClientPacketHeader.SERVER_COMMAND);
            msg.Write((UInt16)ClientPermissions.ManageRound);
            msg.Write(false); //indicates round start

            clientPeer.Send(msg, DeliveryMethod.Reliable);
        }

        /// <summary>
        /// Tell the server to select a submarine (permission required)
        /// </summary>
        public void RequestSelectSub(int subIndex, bool isShuttle)
        {
            if (!HasPermission(ClientPermissions.SelectSub)) return;

            var subList = isShuttle ? GameMain.NetLobbyScreen.ShuttleList.ListBox : GameMain.NetLobbyScreen.SubList;

            if (subIndex < 0 || subIndex >= subList.Content.CountChildren)
            {
                DebugConsole.ThrowError("Submarine index out of bounds (" + subIndex + ")\n" + Environment.StackTrace);
                return;
            }

            IWriteMessage msg = new WriteOnlyMessage();
            msg.Write((byte)ClientPacketHeader.SERVER_COMMAND);
            msg.Write((UInt16)ClientPermissions.SelectSub);
            msg.Write(isShuttle); msg.WritePadBits();
            msg.Write((UInt16)subIndex);
            msg.Write((byte)ServerNetObject.END_OF_MESSAGE);

            clientPeer.Send(msg, DeliveryMethod.Reliable);
        }

        /// <summary>
        /// Tell the server to select a submarine (permission required)
        /// </summary>
        public void RequestSelectMode(int modeIndex)
        {
            if (!HasPermission(ClientPermissions.SelectMode)) return;
            if (modeIndex < 0 || modeIndex >= GameMain.NetLobbyScreen.ModeList.Content.CountChildren)
            {
                DebugConsole.ThrowError("Gamemode index out of bounds (" + modeIndex + ")\n" + Environment.StackTrace);
                return;
            }

            IWriteMessage msg = new WriteOnlyMessage();
            msg.Write((byte)ClientPacketHeader.SERVER_COMMAND);
            msg.Write((UInt16)ClientPermissions.SelectMode);
            msg.Write((UInt16)modeIndex);
            msg.Write((byte)ServerNetObject.END_OF_MESSAGE);

            clientPeer.Send(msg, DeliveryMethod.Reliable);
        }

        public void SetupNewCampaign(Submarine sub, string saveName, string mapSeed)
        {
            saveName = Path.GetFileNameWithoutExtension(saveName);

            IWriteMessage msg = new WriteOnlyMessage();
            msg.Write((byte)ClientPacketHeader.CAMPAIGN_SETUP_INFO);

            msg.Write(true); msg.WritePadBits();
            msg.Write(saveName);
            msg.Write(mapSeed);
            msg.Write(sub.Name);
            msg.Write(sub.MD5Hash.Hash);

            clientPeer.Send(msg, DeliveryMethod.Reliable);

            GameMain.NetLobbyScreen.CampaignSetupUI = null;
        }

        public void SetupLoadCampaign(string saveName)
        {
            IWriteMessage msg = new WriteOnlyMessage();
            msg.Write((byte)ClientPacketHeader.CAMPAIGN_SETUP_INFO);

            msg.Write(false); msg.WritePadBits();
            msg.Write(saveName);

            clientPeer.Send(msg, DeliveryMethod.Reliable);

            GameMain.NetLobbyScreen.CampaignSetupUI = null;
        }

        /// <summary>
        /// Tell the server to end the round (permission required)
        /// </summary>
        public void RequestRoundEnd()
        {
            IWriteMessage msg = new WriteOnlyMessage();
            msg.Write((byte)ClientPacketHeader.SERVER_COMMAND);
            msg.Write((UInt16)ClientPermissions.ManageRound);
            msg.Write(true); //indicates round end

            clientPeer.Send(msg, DeliveryMethod.Reliable);
        }

        public bool SpectateClicked(GUIButton button, object userData)
        {
            if (button != null) button.Enabled = false;

            IWriteMessage readyToStartMsg = new WriteOnlyMessage();
            readyToStartMsg.Write((byte)ClientPacketHeader.RESPONSE_STARTGAME);

            //assume we have the required sub files to start the round
            //(if not, we'll find out when the server sends the STARTGAME message and can initiate a file transfer)
            readyToStartMsg.Write(true);

            WriteCharacterInfo(readyToStartMsg);

            clientPeer.Send(readyToStartMsg, DeliveryMethod.Reliable);

            return false;
        }

        public bool SetReadyToStart(GUITickBox tickBox)
        {
            if (gameStarted)
            {
                tickBox.Visible = false;
                return false;
            }

            Vote(VoteType.StartRound, tickBox.Selected);

            return true;
        }

        public bool ToggleEndRoundVote(GUITickBox tickBox)
        {
            if (!gameStarted) return false;

            if (!serverSettings.Voting.AllowEndVoting || !HasSpawned)
            {
                tickBox.Visible = false;
                return false;
            }

            Vote(VoteType.EndRound, tickBox.Selected);
            return false;
        }

        protected CharacterInfo characterInfo;
        protected Character myCharacter;

        public CharacterInfo CharacterInfo
        {
            get { return characterInfo; }
            set { characterInfo = value; }
        }

        public Character Character
        {
            get { return myCharacter; }
            set { myCharacter = value; }
        }

        protected GUIFrame inGameHUD;
        protected ChatBox chatBox;
        public GUIButton ShowLogButton; //TODO: move to NetLobbyScreen
        
        public GUIFrame InGameHUD
        {
            get { return inGameHUD; }
        }

        public ChatBox ChatBox
        {
            get { return chatBox; }
        }
        
        public bool TypingChatMessage(GUITextBox textBox, string text)
        {
            return chatBox.TypingChatMessage(textBox, text);
        }

        public bool EnterChatMessage(GUITextBox textBox, string message)
        {
            textBox.TextColor = ChatMessage.MessageColor[(int)ChatMessageType.Default];

            if (string.IsNullOrWhiteSpace(message))
            {
                if (textBox == chatBox.InputBox) textBox.Deselect();
                return false;
            }

            SendChatMessage(message);

            textBox.Deselect();
            textBox.Text = "";

            return true;
        }

        public virtual void AddToGUIUpdateList()
        {
            if (GUI.DisableHUD || GUI.DisableUpperHUD) return;

            if (gameStarted &&
                Screen.Selected == GameMain.GameScreen)
            {
                inGameHUD.AddToGUIUpdateList();
            }
        }

        public void UpdateHUD(float deltaTime)
        {
            GUITextBox msgBox = null;

            if (Screen.Selected == GameMain.GameScreen)
            {
                msgBox = chatBox.InputBox;
            }
            else if (Screen.Selected == GameMain.NetLobbyScreen)
            {
                msgBox = GameMain.NetLobbyScreen.TextBox;
            }

            if (gameStarted && Screen.Selected == GameMain.GameScreen)
            {
                bool disableButtons =
                    Character.Controlled != null &&
                    Character.Controlled.SelectedConstruction?.GetComponent<Controller>() != null;
                buttonContainer.Visible = !disableButtons;
                
                if (!GUI.DisableHUD && !GUI.DisableUpperHUD)
                {
                    inGameHUD.UpdateManually(deltaTime);
                    chatBox.Update(deltaTime);

                    cameraFollowsSub.Visible = Character.Controlled == null;
                }
                if (Character.Controlled == null || Character.Controlled.IsDead)
                {
                    GameMain.GameScreen.Cam.TargetPos = Vector2.Zero;
                    GameMain.LightManager.LosEnabled = false;
                }
            }

            //tab doesn't autoselect the chatbox when debug console is open,
            //because tab is used for autocompleting console commands
            if (msgBox != null)
            {
                if ((PlayerInput.KeyHit(InputType.Chat) || PlayerInput.KeyHit(InputType.RadioChat)) &&
                    GUI.KeyboardDispatcher.Subscriber == null)
                {
                    if (msgBox.Selected)
                    {
                        msgBox.Text = "";
                        msgBox.Deselect();
                    }
                    else
                    {
                        msgBox.Select();
                        if (Screen.Selected == GameMain.GameScreen && PlayerInput.KeyHit(InputType.RadioChat))
                        {
                            msgBox.Text = "r; ";
                        }
                    }
                }
            }
            serverSettings.AddToGUIUpdateList();
            if (serverSettings.ServerLog.LogFrame != null) serverSettings.ServerLog.LogFrame.AddToGUIUpdateList();
        }

        public virtual void Draw(Microsoft.Xna.Framework.Graphics.SpriteBatch spriteBatch)
        {
            if (GUI.DisableHUD || GUI.DisableUpperHUD) return;
            
            if (fileReceiver != null && fileReceiver.ActiveTransfers.Count > 0)
            {
                Vector2 downloadBarSize = new Vector2(250, 35) * GUI.Scale;
                Vector2 pos = new Vector2(GameMain.NetLobbyScreen.InfoFrame.Rect.X, GameMain.GraphicsHeight - downloadBarSize.Y - 5);

                GUI.DrawRectangle(spriteBatch, new Rectangle(
                    (int)pos.X,
                    (int)pos.Y,
                    (int)(fileReceiver.ActiveTransfers.Count * (downloadBarSize.X + 10)),
                    (int)downloadBarSize.Y),
                    Color.Black * 0.8f, true);

                for (int i = 0; i < fileReceiver.ActiveTransfers.Count; i++)
                {
                    var transfer = fileReceiver.ActiveTransfers[i];

                    GUI.DrawString(spriteBatch,
                        pos,
                        ToolBox.LimitString(TextManager.GetWithVariable("DownloadingFile", "[filename]", transfer.FileName), GUI.SmallFont, (int)downloadBarSize.X),
                        Color.White, null, 0, GUI.SmallFont);
                    GUI.DrawProgressBar(spriteBatch, new Vector2(pos.X, -pos.Y - downloadBarSize.Y / 2), new Vector2(downloadBarSize.X * 0.7f, downloadBarSize.Y / 2), transfer.Progress, Color.Green);
                    GUI.DrawString(spriteBatch, pos + new Vector2(5, downloadBarSize.Y / 2),
                        MathUtils.GetBytesReadable((long)transfer.Received) + " / " + MathUtils.GetBytesReadable((long)transfer.FileSize),
                        Color.White, null, 0, GUI.SmallFont);

                    if (GUI.DrawButton(spriteBatch, new Rectangle(
                            (int)(pos.X + downloadBarSize.X * 0.7f), (int)(pos.Y + downloadBarSize.Y / 2),
                            (int)(downloadBarSize.X * 0.3f), (int)(downloadBarSize.Y / 2)), 
                        TextManager.Get("Cancel"), new Color(0.47f, 0.13f, 0.15f, 0.08f)))
                    {
                        CancelFileTransfer(transfer);
                        fileReceiver.StopTransfer(transfer);
                    }

                    pos.X += (downloadBarSize.X + 10);
                }
            }
            
            if (!gameStarted || Screen.Selected != GameMain.GameScreen) return;

            inGameHUD.DrawManually(spriteBatch);

            if (EndVoteCount > 0)
            {
                if (EndVoteTickBox.Visible)
                {
                    EndVoteTickBox.Text =
                        (EndVoteTickBox.UserData as string) + " " + EndVoteCount + "/" + EndVoteMax;
                }
                else
                {
                    string endVoteText = TextManager.GetWithVariables("EndRoundVotes", new string[2] { "[votes]", "[max]" }, new string[2] { EndVoteCount.ToString(), EndVoteMax.ToString() });
                    GUI.DrawString(spriteBatch, EndVoteTickBox.Rect.Center.ToVector2() - GUI.SmallFont.MeasureString(endVoteText) / 2,
                        endVoteText,
                        Color.White,
                        font: GUI.SmallFont);
                }
            }
            else
            {
                EndVoteTickBox.Text = EndVoteTickBox.UserData as string;
            }

            if (respawnManager != null)
            {
                string respawnText = "";
                float textScale = 1.0f;
                Color textColor = Color.White;
                if (respawnManager.CurrentState == RespawnManager.State.Waiting &&
                    respawnManager.RespawnCountdownStarted)
                {
                    float timeLeft = (float)(respawnManager.RespawnTime - DateTime.Now).TotalSeconds;
                    respawnText = TextManager.GetWithVariable(respawnManager.UsingShuttle ? "RespawnShuttleDispatching" : "RespawningIn", "[time]", ToolBox.SecondsToReadableTime(timeLeft));
                }
                else if (respawnManager.CurrentState == RespawnManager.State.Transporting && 
                    respawnManager.ReturnCountdownStarted)
                {
                    float timeLeft = (float)(respawnManager.ReturnTime - DateTime.Now).TotalSeconds;
                    respawnText = timeLeft <= 0.0f ?
                        "" :
                        TextManager.GetWithVariable("RespawnShuttleLeavingIn", "[time]", ToolBox.SecondsToReadableTime(timeLeft));
                    if (timeLeft < 20.0f)
                    {
                        //oscillate between 0-1
                        float phase = (float)(Math.Sin(timeLeft * MathHelper.Pi) + 1.0f) * 0.5f;
                        textScale = 1.0f + phase * 0.5f;
                        textColor = Color.Lerp(Color.Red, Color.White, 1.0f - phase);
                    }
                }
                
                if (!string.IsNullOrEmpty(respawnText))
                {
                    GUI.SmallFont.DrawString(spriteBatch, respawnText, new Vector2(120.0f, 10), textColor, 0.0f, Vector2.Zero, textScale, Microsoft.Xna.Framework.Graphics.SpriteEffects.None, 0.0f);
                }
            }

            if (!ShowNetStats) return;

            netStats.Draw(spriteBatch, new Rectangle(300, 10, 300, 150));

            int width = 200, height = 300;
            int x = GameMain.GraphicsWidth - width, y = (int)(GameMain.GraphicsHeight * 0.3f);

            GUI.DrawRectangle(spriteBatch, new Rectangle(x, y, width, height), Color.Black * 0.7f, true);
            GUI.Font.DrawString(spriteBatch, "Network statistics:", new Vector2(x + 10, y + 10), Color.White);

            /* TODO: reimplement
            if (client.ServerConnection != null)
            {
                GUI.Font.DrawString(spriteBatch, "Ping: " + (int)(client.ServerConnection.AverageRoundtripTime * 1000.0f) + " ms", new Vector2(x + 10, y + 25), Color.White);

                y += 15;

                GUI.SmallFont.DrawString(spriteBatch, "Received bytes: " + client.Statistics.ReceivedBytes, new Vector2(x + 10, y + 45), Color.White);
                GUI.SmallFont.DrawString(spriteBatch, "Received packets: " + client.Statistics.ReceivedPackets, new Vector2(x + 10, y + 60), Color.White);

                GUI.SmallFont.DrawString(spriteBatch, "Sent bytes: " + client.Statistics.SentBytes, new Vector2(x + 10, y + 75), Color.White);
                GUI.SmallFont.DrawString(spriteBatch, "Sent packets: " + client.Statistics.SentPackets, new Vector2(x + 10, y + 90), Color.White);
            }
            else
            {
                GUI.Font.DrawString(spriteBatch, "Disconnected", new Vector2(x + 10, y + 25), Color.White);
            }*/
        }

        public virtual bool SelectCrewCharacter(Character character, GUIComponent characterFrame)
        {
            if (character == null) { return false; }

            if (character != myCharacter)
            {
                var client = GameMain.NetworkMember.ConnectedClients.Find(c => c.Character == character);
                if (client == null) { return false; }

                var mute = new GUITickBox(new RectTransform(new Vector2(0.95f, 0.1f), characterFrame.RectTransform, Anchor.BottomCenter) { RelativeOffset = new Vector2(0.0f, 0.1f) },
                    TextManager.Get("Mute"))
                {
                    Selected = client.MutedLocally,
                    OnSelected = (tickBox) => { client.MutedLocally = tickBox.Selected; return true; }
                };

                var buttonContainer = new GUILayoutGroup(new RectTransform(new Vector2(0.95f, 0.1f), characterFrame.RectTransform, Anchor.BottomCenter), isHorizontal: true)
                {
                    RelativeSpacing = 0.05f,
                    ChildAnchor = Anchor.CenterLeft,
                    Stretch = true
                };

                if (HasPermission(ClientPermissions.Ban))
                {
                    var banButton = new GUIButton(new RectTransform(new Vector2(0.45f, 0.9f), buttonContainer.RectTransform),
                        TextManager.Get("Ban"))
                    {
                        UserData = client,
                        OnClicked = (btn, userdata) => { GameMain.NetLobbyScreen.BanPlayer(client); return false; }
                    };
                }
                if (HasPermission(ClientPermissions.Kick))
                {
                    var kickButton = new GUIButton(new RectTransform(new Vector2(0.45f, 0.9f), buttonContainer.RectTransform),
                        TextManager.Get("Kick"))
                    {
                        UserData = client,
                        OnClicked = (btn, userdata) => { GameMain.NetLobbyScreen.KickPlayer(client); return false; }
                    };
                }
                else if (serverSettings.Voting.AllowVoteKick)
                {
                    var kickVoteButton = new GUIButton(new RectTransform(new Vector2(0.45f, 0.9f), buttonContainer.RectTransform),
                        TextManager.Get("VoteToKick"))
                    {
                        UserData = client,
                        OnClicked = (btn, userdata) => { VoteForKick(client); btn.Enabled = false; return true; }
                    };
                    if (GameMain.NetworkMember.ConnectedClients != null)
                    {
                        kickVoteButton.Enabled = !client.HasKickVoteFromID(myID);
                    }
                }
            }

            return true;
        }

        public void CreateKickReasonPrompt(string clientName, bool ban, bool rangeBan = false)
        {
            var banReasonPrompt = new GUIMessageBox(
                TextManager.Get(ban ? "BanReasonPrompt" : "KickReasonPrompt"),
                "", new string[] { TextManager.Get("OK"), TextManager.Get("Cancel") }, new Vector2(0.25f, 0.2f), new Point(400, 200));

            var content = new GUILayoutGroup(new RectTransform(new Vector2(0.9f, 0.6f), banReasonPrompt.InnerFrame.RectTransform, Anchor.Center));
            var banReasonBox = new GUITextBox(new RectTransform(new Vector2(1.0f, 0.3f), content.RectTransform))
            {
                Wrap = true,
                MaxTextLength = 100
            };

            GUINumberInput durationInputDays = null, durationInputHours = null;
            GUITickBox permaBanTickBox = null;

            if (ban)
            {
                new GUITextBlock(new RectTransform(new Vector2(0.8f, 0.15f), content.RectTransform), TextManager.Get("BanDuration"));
                permaBanTickBox = new GUITickBox(new RectTransform(new Vector2(0.8f, 0.15f), content.RectTransform) { RelativeOffset = new Vector2(0.05f, 0.0f) },
                    TextManager.Get("BanPermanent"))
                {
                    Selected = true
                };

                var durationContainer = new GUILayoutGroup(new RectTransform(new Vector2(0.8f, 0.15f), content.RectTransform), isHorizontal: true)
                {
                    Visible = false
                };

                permaBanTickBox.OnSelected += (tickBox) =>
                {
                    durationContainer.Visible = !tickBox.Selected;
                    return true;
                };

                durationInputDays = new GUINumberInput(new RectTransform(new Vector2(0.2f, 1.0f), durationContainer.RectTransform), GUINumberInput.NumberType.Int)
                {
                    MinValueInt = 0,
                    MaxValueFloat = 1000
                };
                new GUITextBlock(new RectTransform(new Vector2(0.2f, 1.0f), durationContainer.RectTransform), TextManager.Get("Days"));
                durationInputHours = new GUINumberInput(new RectTransform(new Vector2(0.2f, 1.0f), durationContainer.RectTransform), GUINumberInput.NumberType.Int)
                {
                    MinValueInt = 0,
                    MaxValueFloat = 24
                };
                new GUITextBlock(new RectTransform(new Vector2(0.2f, 1.0f), durationContainer.RectTransform), TextManager.Get("Hours"));
            }

            banReasonPrompt.Buttons[0].OnClicked += (btn, userData) =>
            {
                if (ban)
                {
                    if (!permaBanTickBox.Selected)
                    {
                        TimeSpan banDuration = new TimeSpan(durationInputDays.IntValue, durationInputHours.IntValue, 0, 0);
                        BanPlayer(clientName, banReasonBox.Text, ban, banDuration);
                    }
                    else
                    {
                        BanPlayer(clientName, banReasonBox.Text, range: rangeBan);
                    }
                }
                else
                {
                    KickPlayer(clientName, banReasonBox.Text);
                }
                return true;
            };
            banReasonPrompt.Buttons[0].OnClicked += banReasonPrompt.Close;
            banReasonPrompt.Buttons[1].OnClicked += banReasonPrompt.Close;
        }

        public void ReportError(ClientNetError error, UInt16 expectedID = 0, UInt16 eventID = 0, UInt16 entityID = 0)
        {
            IWriteMessage outMsg = new WriteOnlyMessage();
            outMsg.Write((byte)ClientPacketHeader.ERROR);
            outMsg.Write((byte)error);
            outMsg.Write(Level.Loaded == null ? 0 : Level.Loaded.EqualityCheckVal);
            switch (error)
            {
                case ClientNetError.MISSING_EVENT:
                    outMsg.Write(expectedID);
                    outMsg.Write(eventID);
                    break;
                case ClientNetError.MISSING_ENTITY:
                    outMsg.Write(eventID);
                    outMsg.Write(entityID);
                    break;
            }
            clientPeer.Send(outMsg, DeliveryMethod.Reliable);
        }
    }
}<|MERGE_RESOLUTION|>--- conflicted
+++ resolved
@@ -560,18 +560,12 @@
             catch (Exception e)
             {
                 string errorMsg = "Error while reading a message from server. {" + e + "}. ";
-<<<<<<< HEAD
-                if (GameMain.Client == null) { errorMsg += "Client disposed."; }                
-                errorMsg+= "\n" + e.StackTrace;
-
-=======
                 if (GameMain.Client == null) { errorMsg += "Client disposed."; }
                 errorMsg += "\n" + e.StackTrace;
                 if (e.InnerException != null)
                 {
                     errorMsg += "\nInner exception: " + e.InnerException.Message + "\n" + e.InnerException.StackTrace;
                 }
->>>>>>> 3d81ee9e
                 GameAnalyticsManager.AddErrorEventOnce("GameClient.Update:CheckServerMessagesException" + e.TargetSite.ToString(), GameAnalyticsSDK.Net.EGAErrorSeverity.Error, errorMsg);
                 DebugConsole.ThrowError("Error while reading a message from server.", e);
                 new GUIMessageBox(TextManager.Get("Error"), TextManager.GetWithVariables("MessageReadError", new string[2] { "[message]", "[targetsite]" }, new string[2] { e.Message, e.TargetSite.ToString() }));
