--- conflicted
+++ resolved
@@ -1,8 +1,4 @@
-<<<<<<< HEAD
 ﻿using Barotrauma.Items.Components;
-=======
-﻿using Barotrauma.Sounds;
->>>>>>> f38dad1a
 using Barotrauma.Steam;
 using Lidgren.Network;
 using Microsoft.Xna.Framework;
@@ -34,13 +30,10 @@
         private List<string> permittedConsoleCommands = new List<string>();
 
         private bool connected;
+
+        private byte myID;
+
         private List<Client> otherClients;
-
-        public VoipClient VoipClient
-        {
-            get;
-            private set;
-        }
 
         private string serverIP;
 
@@ -63,7 +56,16 @@
         //has the client been given a character to control this round
         public bool HasSpawned;
 
-        public Client Self { get; private set; }
+        public byte ID
+        {
+            get { return myID; }
+        }
+
+        public VoipClient VoipClient
+        {
+            get;
+            private set;
+        }
 
         public override List<Client> ConnectedClients
         {
@@ -207,7 +209,7 @@
             client = new NetClient(NetPeerConfiguration);
             NetPeer = client;
             client.Start();
-            
+
             System.Net.IPEndPoint IPEndPoint = null;
             try
             {
@@ -593,7 +595,6 @@
                 if (updateTimer > DateTime.Now) return;
                 SendLobbyUpdate();
             }
-            VoipClient.SendToServer();
 
             // Update current time
             updateTimer = DateTime.Now + updateInterval;  
@@ -652,9 +653,6 @@
                                 break;
                             case ServerPacketHeader.UPDATE_INGAME:
                                 ReadIngameUpdate(inc);
-                                break;
-                            case ServerPacketHeader.VOICE:
-                                VoipClient.Read(inc);
                                 break;
                             case ServerPacketHeader.QUERY_STARTGAME:
                                 string subName = inc.ReadString();
@@ -1025,10 +1023,7 @@
 
         private void ReadInitialUpdate(NetIncomingMessage inc)
         {
-            byte ID = inc.ReadByte();
-            Self = new Client(Name, ID, false);
-            ConnectedClients.Add(Self);
-            VoipClient = new VoipClient(this, client);
+            myID = inc.ReadByte();
 
             UInt16 subListCount = inc.ReadUInt16();
             List<Submarine> submarines = new List<Submarine>();
@@ -1156,7 +1151,6 @@
                                 GameMain.NetLobbyScreen.SetBotSpawnMode(botSpawnMode);                                
                                 GameMain.NetLobbyScreen.SetAutoRestart(autoRestartEnabled, autoRestartTimer);
 
-<<<<<<< HEAD
                                 List<Client> currentClients = new List<Client>();
                                 for (int i = 0; i < clientNames.Count; i++)
                                 {
@@ -1168,21 +1162,10 @@
                                         ConnectedClients.Add(existingClient);
                                         GameMain.NetLobbyScreen.AddPlayer(existingClient.Name);
                                     }
-=======
-                                ConnectedClients.ForEach(c => {
-                                    if (!clientIDs.Any(n => n == c.ID) || !clientNames.Any(n => n == c.Name)) c.Dispose();
-                                });
-                                ConnectedClients.RemoveAll(c => !clientIDs.Any(n => n == c.ID) || !clientNames.Any(n => n == c.Name));
-                                for (int i = 0; i < clientNames.Count; i++)
-                                {
-                                    if (ConnectedClients.Any(c => c.ID == clientIDs[i])) continue;
-                                    var newClient = new Client(clientNames[i], clientIDs[i]);
->>>>>>> f38dad1a
                                     if (characterIDs[i] > 0)
                                     {
                                         existingClient.Character = Entity.FindEntityByID(characterIDs[i]) as Character;
                                     }
-<<<<<<< HEAD
                                     currentClients.Add(existingClient);
                                 }
                                 //remove clients that aren't present anymore
@@ -1197,15 +1180,6 @@
                                 
                                 serverSettings.Voting.AllowSubVoting = allowSubVoting;
                                 serverSettings.Voting.AllowModeVoting = allowModeVoting;
-=======
-
-                                    ConnectedClients.Add(newClient);
-                                }
-                                GameMain.NetLobbyScreen.UpdateClientPlayerList();
-
-                                Voting.AllowSubVoting = allowSubVoting;
-                                Voting.AllowModeVoting = allowModeVoting;
->>>>>>> f38dad1a
                             }
                         }
 
@@ -1590,14 +1564,7 @@
                 GameMain.ServerChildProcess = null;
             }
 
-<<<<<<< HEAD
             GameMain.Client = null;
-=======
-            ConnectedClients.ForEach(c => c.Dispose());
-            VoipClient.Dispose();
-
-            GameMain.NetworkMember = null;
->>>>>>> f38dad1a
         }
         
         public void WriteCharacterInfo(NetOutgoingMessage msg)
@@ -1616,56 +1583,7 @@
                 msg.Write(jobPreferences[i].Identifier);
             }
         }
-<<<<<<< HEAD
         
-=======
-
-        public override bool SelectCrewCharacter(Character character, GUIComponent characterFrame)
-        {
-            if (character == null) return false;
-
-            if (character != myCharacter)
-            {
-                var client = GameMain.NetworkMember.ConnectedClients.Find(c => c.Character == character);
-                if (client == null) return false;
-
-                if (HasPermission(ClientPermissions.Ban))
-                {
-                    var banButton = new GUIButton(new RectTransform(new Vector2(0.45f, 0.15f), characterFrame.RectTransform, Anchor.BottomRight),
-                        TextManager.Get("Ban"))
-                    {
-                        UserData = character.Name,
-                        OnClicked = GameMain.NetLobbyScreen.BanPlayer
-                    };
-                }
-                if (HasPermission(ClientPermissions.Kick))
-                {
-                    var kickButton = new GUIButton(new RectTransform(new Vector2(0.45f, 0.15f), characterFrame.RectTransform, Anchor.BottomLeft),
-                        TextManager.Get("Kick"))
-                    {
-                        UserData = character.Name,
-                        OnClicked = GameMain.NetLobbyScreen.KickPlayer
-                    };
-                }
-                else if (Voting.AllowVoteKick)
-                {
-                    var kickVoteButton = new GUIButton(new RectTransform(new Vector2(0.45f, 0.15f), characterFrame.RectTransform, Anchor.BottomRight) { RelativeOffset = new Vector2(0.0f, 0.16f) },
-                        TextManager.Get("VoteToKick"))
-                    {
-                        UserData = character,
-                        OnClicked = VoteForKick
-                    };
-                    if (GameMain.NetworkMember.ConnectedClients != null)
-                    {
-                        kickVoteButton.Enabled = !client.HasKickVoteFromID(Self.ID);
-                    }
-                }                
-            }
-
-            return true;
-        }
-
->>>>>>> f38dad1a
         public void Vote(VoteType voteType, object data)
         {
             NetOutgoingMessage msg = client.CreateMessage();
@@ -1682,7 +1600,7 @@
             var votedClient = userdata is Client ? (Client)userdata : otherClients.Find(c => c.Character == userdata);
             if (votedClient == null) return false;
 
-            votedClient.AddKickVote(Self);
+            votedClient.AddKickVote(new Client(name, ID));
             Vote(VoteType.Kick, votedClient);
 
             button.Enabled = false;
