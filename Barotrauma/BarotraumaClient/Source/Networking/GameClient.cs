--- conflicted
+++ resolved
@@ -104,6 +104,24 @@
             {
                 OnSelected = ToggleEndRoundVote,
                 Visible = false
+            };
+            
+            showLogButton = new GUIButton(new RectTransform(new Vector2(0.1f, 0.6f), buttonContainer.RectTransform) { MinSize = new Point(150, 0) },
+                TextManager.Get("ServerLog"))
+            {
+                OnClicked = (GUIButton button, object userData) =>
+                {
+                    if (ServerLog.LogFrame == null)
+                    {
+                        ServerLog.CreateLogFrame();
+                    }
+                    else
+                    {
+                        ServerLog.LogFrame = null;
+                        GUI.KeyboardDispatcher.Subscriber = null;
+                    }
+                    return true;
+                }
             };
 
             GameMain.DebugDraw = false;
@@ -510,10 +528,6 @@
 #if DEBUG
             if (PlayerInput.GetKeyboardState.IsKeyDown(Microsoft.Xna.Framework.Input.Keys.P)) return;
 #endif
-#if CLIENT
-            if (ServerLog.LogFrame != null) ServerLog.LogFrame.Update(deltaTime);
-#endif
-
             if (gameStarted) SetRadioButtonColor();
 
             base.Update(deltaTime);
@@ -843,7 +857,7 @@
             
             GameMain.NetLobbyScreen.SubList.Enabled = Voting.AllowSubVoting || HasPermission(ClientPermissions.SelectSub);
             GameMain.NetLobbyScreen.ModeList.Enabled = Voting.AllowModeVoting || HasPermission(ClientPermissions.SelectMode);
-            GameMain.NetLobbyScreen.InfoFrame.FindChild("showlog").Visible = HasPermission(ClientPermissions.ServerLog);
+            GameMain.NetLobbyScreen.ShowLogButton.Visible = HasPermission(ClientPermissions.ServerLog);
             showLogButton.Visible = HasPermission(ClientPermissions.ServerLog);
 
             endRoundButton.Visible = HasPermission(ClientPermissions.EndRound);      
@@ -1104,12 +1118,9 @@
                             if (NetIdUtils.IdMoreRecent(updateID, GameMain.NetLobbyScreen.LastUpdateID))
                             {
                                 GameMain.NetLobbyScreen.LastUpdateID = updateID;
-<<<<<<< HEAD
-=======
 
                                 ServerLog.ServerName = serverName;
 
->>>>>>> d0e01433
                                 GameMain.NetLobbyScreen.ServerName = serverName;
                                 GameMain.NetLobbyScreen.ServerMessage.Text = serverText;
                                 GameMain.NetLobbyScreen.UsingShuttle = usingShuttle;
@@ -1566,16 +1577,13 @@
         public override void Disconnect()
         {
             client.Shutdown("");
-<<<<<<< HEAD
             steamAuthTicket?.Cancel();
-=======
 
             if (HasPermission(ClientPermissions.ServerLog))
             {
                 ServerLog?.Save();
             }
 
->>>>>>> d0e01433
             GameMain.NetworkMember = null;
         }
         
