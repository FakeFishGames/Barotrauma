--- conflicted
+++ resolved
@@ -1885,13 +1885,10 @@
                     }
                     SaveUtil.LoadGame(GameMain.GameSession.SavePath, GameMain.GameSession);
                     GameMain.GameSession?.Submarine?.CheckSubsLeftBehind();
-<<<<<<< HEAD
                     if (GameMain.GameSession?.Submarine?.Name != null)
                     {
                         GameMain.NetLobbyScreen.TryDisplayCampaignSubmarine(GameMain.GameSession.Submarine);
                     }
-=======
->>>>>>> 81a40b66
                     campaign.LastSaveID = campaign.PendingSaveID;
 
                     DebugConsole.Log("Campaign save received, save ID " + campaign.LastSaveID);
