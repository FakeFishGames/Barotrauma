﻿using Barotrauma.Steam;
using Lidgren.Network;
using Microsoft.Xna.Framework;
using System;
using System.Collections.Generic;
using System.ComponentModel;
using System.IO;
using System.IO.Compression;
using System.Linq;
using System.Text;

namespace Barotrauma.Networking
{
    class GameClient : NetworkMember
    {
        private NetClient client;

        private GUIMessageBox reconnectBox, waitInServerQueueBox;

        private GUIButton endRoundButton;
        private GUITickBox endVoteTickBox;

        private ClientPermissions permissions = ClientPermissions.None;
        private List<string> permittedConsoleCommands = new List<string>();

        private bool connected;

        private byte myID;

        private List<Client> otherClients;

        private string serverIP;

        private bool needAuth;
        private bool requiresPw;
        private int nonce;
        private string saltedPw;
        private Facepunch.Steamworks.Auth.Ticket steamAuthTicket;

        private UInt16 lastSentChatMsgID = 0; //last message this client has successfully sent
        private UInt16 lastQueueChatMsgID = 0; //last message added to the queue
        private List<ChatMessage> chatMsgQueue = new List<ChatMessage>();

        public UInt16 LastSentEntityEventID;

        private ClientEntityEventManager entityEventManager;

        private FileReceiver fileReceiver;

        //has the client been given a character to control this round
        public bool HasSpawned;

        public byte ID
        {
            get { return myID; }
        }

        public override List<Client> ConnectedClients
        {
            get
            {
                return otherClients;
            }
        }

        public FileReceiver FileReceiver
        {
            get { return fileReceiver; }
        }

<<<<<<< HEAD
=======
        public bool MidRoundSyncing
        {
            get { return entityEventManager.MidRoundSyncing; }
        }
        
>>>>>>> 82103cf3
        public GameClient(string newName)
        {
            var buttonContainer = new GUILayoutGroup(HUDLayoutSettings.ToRectTransform(HUDLayoutSettings.ButtonAreaTop, inGameHUD.RectTransform),
                isHorizontal: true, childAnchor: Anchor.CenterRight)
            {
                CanBeFocused = false
            };

            endRoundButton = new GUIButton(new RectTransform(new Vector2(0.1f, 0.6f), buttonContainer.RectTransform) { MinSize = new Point(150, 0) },
                TextManager.Get("EndRound"))
            {
                OnClicked = (btn, userdata) =>
                {
                    if (!permissions.HasFlag(ClientPermissions.EndRound)) return false;
                    RequestRoundEnd();
                    return true;
                },
                Visible = false
            };

            endVoteTickBox = new GUITickBox(new RectTransform(new Vector2(0.1f, 0.6f), buttonContainer.RectTransform) { MinSize = new Point(150, 0) },
                TextManager.Get("EndRound"))
            {
                OnSelected = ToggleEndRoundVote,
                Visible = false
            };

            GameMain.DebugDraw = false;
            Hull.EditFire = false;
            Hull.EditWater = false;

            newName = newName.Replace(":", "").Replace(";", "");
            name = newName;

            entityEventManager = new ClientEntityEventManager(this);

            fileReceiver = new FileReceiver();
            fileReceiver.OnFinished += OnFileReceived;
            fileReceiver.OnTransferFailed += OnTransferFailed;

            characterInfo = new CharacterInfo(Character.HumanConfigFile, name, Gender.None, null)
            {
                Job = null
            };

            otherClients = new List<Client>();

            ChatMessage.LastID = 0;
            GameMain.NetLobbyScreen = new NetLobbyScreen();
        }

        public void ConnectToServer(string hostIP)
        {
            string[] address = hostIP.Split(':');
            if (address.Length == 1)
            {
                serverIP = hostIP;
                Port = NetConfig.DefaultPort;
            }
            else
            {
                serverIP = address[0];

                int port = 0;
                if (!int.TryParse(address[1], out port))
                {
                    DebugConsole.ThrowError("Invalid port: " + address[1] + "!");
                    Port = NetConfig.DefaultPort;
                }
                else
                {
                    Port = port;
                }
            }

            myCharacter = Character.Controlled;
            ChatMessage.LastID = 0;

            // Create new instance of configs. Parameter is "application Id". It has to be same on client and server.
            NetPeerConfiguration config = new NetPeerConfiguration("barotrauma");

#if DEBUG
            config.SimulatedLoss = 0.05f;
            config.SimulatedDuplicatesChance = 0.05f;
            config.SimulatedMinimumLatency = 0.1f;
            config.SimulatedRandomLatency = 0.05f;

            config.ConnectionTimeout = 600.0f;
#endif 

            config.DisableMessageType(NetIncomingMessageType.DebugMessage | NetIncomingMessageType.WarningMessage | NetIncomingMessageType.Receipt
                | NetIncomingMessageType.ErrorMessage | NetIncomingMessageType.Error);

            client = new NetClient(config);
            NetPeer = client;
            client.Start();

            System.Net.IPEndPoint IPEndPoint = null;
            try
            {
                IPEndPoint = new System.Net.IPEndPoint(NetUtility.Resolve(serverIP), Port);
            }
            catch
            {
                new GUIMessageBox(TextManager.Get("CouldNotConnectToServer"),
                    TextManager.Get("InvalidIPAddress").Replace("[serverip]", serverIP).Replace("[port]", Port.ToString()));
                return;
            }

            NetOutgoingMessage outmsg = client.CreateMessage();
            WriteAuthRequest(outmsg);

            // Connect client, to ip previously requested from user 
            try
            {
                client.Connect(IPEndPoint, outmsg);
            }
            catch (Exception e)
            {
                DebugConsole.ThrowError("Couldn't connect to " + hostIP + ". Error message: " + e.Message);
                Disconnect();

                GameMain.ServerListScreen.Select();
                return;
            }

            updateInterval = new TimeSpan(0, 0, 0, 0, 150);

            CoroutineManager.StartCoroutine(WaitForStartingInfo(), "WaitForStartingInfo");
        }

        private bool RetryConnection(GUIButton button, object obj)
        {
            if (client != null) client.Shutdown("Disconnecting");
            ConnectToServer(serverIP);
            return true;
        }

        private bool ReturnToServerList(GUIButton button, object obj)
        {
            Disconnect();

            Submarine.Unload();
            GameMain.NetworkMember = null;
            GameMain.GameSession = null;
            GameMain.ServerListScreen.Select();

            return true;
        }

        private bool connectCancelled;
        private bool CancelConnect(GUIButton button, object obj)
        {
            connectCancelled = true;
            return true;
        }

        // Before main looping starts, we loop here and wait for approval message
        private IEnumerable<object> WaitForStartingInfo()
        {
            requiresPw = false;
            needAuth = true;
            saltedPw = "";

            connectCancelled = false;
            // When this is set to true, we are approved and ready to go
            bool CanStart = false;

            DateTime timeOut = DateTime.Now + new TimeSpan(0, 0, 20);
            DateTime reqAuthTime = DateTime.Now + new TimeSpan(0, 0, 0, 0, 200);

            // Loop until we are approved
            string connectingText = TextManager.Get("ConnectingTo").Replace("[serverip]", serverIP);
            while (!CanStart && !connectCancelled)
            {
                if (reconnectBox == null)
                {
                    reconnectBox = new GUIMessageBox(TextManager.Get("Connecting"), connectingText, new string[] { TextManager.Get("Cancel") });

                    reconnectBox.Buttons[0].OnClicked += CancelConnect;
                    reconnectBox.Buttons[0].OnClicked += reconnectBox.Close;
                }

                int seconds = DateTime.Now.Second;
                reconnectBox.Text.Text = connectingText;
                for (int i = 0; i < 1 + (seconds % 3); i++)
                {
                    reconnectBox.Text.Text += ".";
                }

                if (DateTime.Now > reqAuthTime)
                {
                    if (needAuth)
                    {
                        //request auth again
                        NetOutgoingMessage reqAuthMsg = client.CreateMessage();
                        WriteAuthRequest(reqAuthMsg);
                        client.SendMessage(reqAuthMsg, NetDeliveryMethod.Unreliable);
                    }
                    else
                    {
                        //request init again
                        NetOutgoingMessage outmsg = client.CreateMessage();
                        outmsg.Write((byte)ClientPacketHeader.REQUEST_INIT);
                        if (requiresPw)
                        {
                            outmsg.Write(saltedPw);
                        }
                        outmsg.Write(GameMain.Version.ToString());

                        var mpContentPackages = GameMain.SelectedPackages.Where(cp => cp.HasMultiplayerIncompatibleContent);
                        outmsg.Write((UInt16)mpContentPackages.Count());
                        foreach (ContentPackage contentPackage in mpContentPackages)
                        {
                            outmsg.Write(contentPackage.Name);
                            outmsg.Write(contentPackage.MD5hash.Hash);
                        }
                        outmsg.Write(name);
                        client.SendMessage(outmsg, NetDeliveryMethod.Unreliable);
                    }
                    reqAuthTime = DateTime.Now + new TimeSpan(0, 0, 1);
                }

                yield return CoroutineStatus.Running;

                if (DateTime.Now > timeOut) break;

                NetIncomingMessage inc;
                // If new messages arrived
                if ((inc = client.ReadMessage()) == null) continue;

                string pwMsg = "Password required";

                try
                {
                    switch (inc.MessageType)
                    {
                        case NetIncomingMessageType.Data:
                            DecompressIncomingMessage(inc);

                            ServerPacketHeader header = (ServerPacketHeader)inc.ReadByte();
                            switch (header)
                            {
                                case ServerPacketHeader.AUTH_RESPONSE:
                                    if (needAuth)
                                    {
                                        if (inc.ReadBoolean())
                                        {
                                            //requires password
                                            nonce = inc.ReadInt32();
                                            requiresPw = true;
                                        }
                                        else
                                        {
                                            requiresPw = false;
                                            reqAuthTime = DateTime.Now + new TimeSpan(0, 0, 0, 0, 200);
                                        }
                                        needAuth = false; //got auth!
                                    }
                                    break;
                                case ServerPacketHeader.AUTH_FAILURE:
                                    //failed to authenticate, can still use same nonce
                                    pwMsg = inc.ReadString();
                                    requiresPw = true;
                                    break;
                                case ServerPacketHeader.UPDATE_LOBBY:
                                    //server accepted client
                                    ReadLobbyUpdate(inc);
                                    CanStart = true;
                                    break;
                            }
                            break;
                        case NetIncomingMessageType.StatusChanged:
                            NetConnectionStatus connectionStatus = (NetConnectionStatus)inc.ReadByte();
                            if (connectionStatus == NetConnectionStatus.Disconnected)
                            {
                                ReadDisconnectMessage(inc, false);
                                connectCancelled = true;
                            }
                            break;
                    }
                }

                catch (Exception e)
                {
                    DebugConsole.ThrowError("Error while connecting to the server", e);
                    break;
                }

                if (requiresPw && !CanStart && !connectCancelled)
                {
                    if (reconnectBox != null)
                    {
                        reconnectBox.Close(null, null);
                        reconnectBox = null;
                    }

                    var msgBox = new GUIMessageBox(pwMsg, "", new string[] { TextManager.Get("OK"), TextManager.Get("Cancel") });
                    var passwordBox = new GUITextBox(new RectTransform(new Vector2(0.5f, 0.1f), msgBox.InnerFrame.RectTransform, Anchor.Center))
                    {
                        IgnoreLayoutGroups = true,
                        UserData = "password"
                    };

                    var okButton = msgBox.Buttons[0];
                    var cancelButton = msgBox.Buttons[1];

                    while (GUIMessageBox.MessageBoxes.Contains(msgBox))
                    {
                        while (client.ReadMessage() != null)
                        {
                            switch (inc.MessageType)
                            {
                                case NetIncomingMessageType.StatusChanged:
                                    NetConnectionStatus connectionStatus = (NetConnectionStatus)inc.ReadByte();
                                    if (connectionStatus == NetConnectionStatus.Disconnected)
                                    {
                                        ReadDisconnectMessage(inc, false);
                                        msgBox.Close(null, null);
                                        connectCancelled = true;
                                    }
                                    break;
                            }
                        }

                        if (DateTime.Now > reqAuthTime)
                        {
                            //request auth again to prevent timeout
                            NetOutgoingMessage reqAuthMsg = client.CreateMessage();
                            WriteAuthRequest(reqAuthMsg);
                            client.SendMessage(reqAuthMsg, NetDeliveryMethod.Unreliable);
                            reqAuthTime = DateTime.Now + new TimeSpan(0, 0, 3);
                        }

                        okButton.Enabled = !string.IsNullOrWhiteSpace(passwordBox.Text);

                        if (okButton.Selected)
                        {
                            saltedPw = Encoding.UTF8.GetString(NetUtility.ComputeSHAHash(Encoding.UTF8.GetBytes(passwordBox.Text)));
                            saltedPw = saltedPw + Convert.ToString(nonce);
                            saltedPw = Encoding.UTF8.GetString(NetUtility.ComputeSHAHash(Encoding.UTF8.GetBytes(saltedPw)));

                            timeOut = DateTime.Now + new TimeSpan(0, 0, 20);
                            reqAuthTime = DateTime.Now + new TimeSpan(0, 0, 1);

                            msgBox.Close(null, null);
                            break;
                        }
                        else if (cancelButton.Selected)
                        {
                            msgBox.Close(null, null);
                            connectCancelled = true;
                        }
                        else
                        {
                            yield return CoroutineStatus.Running;
                        }
                    }
                }
            }

            if (reconnectBox != null)
            {
                reconnectBox.Close(null, null);
                reconnectBox = null;
            }

            if (connectCancelled) yield return CoroutineStatus.Success;

            if (client.ConnectionStatus != NetConnectionStatus.Connected)
            {
                var reconnect = new GUIMessageBox(TextManager.Get("ConnectionFailed"), TextManager.Get("CouldNotConnectToServer"), new string[] { TextManager.Get("Retry"), TextManager.Get("Cancel") });

                DebugConsole.NewMessage("Failed to connect to the server - connection status: " + client.ConnectionStatus.ToString(), Color.Orange);

                reconnect.Buttons[0].OnClicked += RetryConnection;
                reconnect.Buttons[0].OnClicked += reconnect.Close;
                reconnect.Buttons[1].OnClicked += ReturnToServerList;
                reconnect.Buttons[1].OnClicked += reconnect.Close;
            }
            else
            {
                if (Screen.Selected != GameMain.GameScreen)
                {
                    GameMain.NetLobbyScreen.Select();
                }
                connected = true;
            }

            yield return CoroutineStatus.Success;
        }

        private void WriteAuthRequest(NetOutgoingMessage outmsg)
        {
            if (SteamManager.IsInitialized && SteamManager.USE_STEAM)
            {
                if (steamAuthTicket == null)
                {
                    steamAuthTicket = SteamManager.GetAuthSessionTicket();
                }

                DateTime timeOut = DateTime.Now + new TimeSpan(0, 0, 3);
                while ((steamAuthTicket.Data == null || steamAuthTicket.Data.Length == 0) &&
                    DateTime.Now < timeOut)
                {
                    System.Threading.Thread.Sleep(10);
                }

                outmsg.Write((byte)ClientPacketHeader.REQUEST_STEAMAUTH);
                outmsg.Write(SteamManager.GetSteamID());
                outmsg.Write(steamAuthTicket.Data.Length);
                outmsg.Write(steamAuthTicket.Data);

                DebugConsole.Log("Sending Steam auth message");
                DebugConsole.Log("   Steam ID: " + SteamManager.GetSteamID());
                DebugConsole.Log("   Ticket data: " + steamAuthTicket.Data.Length);
                DebugConsole.Log("   Msg length: " + outmsg.LengthBytes);
            }
            else
            {
                outmsg.Write((byte)ClientPacketHeader.REQUEST_AUTH);
            }
        }

        public override void Update(float deltaTime)
        {
#if DEBUG
            if (PlayerInput.GetKeyboardState.IsKeyDown(Microsoft.Xna.Framework.Input.Keys.P)) return;
#endif

            if (gameStarted) SetRadioButtonColor();

            base.Update(deltaTime);

            if (!connected) return;
            
            if (reconnectBox!=null)
            {
                reconnectBox.Close(null,null);
                reconnectBox = null;
            }

#if DEBUG
            try
            {
#endif
                CheckServerMessages();
#if DEBUG
            }
            catch (Exception e)
            {

                DebugConsole.ThrowError("Error while receiving message from server", e);         
            }
#endif


                if (gameStarted && Screen.Selected == GameMain.GameScreen)
            {
                endVoteTickBox.Visible = Voting.AllowEndVoting && HasSpawned;

                if (respawnManager != null)
                {
                    respawnManager.Update(deltaTime);
                }

                if (updateTimer > DateTime.Now) return;
                SendIngameUpdate();
            }
            else
            {
                if (updateTimer > DateTime.Now) return;
                SendLobbyUpdate();
            }

            // Update current time
            updateTimer = DateTime.Now + updateInterval;  
        }

        private CoroutineHandle startGameCoroutine;

        private void DecompressIncomingMessage(NetIncomingMessage inc)
        {
            byte[] data = inc.Data;
            if (data[data.Length - 1] == 1)
            {
                using (MemoryStream stream = new MemoryStream())
                {
                    stream.Write(data, 0, inc.LengthBytes-1);
                    stream.Position = 0;
                    using (MemoryStream decompressed = new MemoryStream())
                    {
                        using (DeflateStream deflate = new DeflateStream(stream, CompressionMode.Decompress, false))
                        {
                            deflate.CopyTo(decompressed);
                        }
                        byte[] newData = decompressed.ToArray();

                        inc.Data = newData;
                        inc.LengthBytes = newData.Length;
                        inc.Position = 0;
                    }

                }
            }
        }

        /// <summary>
        /// Check for new incoming messages from server
        /// </summary>
        private void CheckServerMessages()
        {
            // Create new incoming message holder
            NetIncomingMessage inc;

            if (startGameCoroutine != null && CoroutineManager.IsCoroutineRunning(startGameCoroutine)) return;

            while ((inc = client.ReadMessage()) != null)
            {
                switch (inc.MessageType)
                {
                    case NetIncomingMessageType.Data:
                        DecompressIncomingMessage(inc);

                        ServerPacketHeader header = (ServerPacketHeader)inc.ReadByte();
                        switch (header)
                        {
                            case ServerPacketHeader.UPDATE_LOBBY:
                                ReadLobbyUpdate(inc);
                                break;
                            case ServerPacketHeader.UPDATE_INGAME:
                                ReadIngameUpdate(inc);
                                break;
                            case ServerPacketHeader.QUERY_STARTGAME:
                                string subName = inc.ReadString();
                                string subHash = inc.ReadString();

                                bool usingShuttle = inc.ReadBoolean();
                                string shuttleName = inc.ReadString();
                                string shuttleHash = inc.ReadString();

                                NetOutgoingMessage readyToStartMsg = client.CreateMessage();
                                readyToStartMsg.Write((byte)ClientPacketHeader.RESPONSE_STARTGAME);

                                GameMain.NetLobbyScreen.UsingShuttle = usingShuttle;
                                readyToStartMsg.Write(
                                    GameMain.NetLobbyScreen.TrySelectSub(subName, subHash, GameMain.NetLobbyScreen.SubList) &&
                                    GameMain.NetLobbyScreen.TrySelectSub(shuttleName, shuttleHash, GameMain.NetLobbyScreen.ShuttleList.ListBox));

                                WriteCharacterInfo(readyToStartMsg);

                                client.SendMessage(readyToStartMsg, NetDeliveryMethod.ReliableUnordered);
                                
                                break;
                            case ServerPacketHeader.STARTGAME:
                                startGameCoroutine = GameMain.Instance.ShowLoading(StartGame(inc), false);
                                break;
                            case ServerPacketHeader.ENDGAME:
                                string endMessage = inc.ReadString();
                                bool missionSuccessful = inc.ReadBoolean();
                                if (missionSuccessful && GameMain.GameSession?.Mission != null)
                                {
                                    GameMain.GameSession.Mission.Completed = true;
                                }
                                CoroutineManager.StartCoroutine(EndGame(endMessage));
                                break;
                            case ServerPacketHeader.PERMISSIONS:
                                ReadPermissions(inc);
                                break;
                            case ServerPacketHeader.ACHIEVEMENT:
                                ReadAchievement(inc);
                                break;
                            case ServerPacketHeader.FILE_TRANSFER:
                                fileReceiver.ReadMessage(inc);
                                break;
                        }
                        break;
                    case NetIncomingMessageType.StatusChanged:
                        NetConnectionStatus connectionStatus = (NetConnectionStatus)inc.ReadByte();
                        DebugConsole.NewMessage("Connection status changed: " + connectionStatus.ToString(), Color.Orange);

                        if (connectionStatus == NetConnectionStatus.Disconnected)
                        {
                            ReadDisconnectMessage(inc, true);
                        }
                        break;
                }
            }
        }

        private void ReadDisconnectMessage(NetIncomingMessage inc, bool allowReconnect)
        {
            string disconnectMsg = inc.ReadString();
            string[] splitMsg = disconnectMsg.Split(';');
            DisconnectReason disconnectReason = DisconnectReason.Unknown;
            if (splitMsg.Length > 0) Enum.TryParse(splitMsg[0], out disconnectReason);

            if (disconnectReason == DisconnectReason.ServerFull)
            {
                //already waiting for a slot to free up, do nothing
                if (CoroutineManager.IsCoroutineRunning("WaitInServerQueue")) return;

                reconnectBox?.Close(); reconnectBox = null;

                var queueBox = new GUIMessageBox(
                    TextManager.Get("DisconnectReason.ServerFull"),
                    TextManager.Get("ServerFullQuestionPrompt"), new string[] { TextManager.Get("Cancel"), TextManager.Get("ServerQueue") });

                queueBox.Buttons[0].OnClicked += queueBox.Close;
                queueBox.Buttons[1].OnClicked += queueBox.Close;
                queueBox.Buttons[1].OnClicked += (btn, userdata) =>
                {
                    reconnectBox?.Close(); reconnectBox = null;
                    CoroutineManager.StartCoroutine(WaitInServerQueue(), "WaitInServerQueue");
                    return true;
                };
                return;
            }
            else
            {
                //disconnected/denied for some other reason than the server being full
                // -> stop queuing and show a message box
                waitInServerQueueBox?.Close();
                waitInServerQueueBox = null;
                CoroutineManager.StopCoroutines("WaitInServerQueue");
            }

            if (allowReconnect && disconnectReason == DisconnectReason.Unknown)
            {
                reconnectBox = new GUIMessageBox(
                    TextManager.Get("ConnectionLost"),
                    TextManager.Get("ConnectionLostReconnecting"), new string[0]);
                connected = false;
                ConnectToServer(serverIP);
            }
            else
            {
                string msg = "";
                if (disconnectReason == DisconnectReason.Unknown)
                {
                    msg = disconnectMsg;
                }
                else
                {
                    msg = TextManager.Get("DisconnectReason." + disconnectReason.ToString());
                    for (int i = 1; i < splitMsg.Length; i++)
                    {
                        msg += splitMsg[i];
                    }
                }
                var msgBox = new GUIMessageBox(TextManager.Get(allowReconnect ? "ConnectionLost" : "CouldNotConnectToServer"), msg);
                msgBox.Buttons[0].OnClicked += ReturnToServerList;
            }
        }

        private IEnumerable<object> WaitInServerQueue()
        {
            waitInServerQueueBox = new GUIMessageBox(
                    TextManager.Get("ServerQueuePleaseWait"),
                    TextManager.Get("WaitingInServerQueue"), new string[] { TextManager.Get("Cancel") });
            waitInServerQueueBox.Buttons[0].OnClicked += (btn, userdata) =>
            {
                CoroutineManager.StopCoroutines("WaitInServerQueue");
                waitInServerQueueBox?.Close();
                waitInServerQueueBox = null;
                return true;
            };

            while (!connected)
            {
                if (!CoroutineManager.IsCoroutineRunning("WaitForStartingInfo"))
                {
                    ConnectToServer(serverIP);
                    yield return new WaitForSeconds(2.0f);
                }
                yield return new WaitForSeconds(0.5f);
            }

            waitInServerQueueBox?.Close();
            waitInServerQueueBox = null;

            yield return CoroutineStatus.Success;
        }


        private void ReadAchievement(NetIncomingMessage inc)
        {
            string achievementIdentifier = inc.ReadString();
            SteamAchievementManager.UnlockAchievement(achievementIdentifier);
        }

        private void ReadPermissions(NetIncomingMessage inc)
        {
            List<string> permittedConsoleCommands = new List<string>();
            ClientPermissions newPermissions = (ClientPermissions)inc.ReadByte();
            if (newPermissions.HasFlag(ClientPermissions.ConsoleCommands))
            {
                UInt16 consoleCommandCount = inc.ReadUInt16();
                for (int i = 0; i < consoleCommandCount; i++)
                {
                    permittedConsoleCommands.Add(inc.ReadString());
                }
            }

            SetPermissions(newPermissions, permittedConsoleCommands);
        }

        private void SetPermissions(ClientPermissions newPermissions, List<string> permittedConsoleCommands)
        {
            if (!(this.permittedConsoleCommands.Any(c => !permittedConsoleCommands.Contains(c)) ||
                permittedConsoleCommands.Any(c => !this.permittedConsoleCommands.Contains(c))))
            {
                if (newPermissions == permissions) return;
            }

            GUIMessageBox.MessageBoxes.RemoveAll(mb => mb.UserData as string == "permissions");            

            string msg = "";
            if (newPermissions == ClientPermissions.None)
            {
                msg = TextManager.Get("PermissionsRemoved");
            }
            else
            {
                msg = TextManager.Get("CurrentPermissions") + '\n';
                foreach (ClientPermissions permission in Enum.GetValues(typeof(ClientPermissions)))
                {
                    if (!newPermissions.HasFlag(permission) || permission == ClientPermissions.None) continue;
                    System.Reflection.FieldInfo fi = typeof(ClientPermissions).GetField(permission.ToString());
                    DescriptionAttribute[] attributes = (DescriptionAttribute[])fi.GetCustomAttributes(typeof(DescriptionAttribute), false);
                    msg += "   - " + attributes[0].Description + "\n";
                }
            }

            permissions = newPermissions;
            this.permittedConsoleCommands = new List<string>(permittedConsoleCommands);
            GUIMessageBox msgBox = new GUIMessageBox(TextManager.Get("PermissionsChanged"), msg, GUIMessageBox.DefaultWidth, 0)
            {
                UserData = "permissions"
            };

            if (newPermissions.HasFlag(ClientPermissions.ConsoleCommands))
            {
                int listBoxWidth = (int)(msgBox.InnerFrame.Rect.Width) / 2 - 30;
                new GUITextBlock(new RectTransform(new Vector2(0.4f, 0.1f), msgBox.InnerFrame.RectTransform, Anchor.TopRight) { RelativeOffset = new Vector2(0.05f, 0.1f) },
                     TextManager.Get("PermittedConsoleCommands"), wrap: true, font: GUI.SmallFont);
                var commandList = new GUIListBox(new RectTransform(new Vector2(0.4f, 0.6f), msgBox.InnerFrame.RectTransform, Anchor.TopRight) { RelativeOffset = new Vector2(0.05f, 0.2f) });
                foreach (string permittedCommand in permittedConsoleCommands)
                {
                    new GUITextBlock(new RectTransform(new Vector2(1.0f, 0.05f), commandList.Content.RectTransform, minSize: new Point(0, 15)),
                        permittedCommand, font: GUI.SmallFont)
                    {
                        CanBeFocused = false
                    };
                }
            }

            GameMain.NetLobbyScreen.SubList.Enabled = Voting.AllowSubVoting || HasPermission(ClientPermissions.SelectSub);
            GameMain.NetLobbyScreen.ModeList.Enabled = Voting.AllowModeVoting || HasPermission(ClientPermissions.SelectMode);

            endRoundButton.Visible = HasPermission(ClientPermissions.EndRound);      
        }

        private IEnumerable<object> StartGame(NetIncomingMessage inc)
        {
            if (Character != null) Character.Remove();
            HasSpawned = false;
            
            GameMain.LightManager.LightingEnabled = true;

            //enable spectate button in case we fail to start the round now
            //(for example, due to a missing sub file or an error)
            GameMain.NetLobbyScreen.ShowSpectateButton();
            
            entityEventManager.Clear();
            LastSentEntityEventID = 0;

            endVoteTickBox.Selected = false;

            int seed                = inc.ReadInt32();
            string levelSeed        = inc.ReadString();
            float levelDifficulty   = inc.ReadFloat();

            byte losMode            = inc.ReadByte();

            int missionTypeIndex    = inc.ReadByte();

            string subName          = inc.ReadString();
            string subHash          = inc.ReadString();

            bool usingShuttle       = inc.ReadBoolean();
            string shuttleName      = inc.ReadString();
            string shuttleHash      = inc.ReadString();

            string modeName         = inc.ReadString();
            int missionIndex        = inc.ReadInt16();

            bool respawnAllowed     = inc.ReadBoolean();
            bool loadSecondSub      = inc.ReadBoolean();

            bool isTraitor          = inc.ReadBoolean();
            string traitorTargetName = isTraitor ? inc.ReadString() : null;
            
            //monster spawn settings
            if (monsterEnabled == null)
            {
                List<string> monsterNames1 = GameMain.Instance.GetFilesOfType(ContentType.Character).ToList();
                for (int i = 0; i < monsterNames1.Count; i++)
                {
                    monsterNames1[i] = Path.GetFileName(Path.GetDirectoryName(monsterNames1[i]));
                }

                monsterEnabled = new Dictionary<string, bool>();
                foreach (string s in monsterNames1)
                {
                    if (!monsterEnabled.ContainsKey(s)) monsterEnabled.Add(s, true);
                }
            }

            List<string> monsterNames = monsterEnabled.Keys.ToList();
            foreach (string s in monsterNames)
            {
                monsterEnabled[s] = inc.ReadBoolean();
            }
            inc.ReadPadBits();

            GameModePreset gameMode = GameModePreset.list.Find(gm => gm.Name == modeName);
            MultiPlayerCampaign campaign = GameMain.NetLobbyScreen.SelectedMode == GameMain.GameSession?.GameMode.Preset ?
                GameMain.GameSession?.GameMode as MultiPlayerCampaign : null;

            if (gameMode == null)
            {
                DebugConsole.ThrowError("Game mode \"" + modeName + "\" not found!");
                yield return CoroutineStatus.Success;
            }

            GameMain.NetLobbyScreen.UsingShuttle = usingShuttle;
            GameMain.LightManager.LosMode = (LosMode)losMode;

            if (campaign == null)
            {
                if (!GameMain.NetLobbyScreen.TrySelectSub(subName, subHash, GameMain.NetLobbyScreen.SubList))
                {
                    yield return CoroutineStatus.Success;
                }

                if (!GameMain.NetLobbyScreen.TrySelectSub(shuttleName, shuttleHash, GameMain.NetLobbyScreen.ShuttleList.ListBox))
                {
                    yield return CoroutineStatus.Success;
                }
            }

            Rand.SetSyncedSeed(seed);

            if (campaign == null)
            {
                GameMain.GameSession = new GameSession(GameMain.NetLobbyScreen.SelectedSub, "", gameMode, missionIndex < 0 ? null : MissionPrefab.List[missionIndex]);
                GameMain.GameSession.StartRound(levelSeed, levelDifficulty, loadSecondSub);
            }
            else
            {
                if (GameMain.GameSession?.CrewManager != null) GameMain.GameSession.CrewManager.Reset();
                GameMain.GameSession.StartRound(campaign.Map.SelectedConnection.Level, true, false);
            }
            
            if (respawnAllowed) respawnManager = new RespawnManager(this, GameMain.NetLobbyScreen.UsingShuttle ? GameMain.NetLobbyScreen.SelectedShuttle : null);
                        
            gameStarted = true;

            GameMain.GameScreen.Select();
            
            yield return CoroutineStatus.Success;
        }

        public IEnumerable<object> EndGame(string endMessage)
        {
            if (!gameStarted) yield return CoroutineStatus.Success;

            if (GameMain.GameSession != null) GameMain.GameSession.GameMode.End(endMessage);

            gameStarted = false;
            Character.Controlled = null;
            GameMain.GameScreen.Cam.TargetPos = Vector2.Zero;
            GameMain.LightManager.LosEnabled = false;
            respawnManager = null;

            float endPreviewLength = 10.0f;
            if (Screen.Selected == GameMain.GameScreen)
            {
                new TransitionCinematic(Submarine.MainSub, GameMain.GameScreen.Cam, endPreviewLength);
                float secondsLeft = endPreviewLength;
                do
                {
                    secondsLeft -= CoroutineManager.UnscaledDeltaTime;
                    yield return CoroutineStatus.Running;
                } while (secondsLeft > 0.0f);
            }

            Submarine.Unload();
            GameMain.NetLobbyScreen.Select();
            myCharacter = null;
            foreach (Client c in otherClients)
            {
                c.InGame = false;
                c.Character = null;
            }
            yield return CoroutineStatus.Success;
        }

        private void ReadInitialUpdate(NetIncomingMessage inc)
        {
            myID = inc.ReadByte();

            UInt16 subListCount = inc.ReadUInt16();
            List<Submarine> submarines = new List<Submarine>();
            for (int i = 0; i < subListCount; i++)
            {
                string subName = inc.ReadString();
                string subHash = inc.ReadString();

                var matchingSub = Submarine.SavedSubmarines.FirstOrDefault(s => s.Name == subName && s.MD5Hash.Hash == subHash);
                if (matchingSub != null)
                {
                    submarines.Add(matchingSub);
                }
                else
                {
                    submarines.Add(new Submarine(Path.Combine(Submarine.SavePath, subName) + ".sub", subHash, false));
                }
            }
            
            GameMain.NetLobbyScreen.UpdateSubList(GameMain.NetLobbyScreen.SubList, submarines);
            GameMain.NetLobbyScreen.UpdateSubList(GameMain.NetLobbyScreen.ShuttleList.ListBox, submarines);

            gameStarted = inc.ReadBoolean();
            bool allowSpectating = inc.ReadBoolean();

            ReadPermissions(inc);

            if (gameStarted)
            {
                new GUIMessageBox("Please wait", TextManager.Get(allowSpectating ? "RoundRunningSpectateEnabled" : "RoundRunningSpectateDisabled"));
                GameMain.NetLobbyScreen.Select();
            }
        }

        private void ReadLobbyUpdate(NetIncomingMessage inc)
        {
            ServerNetObject objHeader;
            while ((objHeader = (ServerNetObject)inc.ReadByte()) != ServerNetObject.END_OF_MESSAGE)
            {
                switch (objHeader)
                {
                    case ServerNetObject.SYNC_IDS:
                        bool lobbyUpdated = inc.ReadBoolean();
                        inc.ReadPadBits();

                        if (lobbyUpdated)
                        {
                            UInt16 updateID     = inc.ReadUInt16();
                            string serverName   = inc.ReadString();
                            string serverText   = inc.ReadString();
 
                            if (inc.ReadBoolean())
                            {
                                if (GameSettings.VerboseLogging)
                                {
                                    DebugConsole.NewMessage("Received initial lobby update, ID: " + updateID + ", last ID: " + GameMain.NetLobbyScreen.LastUpdateID, Color.Gray);
                                }
                                ReadInitialUpdate(inc);
                            }

                            string selectSubName        = inc.ReadString();
                            string selectSubHash        = inc.ReadString();

                            bool usingShuttle           = inc.ReadBoolean();
                            string selectShuttleName    = inc.ReadString();
                            string selectShuttleHash    = inc.ReadString();

                            bool allowSubVoting         = inc.ReadBoolean();
                            bool allowModeVoting        = inc.ReadBoolean();

                            bool allowSpectating        = inc.ReadBoolean();

                            YesNoMaybe traitorsEnabled  = (YesNoMaybe)inc.ReadRangedInteger(0, 2);
                            int missionTypeIndex        = inc.ReadRangedInteger(0, MissionPrefab.MissionTypes.Count - 1);
                            int modeIndex               = inc.ReadByte();

                            string levelSeed            = inc.ReadString();
                            float levelDifficulty       = inc.ReadFloat();

                            byte botCount               = inc.ReadByte();
                            BotSpawnMode botSpawnMode   = inc.ReadBoolean() ? BotSpawnMode.Fill : BotSpawnMode.Normal;
                            
                            bool autoRestartEnabled     = inc.ReadBoolean();
                            float autoRestartTimer      = autoRestartEnabled ? inc.ReadFloat() : 0.0f;

                            int clientCount             = inc.ReadByte();
                            List<string> clientNames    = new List<string>();
                            List<byte> clientIDs        = new List<byte>();
                            List<ushort> characterIDs   = new List<ushort>();
                            for (int i = 0; i < clientCount; i++)
                            {
                                clientIDs.Add(inc.ReadByte());
                                clientNames.Add(inc.ReadString());
                                characterIDs.Add(inc.ReadUInt16());
                            }

                            //ignore the message if we already a more up-to-date one
                            if (NetIdUtils.IdMoreRecent(updateID, GameMain.NetLobbyScreen.LastUpdateID))
                            {
                                GameMain.NetLobbyScreen.LastUpdateID = updateID;
                                GameMain.NetLobbyScreen.ServerName = serverName;
                                GameMain.NetLobbyScreen.ServerMessage.Text = serverText;
                                GameMain.NetLobbyScreen.UsingShuttle = usingShuttle;

                                if (!allowSubVoting) GameMain.NetLobbyScreen.TrySelectSub(selectSubName, selectSubHash, GameMain.NetLobbyScreen.SubList);
                                GameMain.NetLobbyScreen.TrySelectSub(selectShuttleName, selectShuttleHash, GameMain.NetLobbyScreen.ShuttleList.ListBox);

                                GameMain.NetLobbyScreen.SetTraitorsEnabled(traitorsEnabled);
                                GameMain.NetLobbyScreen.SetMissionType(missionTypeIndex);

                                if (!allowModeVoting) GameMain.NetLobbyScreen.SelectMode(modeIndex);                                
                                
                                GameMain.NetLobbyScreen.SetAllowSpectating(allowSpectating);
                                GameMain.NetLobbyScreen.LevelSeed = levelSeed;
                                GameMain.NetLobbyScreen.SetLevelDifficulty(levelDifficulty);
                                GameMain.NetLobbyScreen.SetBotCount(botCount);
                                GameMain.NetLobbyScreen.SetBotSpawnMode(botSpawnMode);                                
                                GameMain.NetLobbyScreen.SetAutoRestart(autoRestartEnabled, autoRestartTimer);

                                ConnectedClients.Clear();
                                GameMain.NetLobbyScreen.ClearPlayers();
                                for (int i = 0; i < clientNames.Count; i++)
                                {
                                    var newClient = new Client(clientNames[i], clientIDs[i]);
                                    if (characterIDs[i] > 0)
                                    {
                                        newClient.Character = Entity.FindEntityByID(characterIDs[i]) as Character;
                                    }

                                    ConnectedClients.Add(newClient);
                                    GameMain.NetLobbyScreen.AddPlayer(newClient.Name);
                                }

                                Voting.AllowSubVoting = allowSubVoting;
                                Voting.AllowModeVoting = allowModeVoting;
                            }
                        }

                        bool campaignUpdated = inc.ReadBoolean();
                        inc.ReadPadBits();
                        if (campaignUpdated)
                        {
                            MultiPlayerCampaign.ClientRead(inc);
                        }

                        lastSentChatMsgID = inc.ReadUInt16();

                        break;
                    case ServerNetObject.CHAT_MESSAGE:
                        ChatMessage.ClientRead(inc);
                        break;
                    case ServerNetObject.VOTE:
                        Voting.ClientRead(inc);
                        break;
                }
            }
        }

        private void ReadIngameUpdate(NetIncomingMessage inc)
        {
            List<IServerSerializable> entities = new List<IServerSerializable>();

            float sendingTime = inc.ReadFloat() - inc.SenderConnection.RemoteTimeOffset;

            ServerNetObject? prevObjHeader = null;
            long prevBitPos = 0;
            long prevBytePos = 0;

            long prevBitLength = 0;
            long prevByteLength = 0;

            ServerNetObject objHeader;
            while ((objHeader = (ServerNetObject)inc.ReadByte()) != ServerNetObject.END_OF_MESSAGE)
            {
                switch (objHeader)
                {
                    case ServerNetObject.SYNC_IDS:
                        lastSentChatMsgID = inc.ReadUInt16();
                        LastSentEntityEventID = inc.ReadUInt16();
                        break;
                    case ServerNetObject.ENTITY_POSITION:
                        UInt16 id = inc.ReadUInt16();
                        byte msgLength = inc.ReadByte();

                        long msgEndPos = inc.Position + msgLength * 8;

                        var entity = Entity.FindEntityByID(id) as IServerSerializable;
                        if (entity != null)
                        {
                            entity.ClientRead(objHeader, inc, sendingTime);
                        }

                        //force to the correct position in case the entity doesn't exist 
                        //or the message wasn't read correctly for whatever reason
                        inc.Position = msgEndPos;
                        inc.ReadPadBits();
                        break;
                    case ServerNetObject.ENTITY_EVENT:
                    case ServerNetObject.ENTITY_EVENT_INITIAL:
                        entityEventManager.Read(objHeader, inc, sendingTime, entities);
                        break;
                    case ServerNetObject.CHAT_MESSAGE:
                        ChatMessage.ClientRead(inc);
                        break;
                    default:
                        List<string> errorLines = new List<string>
                        {
                            "Error while reading update from server (unknown object header \"" + objHeader + "\"!)",
                            "Message length: " + inc.LengthBits + " (" + inc.LengthBytes + " bytes)",
                            prevObjHeader != null ? "Previous object type: " + prevObjHeader.ToString() : "Error occurred on the very first object!",
                            "Previous object was " + (prevBitLength) + " bits long (" + (prevByteLength) + " bytes)"
                        };
                        if (prevObjHeader == ServerNetObject.ENTITY_EVENT || prevObjHeader == ServerNetObject.ENTITY_EVENT_INITIAL)
                        {
                            foreach (IServerSerializable ent in entities)
                            {
                                if (ent == null)
                                {
                                    errorLines.Add(" - NULL");
                                    continue;
                                }
                                Entity e = ent as Entity;
                                errorLines.Add(" - " + e.ToString());
                            }
                        }

                        errorLines.Add("Last console messages:");
                        for (int i = DebugConsole.Messages.Count - 1; i > 0; i--)
                        {
                            errorLines.Add("[" + DebugConsole.Messages[i].Time + "] " + DebugConsole.Messages[i].Text);
                        }

                        foreach (string line in errorLines)
                        {
                            DebugConsole.ThrowError(line);
                        }
                        GameAnalyticsManager.AddErrorEventOnce("GameClient.ReadInGameUpdate", GameAnalyticsSDK.Net.EGAErrorSeverity.Critical, string.Join("\n", errorLines));

                        DebugConsole.ThrowError("Writing object data to \"crashreport_object.bin\", please send this file to us at http://github.com/Regalis11/Barotrauma/issues");

                        FileStream fl = File.Open("crashreport_object.bin", FileMode.Create);
                        BinaryWriter sw = new BinaryWriter(fl);

                        sw.Write(inc.Data, (int)(prevBytePos - prevByteLength), (int)(prevByteLength));

                        sw.Close();
                        fl.Close();

                        throw new Exception("Error while reading update from server: please send us \"crashreport_object.bin\"!");
                }
                prevBitLength = inc.Position - prevBitPos;
                prevByteLength = inc.PositionInBytes - prevByteLength;

                prevObjHeader = objHeader;
                prevBitPos = inc.Position;
                prevBytePos = inc.PositionInBytes;
            }
        }

        private void SendLobbyUpdate()
        {
            NetOutgoingMessage outmsg = client.CreateMessage();
            outmsg.Write((byte)ClientPacketHeader.UPDATE_LOBBY);

            outmsg.Write((byte)ClientNetObject.SYNC_IDS);
            outmsg.Write(GameMain.NetLobbyScreen.LastUpdateID);
            outmsg.Write(ChatMessage.LastID);

            var campaign = GameMain.GameSession?.GameMode as MultiPlayerCampaign;
            if (campaign == null || campaign.LastSaveID == 0)
            {
                outmsg.Write((UInt16)0);
            }
            else
            {
                outmsg.Write(campaign.LastSaveID);
                outmsg.Write(campaign.CampaignID);
                outmsg.Write(campaign.LastUpdateID);
            }

            chatMsgQueue.RemoveAll(cMsg => !NetIdUtils.IdMoreRecent(cMsg.NetStateID, lastSentChatMsgID));
            for (int i = 0; i < chatMsgQueue.Count && i < ChatMessage.MaxMessagesPerPacket; i++)
            {
                if (outmsg.LengthBytes + chatMsgQueue[i].EstimateLengthBytesClient() > client.Configuration.MaximumTransmissionUnit - 5)
                {
                    //not enough room in this packet
                    return;
                }
                chatMsgQueue[i].ClientWrite(outmsg);
            }
            outmsg.Write((byte)ClientNetObject.END_OF_MESSAGE);
            
            if (outmsg.LengthBytes > client.Configuration.MaximumTransmissionUnit)
            {
                DebugConsole.ThrowError("Maximum packet size exceeded (" + outmsg.LengthBytes + " > " + client.Configuration.MaximumTransmissionUnit);
            }

            client.SendMessage(outmsg, NetDeliveryMethod.Unreliable);
        }

        private void SendIngameUpdate()
        {
            NetOutgoingMessage outmsg = client.CreateMessage();
            outmsg.Write((byte)ClientPacketHeader.UPDATE_INGAME);

            outmsg.Write((byte)ClientNetObject.SYNC_IDS);
            //outmsg.Write(GameMain.NetLobbyScreen.LastUpdateID);
            outmsg.Write(ChatMessage.LastID);
            outmsg.Write(entityEventManager.LastReceivedID);

            Character.Controlled?.ClientWrite(outmsg);

            entityEventManager.Write(outmsg, client.ServerConnection);

            chatMsgQueue.RemoveAll(cMsg => !NetIdUtils.IdMoreRecent(cMsg.NetStateID, lastSentChatMsgID));
            for (int i = 0; i < chatMsgQueue.Count && i < ChatMessage.MaxMessagesPerPacket; i++)
            {
                if (outmsg.LengthBytes + chatMsgQueue[i].EstimateLengthBytesClient() > client.Configuration.MaximumTransmissionUnit - 5)
                {
                    //not enough room in this packet
                    return;
                }
                chatMsgQueue[i].ClientWrite(outmsg);
            }            

            outmsg.Write((byte)ClientNetObject.END_OF_MESSAGE);

            if (outmsg.LengthBytes > client.Configuration.MaximumTransmissionUnit)
            {
                DebugConsole.ThrowError("Maximum packet size exceeded (" + outmsg.LengthBytes + " > " + client.Configuration.MaximumTransmissionUnit);
            }

            client.SendMessage(outmsg, NetDeliveryMethod.Unreliable);
        }

        public void SendChatMessage(ChatMessage msg)
        {
            if (client.ServerConnection == null) return;            
            lastQueueChatMsgID++;
            msg.NetStateID = lastQueueChatMsgID;
            chatMsgQueue.Add(msg);
        }

        public void SendChatMessage(string message, ChatMessageType type = ChatMessageType.Default)
        {
            if (client.ServerConnection == null) return;

            ChatMessage chatMessage = ChatMessage.Create(
                gameStarted && myCharacter != null ? myCharacter.Name : name,
                message,
                type, 
                gameStarted && myCharacter != null ? myCharacter : null);

            lastQueueChatMsgID++;
            chatMessage.NetStateID = lastQueueChatMsgID;

            chatMsgQueue.Add(chatMessage);
        }

        public void RequestFile(FileTransferType fileType, string file, string fileHash)
        {
            NetOutgoingMessage msg = client.CreateMessage();
            msg.Write((byte)ClientPacketHeader.FILE_REQUEST);
            msg.Write((byte)FileTransferMessageType.Initiate);
            msg.Write((byte)fileType);
            if (file != null) msg.Write(file);
            if (fileHash != null) msg.Write(fileHash);
            client.SendMessage(msg, NetDeliveryMethod.ReliableUnordered);
        }

        public void CancelFileTransfer(FileReceiver.FileTransferIn transfer)
        {
            CancelFileTransfer(transfer.SequenceChannel);
        }

        public void CancelFileTransfer(int sequenceChannel)
        {
            NetOutgoingMessage msg = client.CreateMessage();
            msg.Write((byte)ClientPacketHeader.FILE_REQUEST);
            msg.Write((byte)FileTransferMessageType.Cancel);
            msg.Write((byte)sequenceChannel);
            client.SendMessage(msg, NetDeliveryMethod.ReliableUnordered);
        }

        private void OnFileReceived(FileReceiver.FileTransferIn transfer)
        {
            switch (transfer.FileType)
            {
                case FileTransferType.Submarine:
                    new GUIMessageBox(TextManager.Get("ServerDownloadFinished"), TextManager.Get("FileDownloadedNotification").Replace("[filename]", transfer.FileName));
                    var newSub = new Submarine(transfer.FilePath);
                    var existingSubs = Submarine.SavedSubmarines.Where(s => s.Name == newSub.Name && s.MD5Hash.Hash == newSub.MD5Hash.Hash).ToList();
                    foreach (Submarine existingSub in existingSubs)
                    {
                        existingSub.Dispose();
                    }
                    Submarine.AddToSavedSubs(newSub);

                    for (int i = 0; i < 2; i++)
                    {
                        IEnumerable<GUIComponent> subListChildren = (i == 0) ? 
                            GameMain.NetLobbyScreen.ShuttleList.ListBox.Content.Children : 
                            GameMain.NetLobbyScreen.SubList.Content.Children;

                        var subElement = subListChildren.FirstOrDefault(c => 
                            ((Submarine)c.UserData).Name == newSub.Name && 
                            ((Submarine)c.UserData).MD5Hash.Hash == newSub.MD5Hash.Hash);
                        if (subElement == null) continue;

                        subElement.GetChild<GUITextBlock>().TextColor = new Color(subElement.GetChild<GUITextBlock>().TextColor, 1.0f);
                        subElement.UserData = newSub;
                        subElement.ToolTip = newSub.Description;

                        GUIButton infoButton = subElement.GetChild<GUIButton>();
                        if (infoButton == null)
                        {
                            int buttonSize = (int)(subElement.Rect.Height * 0.8f);
                            infoButton = new GUIButton(new RectTransform(new Point(buttonSize), subElement.RectTransform, Anchor.CenterLeft) { AbsoluteOffset = new Point((int)(buttonSize * 0.2f), 0) }, "?");
                        }
                        infoButton.UserData = newSub;
                        infoButton.OnClicked = (component, userdata) =>
                        {
                            ((Submarine)userdata).CreatePreviewWindow(new GUIMessageBox("", "", 550, 400));
                            return true;
                        };
                    }

                    if (GameMain.NetLobbyScreen.FailedSelectedSub != null && 
                        GameMain.NetLobbyScreen.FailedSelectedSub.First == newSub.Name &&
                        GameMain.NetLobbyScreen.FailedSelectedSub.Second == newSub.MD5Hash.Hash)
                    {
                        GameMain.NetLobbyScreen.TrySelectSub(newSub.Name, newSub.MD5Hash.Hash, GameMain.NetLobbyScreen.SubList);
                    }

                    if (GameMain.NetLobbyScreen.FailedSelectedShuttle != null &&
                        GameMain.NetLobbyScreen.FailedSelectedShuttle.First == newSub.Name &&
                        GameMain.NetLobbyScreen.FailedSelectedShuttle.Second == newSub.MD5Hash.Hash)
                    {
                        GameMain.NetLobbyScreen.TrySelectSub(newSub.Name, newSub.MD5Hash.Hash, GameMain.NetLobbyScreen.ShuttleList.ListBox);
                    }

                    break;
                case FileTransferType.CampaignSave:
                    var campaign = GameMain.GameSession?.GameMode as MultiPlayerCampaign;
                    if (campaign == null) return;

                    GameMain.GameSession.SavePath = transfer.FilePath;
                    if (GameMain.GameSession.Submarine == null)
                    {
                        var gameSessionDoc = SaveUtil.LoadGameSessionDoc(GameMain.GameSession.SavePath);
                        string subPath = Path.Combine(SaveUtil.TempPath, gameSessionDoc.Root.GetAttributeString("submarine", "")) + ".sub";  
                        GameMain.GameSession.Submarine = new Submarine(subPath, "");
                    }

                    SaveUtil.LoadGame(GameMain.GameSession.SavePath, GameMain.GameSession);
                    campaign.LastSaveID = campaign.PendingSaveID;
                    //decrement campaign update ID so the server will send us the latest data
                    //(as there may have been campaign updates after the save file was created)
                    campaign.LastUpdateID--;
                    break;
            }
        }

        private void OnTransferFailed(FileReceiver.FileTransferIn transfer)
        {
            if (transfer.FileType == FileTransferType.CampaignSave)
            {
                GameMain.Client.RequestFile(FileTransferType.CampaignSave, null, null);
            }
        }

        public void CreateEntityEvent(IClientSerializable entity, object[] extraData)
        {
            entityEventManager.CreateEvent(entity, extraData);
        }
        
        public bool HasPermission(ClientPermissions permission)
        {
            return permissions.HasFlag(permission);
        }

        public bool HasConsoleCommandPermission(string command)
        {
            if (!permissions.HasFlag(ClientPermissions.ConsoleCommands)) return false;

            command = command.ToLowerInvariant();
            return permittedConsoleCommands.Any(c => c.ToLowerInvariant() == command);
        }

        public override void Draw(Microsoft.Xna.Framework.Graphics.SpriteBatch spriteBatch)
        {
            base.Draw(spriteBatch);
            
            if (fileReceiver != null && fileReceiver.ActiveTransfers.Count > 0)
            {
                Vector2 pos = new Vector2(GameMain.NetLobbyScreen.InfoFrame.Rect.X, GameMain.GraphicsHeight - 35);

                GUI.DrawRectangle(spriteBatch, new Rectangle(
                    (int)pos.X,
                    (int)pos.Y, 
                    fileReceiver.ActiveTransfers.Count * 210 + 10, 
                    32), 
                    Color.Black * 0.8f, true);
                
                for (int i = 0; i < fileReceiver.ActiveTransfers.Count; i++)
                {
                    var transfer = fileReceiver.ActiveTransfers[i];
                    
                    GUI.DrawString(spriteBatch,
                        pos,
                        ToolBox.LimitString(TextManager.Get("DownloadingFile").Replace("[filename]", transfer.FileName), GUI.SmallFont, 200),
                        Color.White, null, 0, GUI.SmallFont);
                    GUI.DrawProgressBar(spriteBatch, new Vector2(pos.X, -pos.Y - 15), new Vector2(135, 15), transfer.Progress, Color.Green);
                    GUI.DrawString(spriteBatch, pos + new Vector2(5, 15),
                        MathUtils.GetBytesReadable((long)transfer.Received) + " / " + MathUtils.GetBytesReadable((long)transfer.FileSize),
                        Color.White, null, 0, GUI.SmallFont);

                    if (GUI.DrawButton(spriteBatch, new Rectangle((int)pos.X + 140, (int)pos.Y + 18, 60, 15), TextManager.Get("Cancel"), new Color(0.47f, 0.13f, 0.15f, 0.08f)))
                    {
                        CancelFileTransfer(transfer);
                        fileReceiver.StopTransfer(transfer);
                    }

                    pos.X += 210;
                }
            }

            if (!GameMain.DebugDraw) return;

            int width = 200, height = 300;
            int x = GameMain.GraphicsWidth - width, y = (int)(GameMain.GraphicsHeight * 0.3f);

            GUI.DrawRectangle(spriteBatch, new Rectangle(x, y, width, height), Color.Black * 0.7f, true);
            GUI.Font.DrawString(spriteBatch, "Network statistics:", new Vector2(x + 10, y + 10), Color.White);

            if (client.ServerConnection != null)
            {
                GUI.Font.DrawString(spriteBatch, "Ping: " + (int)(client.ServerConnection.AverageRoundtripTime * 1000.0f) + " ms", new Vector2(x + 10, y + 25), Color.White);

                y += 15;

                GUI.SmallFont.DrawString(spriteBatch, "Received bytes: " + client.Statistics.ReceivedBytes, new Vector2(x + 10, y + 45), Color.White);
                GUI.SmallFont.DrawString(spriteBatch, "Received packets: " + client.Statistics.ReceivedPackets, new Vector2(x + 10, y + 60), Color.White);

                GUI.SmallFont.DrawString(spriteBatch, "Sent bytes: " + client.Statistics.SentBytes, new Vector2(x + 10, y + 75), Color.White);
                GUI.SmallFont.DrawString(spriteBatch, "Sent packets: " + client.Statistics.SentPackets, new Vector2(x + 10, y + 90), Color.White);
            }
            else
            {
                GUI.Font.DrawString(spriteBatch, "Disconnected", new Vector2(x + 10, y + 25), Color.White);
            }
        }


        public override void Disconnect()
        {
            client.Shutdown("");
            steamAuthTicket?.Cancel();
            GameMain.NetworkMember = null;
        }
        
        public void WriteCharacterInfo(NetOutgoingMessage msg)
        {
            msg.Write(characterInfo == null);
            if (characterInfo == null) return;

            msg.Write(characterInfo.Gender == Gender.Male);
            msg.Write((byte)characterInfo.HeadSpriteId);

            var jobPreferences = GameMain.NetLobbyScreen.JobPreferences;
            int count = Math.Min(jobPreferences.Count, 3);
            msg.Write((byte)count);
            for (int i = 0; i < count; i++)
            {
                msg.Write(jobPreferences[i].Name);
            }
        }

        public override bool SelectCrewCharacter(Character character, GUIComponent characterFrame)
        {
            if (character == null) return false;

            if (character != myCharacter)
            {
                var client = GameMain.NetworkMember.ConnectedClients.Find(c => c.Character == character);
                if (client == null) return false;

                if (HasPermission(ClientPermissions.Ban))
                {
                    var banButton = new GUIButton(new RectTransform(new Vector2(0.45f, 0.15f), characterFrame.RectTransform, Anchor.BottomRight),
                        TextManager.Get("Ban"))
                    {
                        UserData = character.Name,
                        OnClicked = GameMain.NetLobbyScreen.BanPlayer
                    };
                }
                if (HasPermission(ClientPermissions.Kick))
                {
                    var kickButton = new GUIButton(new RectTransform(new Vector2(0.45f, 0.15f), characterFrame.RectTransform, Anchor.BottomLeft),
                        TextManager.Get("Kick"))
                    {
                        UserData = character.Name,
                        OnClicked = GameMain.NetLobbyScreen.KickPlayer
                    };
                }
                else if (Voting.AllowVoteKick)
                {
                    var kickVoteButton = new GUIButton(new RectTransform(new Vector2(0.45f, 0.15f), characterFrame.RectTransform, Anchor.BottomRight) { RelativeOffset = new Vector2(0.0f, 0.16f) },
                        TextManager.Get("VoteToKick"))
                    {
                        UserData = character,
                        OnClicked = VoteForKick
                    };
                    if (GameMain.NetworkMember.ConnectedClients != null)
                    {
                        kickVoteButton.Enabled = !client.HasKickVoteFromID(myID);
                    }
                }                
            }

            return true;
        }

        public void Vote(VoteType voteType, object data)
        {
            NetOutgoingMessage msg = client.CreateMessage();
            msg.Write((byte)ClientPacketHeader.UPDATE_LOBBY);
            msg.Write((byte)ClientNetObject.VOTE);
            Voting.ClientWrite(msg, voteType, data);
            msg.Write((byte)ServerNetObject.END_OF_MESSAGE);

            client.SendMessage(msg, NetDeliveryMethod.ReliableUnordered);
        }

        public bool VoteForKick(GUIButton button, object userdata)
        {
            var votedClient = userdata is Client ? (Client)userdata : otherClients.Find(c => c.Character == userdata);
            if (votedClient == null) return false;

            votedClient.AddKickVote(new Client(name, ID));
            Vote(VoteType.Kick, votedClient);

            button.Enabled = false;

            return true;
        }

        public override void KickPlayer(string kickedName, string reason)
        {
            NetOutgoingMessage msg = client.CreateMessage();
            msg.Write((byte)ClientPacketHeader.SERVER_COMMAND);
            msg.Write((byte)ClientPermissions.Kick);            
            msg.Write(kickedName);
            msg.Write(reason);

            client.SendMessage(msg, NetDeliveryMethod.ReliableUnordered);
        }

        public override void BanPlayer(string kickedName, string reason, bool range = false, TimeSpan? duration = null)
        {
            NetOutgoingMessage msg = client.CreateMessage();
            msg.Write((byte)ClientPacketHeader.SERVER_COMMAND);
            msg.Write((byte)ClientPermissions.Ban);
            msg.Write(kickedName);
            msg.Write(reason);
            msg.Write(range);
            msg.Write(duration.HasValue ? duration.Value.TotalSeconds : 0.0); //0 = permaban

            client.SendMessage(msg, NetDeliveryMethod.ReliableUnordered);
        }

        public void SendCampaignState()
        {
            MultiPlayerCampaign campaign = GameMain.GameSession.GameMode as MultiPlayerCampaign;
            if (campaign == null)
            {
                DebugConsole.ThrowError("Failed send campaign state to the server (no campaign active).\n" + Environment.StackTrace);
                return;
            }

            NetOutgoingMessage msg = client.CreateMessage();
            msg.Write((byte)ClientPacketHeader.SERVER_COMMAND);
            msg.Write((byte)ClientPermissions.ManageCampaign);
            campaign.ClientWrite(msg);
            msg.Write((byte)ServerNetObject.END_OF_MESSAGE);

            client.SendMessage(msg, NetDeliveryMethod.ReliableUnordered);
        }

        public void SendConsoleCommand(string command)
        {
            if (string.IsNullOrWhiteSpace(command))
            {
                DebugConsole.ThrowError("Cannot send an empty console command to the server!\n" + Environment.StackTrace);
                return;
            }

            NetOutgoingMessage msg = client.CreateMessage();
            msg.Write((byte)ClientPacketHeader.SERVER_COMMAND);
            msg.Write((byte)ClientPermissions.ConsoleCommands);
            msg.Write(command);
            Vector2 cursorWorldPos = GameMain.GameScreen.Cam.ScreenToWorld(PlayerInput.MousePosition);
            msg.Write(cursorWorldPos.X);
            msg.Write(cursorWorldPos.Y);

            client.SendMessage(msg, NetDeliveryMethod.ReliableUnordered);
        }

        /// <summary>
        /// Tell the server to select a submarine (permission required)
        /// </summary>
        public void RequestSelectSub(int subIndex)
        {
            if (!HasPermission(ClientPermissions.SelectSub)) return;
            if (subIndex < 0 || subIndex >= GameMain.NetLobbyScreen.SubList.CountChildren)
            {
                DebugConsole.ThrowError("Submarine index out of bounds (" + subIndex + ")\n" + Environment.StackTrace);
                return;
            }

            NetOutgoingMessage msg = client.CreateMessage();
            msg.Write((byte)ClientPacketHeader.SERVER_COMMAND);
            msg.Write((byte)ClientPermissions.SelectSub);
            msg.Write((UInt16)subIndex);
            msg.Write((byte)ServerNetObject.END_OF_MESSAGE);

            client.SendMessage(msg, NetDeliveryMethod.ReliableUnordered);
        }

        /// <summary>
        /// Tell the server to select a submarine (permission required)
        /// </summary>
        public void RequestSelectMode(int modeIndex)
        {
            if (!HasPermission(ClientPermissions.SelectMode)) return;
            if (modeIndex < 0 || modeIndex >= GameMain.NetLobbyScreen.ModeList.CountChildren)
            {
                DebugConsole.ThrowError("Gamemode index out of bounds (" + modeIndex + ")\n" + Environment.StackTrace);
                return;
            }

            NetOutgoingMessage msg = client.CreateMessage();
            msg.Write((byte)ClientPacketHeader.SERVER_COMMAND);
            msg.Write((byte)ClientPermissions.SelectMode);
            msg.Write((UInt16)modeIndex);
            msg.Write((byte)ServerNetObject.END_OF_MESSAGE);

            client.SendMessage(msg, NetDeliveryMethod.ReliableUnordered);
        }

        /// <summary>
        /// Tell the server to end the round (permission required)
        /// </summary>
        public void RequestRoundEnd()
        {
            NetOutgoingMessage msg = client.CreateMessage();
            msg.Write((byte)ClientPacketHeader.SERVER_COMMAND);
            msg.Write((byte)ClientPermissions.EndRound);

            client.SendMessage(msg, NetDeliveryMethod.ReliableUnordered);
        }

        public bool SpectateClicked(GUIButton button, object userData)
        {
            if (button != null) button.Enabled = false;
            
            NetOutgoingMessage readyToStartMsg = client.CreateMessage();
            readyToStartMsg.Write((byte)ClientPacketHeader.RESPONSE_STARTGAME);

            //assume we have the required sub files to start the round
            //(if not, we'll find out when the server sends the STARTGAME message and can initiate a file transfer)
            readyToStartMsg.Write(true); 

            WriteCharacterInfo(readyToStartMsg);

            client.SendMessage(readyToStartMsg, NetDeliveryMethod.ReliableUnordered);

            return false;
        }

        public bool ToggleEndRoundVote(GUITickBox tickBox)
        {
            if (!gameStarted) return false;

            if (!Voting.AllowEndVoting || !HasSpawned)
            {
                tickBox.Visible = false;
                return false;
            }

            Vote(VoteType.EndRound, tickBox.Selected);
            return false;
        }
    }
}<|MERGE_RESOLUTION|>--- conflicted
+++ resolved
@@ -67,15 +67,12 @@
         {
             get { return fileReceiver; }
         }
-
-<<<<<<< HEAD
-=======
+        
         public bool MidRoundSyncing
         {
             get { return entityEventManager.MidRoundSyncing; }
         }
         
->>>>>>> 82103cf3
         public GameClient(string newName)
         {
             var buttonContainer = new GUILayoutGroup(HUDLayoutSettings.ToRectTransform(HUDLayoutSettings.ButtonAreaTop, inGameHUD.RectTransform),
