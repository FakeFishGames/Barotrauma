--- conflicted
+++ resolved
@@ -62,12 +62,8 @@
 
             if (File.Exists(file))
             {
-<<<<<<< HEAD
+                ToolBox.IsProperFilenameCase(file);
                 return TextureLoader.FromFile(file, preMultiplyAlpha);
-=======
-                ToolBox.IsProperFilenameCase(file);
-                return TextureLoader.FromFile(file);
->>>>>>> 846291ff
             }
             else
             {
