﻿using Barotrauma.SpriteDeformations;
using Microsoft.Xna.Framework;
using Microsoft.Xna.Framework.Graphics;
using System;
using System.Collections.Generic;
using System.Linq;
using System.Xml.Linq;

namespace Barotrauma
{
    partial class DeformableSprite
    {
        private static List<DeformableSprite> list = new List<DeformableSprite>();

        private int triangleCount;

        private VertexBuffer vertexBuffer, flippedVertexBuffer;
        private IndexBuffer indexBuffer;

        private Vector2 uvTopLeft, uvBottomRight;
        private Vector2 uvTopLeftFlipped, uvBottomRightFlipped;

        private Vector2[] deformAmount;
        private int deformArrayWidth, deformArrayHeight;

        private int subDivX, subDivY;
        
        private static Effect effect;

        private Point spritePos;
        private Point spriteSize;

        partial void InitProjSpecific(XElement element, int? subdivisionsX, int? subdivisionsY)
        {
            if (effect == null)
            {
#if WINDOWS
                effect = GameMain.Instance.Content.Load<Effect>("Effects/deformshader");
#endif
#if LINUX || OSX                
                effect = GameMain.Instance.Content.Load<Effect>("Effects/deformshader_opengl");
#endif
            }
            
            //use subdivisions configured in the xml if the arguments passed to the method are null
            Vector2 subdivisionsInXml = element.GetAttributeVector2("subdivisions", Vector2.One);
            subDivX = subdivisionsX ?? (int)subdivisionsInXml.X;
            subDivY = subdivisionsY ?? (int)subdivisionsInXml.Y;

            if (subDivX <= 0 || subDivY <= 0)
            {
                throw new ArgumentException("Deformable sprites must have one or more subdivisions on each axis.");
            }

            foreach (DeformableSprite existing in list)
            {
                //share vertex and index buffers if there's already 
                //an existing sprite with the same texture and subdivisions
                if (existing.sprite.Texture == sprite.Texture && 
                    existing.subDivX == subDivX && 
                    existing.subDivY == subDivY && 
                    existing.Sprite.SourceRect == Sprite.SourceRect)
                {
                    vertexBuffer = existing.vertexBuffer;
                    flippedVertexBuffer = existing.flippedVertexBuffer;
                    indexBuffer = existing.indexBuffer;
                    triangleCount = existing.triangleCount;
                    uvTopLeft = existing.uvTopLeft;
                    uvBottomRight = existing.uvBottomRight;
                    uvTopLeftFlipped = existing.uvTopLeftFlipped;
                    uvBottomRightFlipped = existing.uvBottomRightFlipped;
                    
                    Deform(new Vector2[,]
                    {
                        { Vector2.Zero, Vector2.Zero },
                        { Vector2.Zero, Vector2.Zero }
                    });
                    return;
                }
            }

            if (sprite.Texture != null)
            {
                SetupVertexBuffers();
                SetupIndexBuffer();
            }
            list.Add(this);
        }

        private void SetupVertexBuffers()
        {
            Vector2 textureSize = new Vector2(sprite.Texture.Width, sprite.Texture.Height);
            var pos = sprite.SourceRect.Location;
            var size = sprite.SourceRect.Size;

            uvTopLeft = Vector2.Divide(pos.ToVector2(), textureSize);
            uvBottomRight = Vector2.Divide((pos + size).ToVector2(), textureSize);
            uvTopLeftFlipped = Vector2.Divide(new Vector2(pos.X + size.X, pos.Y), textureSize);
            uvBottomRightFlipped = Vector2.Divide(new Vector2(pos.X, pos.Y + size.Y), textureSize);

            for (int i = 0; i < 2; i++)
            {
                bool flip = i == 1;
            
                var vertices = new VertexPositionColorTexture[(subDivX + 1) * (subDivY + 1)];
                for (int x = 0; x <= subDivX; x++)
                {
                    for (int y = 0; y <= subDivY; y++)
                    {
                        //{0,0} -> {1,1}
                        Vector2 relativePos = new Vector2(x / (float)subDivX, y / (float)subDivY);

                        Vector2 uvCoord = flip ?
                            uvTopLeftFlipped + (uvBottomRightFlipped - uvTopLeftFlipped) * relativePos :
                            uvTopLeft + (uvBottomRight - uvTopLeft) * relativePos;

                        vertices[x + y * (subDivX + 1)] = new VertexPositionColorTexture(
                            position: new Vector3(relativePos.X * sprite.SourceRect.Width, relativePos.Y * sprite.SourceRect.Height, 0.0f),
                            color: Color.White,
                            textureCoordinate: uvCoord);
                    }
                }

                if (flip)
                {
                    if (flippedVertexBuffer != null && flippedVertexBuffer.VertexCount != vertices.Length)
                    {
                        flippedVertexBuffer.Dispose();
                        flippedVertexBuffer = null;
                    }
                    if (flippedVertexBuffer == null)
                    {
                        flippedVertexBuffer = new VertexBuffer(GameMain.Instance.GraphicsDevice, VertexPositionColorTexture.VertexDeclaration, vertices.Length, BufferUsage.None);
                    }
                    flippedVertexBuffer.SetData(vertices);
                }
                else
                {
                    if (vertexBuffer != null && vertexBuffer.VertexCount != vertices.Length)
                    {
                        vertexBuffer.Dispose();
                        vertexBuffer = null;
                    }
                    if (vertexBuffer == null)
                    {
                        vertexBuffer = new VertexBuffer(GameMain.Instance.GraphicsDevice, VertexPositionColorTexture.VertexDeclaration, vertices.Length, BufferUsage.None);
                    }
                    vertexBuffer.SetData(vertices);
                }
            }
            
            spritePos = sprite.SourceRect.Location;
            spriteSize = sprite.SourceRect.Size;
        }

        private void SetupIndexBuffer()
        {
            triangleCount = subDivX * subDivY * 2;
            var indices = new ushort[triangleCount * 3];
            int offset = 0;
            for (int i = 0; i < triangleCount / 2; i++)
            {
                indices[i * 6] = (ushort)(i + offset + 1);
                indices[i * 6 + 1] = (ushort)(i + offset + (subDivX + 1) + 1);
                indices[i * 6 + 2] = (ushort)(i + offset + (subDivX + 1));

                indices[i * 6 + 3] = (ushort)(i + offset);
                indices[i * 6 + 4] = (ushort)(i + offset + 1);
                indices[i * 6 + 5] = (ushort)(i + offset + (subDivX + 1));

                if ((i + 1) % subDivX == 0) offset++;
            }

            indexBuffer?.Dispose();
            indexBuffer = null;

            indexBuffer = new IndexBuffer(GameMain.Instance.GraphicsDevice, IndexElementSize.SixteenBits, indices.Length, BufferUsage.None);
            indexBuffer.SetData(indices);

            Deform(new Vector2[,]
            {
                { Vector2.Zero, Vector2.Zero },
                { Vector2.Zero, Vector2.Zero }
            });
        }

        /// <summary>
        /// Deform the vertices of the sprite using an arbitrary function. The in-parameter of the function is the
        /// normalized position of the vertex (i.e. 0,0 = top-left corner of the sprite, 1,1 = bottom-right) and the output
        /// is the amount of deformation.
        /// </summary>
        public void Deform(Func<Vector2, Vector2> deformFunction)
        {
            var deformAmount = new Vector2[subDivX + 1, subDivY + 1];
            for (int x = 0; x <= subDivX; x++)
            {
                for (int y = 0; y <= subDivY; y++)
                {
                    deformAmount[x, y] = deformFunction(new Vector2(x / (float)subDivX, y / (float)subDivY));
                }
            }
            Deform(deformAmount);
        }

        public void Deform(Vector2[,] deform)
        {
            deformArrayWidth = deform.GetLength(0);
            deformArrayHeight = deform.GetLength(1);
            if (deformAmount == null || deformAmount.Length != deformArrayWidth * deformArrayHeight)
            {
                deformAmount = new Vector2[deformArrayWidth * deformArrayHeight];
            }
            for (int x = 0; x < deformArrayWidth; x++)
            {
                for (int y = 0; y < deformArrayHeight; y++)
                {
                    deformAmount[x + y * deformArrayWidth] = deform[x, y];
                }
            }
        }

        public void Reset()
        {
            Deform(new Vector2[,]
            {
                { Vector2.Zero, Vector2.Zero },
                { Vector2.Zero, Vector2.Zero }
            });
        }

        public Matrix GetTransform(Vector3 pos, Vector2 origin, float rotate, Vector2 scale)
        {
            return  
                Matrix.CreateTranslation(-origin.X, -origin.Y, 0) *
                Matrix.CreateScale(scale.X, -scale.Y, 1.0f) *
                Matrix.CreateRotationZ(-rotate) *
                Matrix.CreateTranslation(pos);
        }

        public void Draw(Camera cam, Vector3 pos, Vector2 origin, float rotate, Vector2 scale, Color color, bool flip = false)
        {
            if (sprite.Texture == null) { return; }

            // If the source rect is modified, we should recalculate the vertex buffer.
            if (sprite.SourceRect.Location != spritePos || sprite.SourceRect.Size != spriteSize)
            {
                SetupVertexBuffers();
            }

<<<<<<< HEAD
#if LINUX || OSX
=======
#if (LINUX || OSX)
>>>>>>> d7288651
            effect.Parameters["TextureSampler+xTexture"].SetValue(sprite.Texture);
#else
            effect.Parameters["xTexture"].SetValue(sprite.Texture);
#endif

            Matrix matrix = GetTransform(pos, origin, rotate, scale);
            effect.Parameters["xTransform"].SetValue(matrix * cam.ShaderTransform
                * Matrix.CreateOrthographic(GameMain.GraphicsWidth, GameMain.GraphicsHeight, -1, 1) * 0.5f);
            effect.Parameters["tintColor"].SetValue(color.ToVector4());
            effect.Parameters["deformArray"].SetValue(deformAmount);
            effect.Parameters["deformArrayWidth"].SetValue(deformArrayWidth);
            effect.Parameters["deformArrayHeight"].SetValue(deformArrayHeight);
            effect.Parameters["uvTopLeft"].SetValue(flip ? uvTopLeftFlipped : uvTopLeft);
            effect.Parameters["uvBottomRight"].SetValue(flip ? uvBottomRightFlipped : uvBottomRight);
            effect.GraphicsDevice.SetVertexBuffer(flip ? flippedVertexBuffer : vertexBuffer);
            effect.GraphicsDevice.Indices = indexBuffer;
            effect.CurrentTechnique.Passes[0].Apply();
            effect.GraphicsDevice.DrawIndexedPrimitives(PrimitiveType.TriangleList, 0, 0, triangleCount);
        }

        public void Remove()
        {
            sprite?.Remove();
            sprite = null;

            list.Remove(this);

            foreach (DeformableSprite otherSprite in list)
            {
                //another sprite is using the same vertex buffer, cannot dispose it yet
                if (otherSprite.vertexBuffer == vertexBuffer) return;
            }

            vertexBuffer?.Dispose();
            vertexBuffer = null;
            flippedVertexBuffer?.Dispose();
            flippedVertexBuffer = null;
            indexBuffer?.Dispose();
            indexBuffer = null;
        }
        
        #region Editing

        public GUIComponent CreateEditor(GUIComponent parent, List<SpriteDeformation> deformations, string parentDebugName)
        {
            var container = new GUILayoutGroup(new RectTransform(new Vector2(1.0f, 0.0f), parent.RectTransform))
            {
                AbsoluteSpacing = 5
            };

            new GUITextBlock(new RectTransform(new Point(container.Rect.Width, 30), container.RectTransform), "Sprite Deformations");

            var resolutionField = GUI.CreatePointField(new Point(subDivX + 1, subDivY + 1), 26, "Resolution", container.RectTransform, 
                "How many vertices the deformable sprite has on the x and y axes. Larger values make the deformations look smoother, but are more performance intensive.");
            GUINumberInput xField = null, yField = null;
            foreach (GUIComponent child in resolutionField.GetAllChildren())
            {
                if (yField == null)
                {
                    yField = child as GUINumberInput;
                }
                else
                {
                    xField = child as GUINumberInput;
                    if (xField != null) break;
                }
            }
            xField.MinValueInt = 2;
            xField.MaxValueInt = SpriteDeformationParams.ShaderMaxResolution.X - 1;
            xField.OnValueChanged = (numberInput) => { ChangeResolution(); };
            yField.MinValueInt = 2;
            yField.MaxValueInt = SpriteDeformationParams.ShaderMaxResolution.Y - 1;
            yField.OnValueChanged = (numberInput) => { ChangeResolution(); };

            void ChangeResolution()
            {
                subDivX = xField.IntValue - 1;
                subDivY = yField.IntValue - 1;

                foreach (SpriteDeformation deformation in deformations)
                {
                    deformation.SetResolution(new Point(xField.IntValue, yField.IntValue));
                }
                SetupVertexBuffers();
                SetupIndexBuffer();
            }

            foreach (SpriteDeformation deformation in deformations)
            {
                var deformEditor = new SerializableEntityEditor(container.RectTransform, deformation.DeformationParams, false, true);
                deformEditor.RectTransform.MinSize = new Point(deformEditor.Rect.Width, deformEditor.Rect.Height);
            }

            var deformationDD = new GUIDropDown(new RectTransform(new Point(container.Rect.Width, 30), container.RectTransform), "Add new sprite deformation");
            deformationDD.OnSelected = (selected, userdata) =>
            {
                deformations.Add(SpriteDeformation.Load((string)userdata, parentDebugName));
                deformationDD.Text = "Add new sprite deformation";
                return false;
            };

            foreach (string deformationType in SpriteDeformation.DeformationTypes)
            {
                deformationDD.AddItem(deformationType, deformationType);
            }

            container.RectTransform.Resize(new Point(
                container.Rect.Width, container.Children.Sum(c => c.Rect.Height + container.AbsoluteSpacing)), false);
            container.RectTransform.MaxSize = new Point(int.MaxValue, container.Rect.Height);
            container.Recalculate();

            return container;
        }

        #endregion
    }
}<|MERGE_RESOLUTION|>--- conflicted
+++ resolved
@@ -247,11 +247,7 @@
                 SetupVertexBuffers();
             }
 
-<<<<<<< HEAD
-#if LINUX || OSX
-=======
 #if (LINUX || OSX)
->>>>>>> d7288651
             effect.Parameters["TextureSampler+xTexture"].SetValue(sprite.Texture);
 #else
             effect.Parameters["xTexture"].SetValue(sprite.Texture);
