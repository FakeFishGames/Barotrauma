<Project Sdk="Microsoft.NET.Sdk">

  <PropertyGroup>
    <OutputType>WinExe</OutputType>
    <TargetFramework>net6.0</TargetFramework>
    <RootNamespace>Barotrauma</RootNamespace>
    <Authors>FakeFish, Undertow Games</Authors>
    <Product>Barotrauma</Product>
<<<<<<< HEAD
    <Version>1.4.5.0</Version>
=======
    <Version>1.4.6.0</Version>
>>>>>>> 0a0a9784
    <Copyright>Copyright © FakeFish 2018-2023</Copyright>
    <Platforms>AnyCPU;x64</Platforms>
    <AssemblyName>Barotrauma</AssemblyName>
    <ApplicationIcon>..\BarotraumaShared\Icon.ico</ApplicationIcon>
    <Configurations>Debug;Release;Unstable</Configurations>
    <InvariantGlobalization>true</InvariantGlobalization>
    <WarningsAsErrors>;NU1605;CS0114;CS0108;CS8597;CS8600;CS8601;CS8602;CS8603;CS8604;CS8605;CS8606;CS8607;CS8608;CS8609;CS8610;CS8611;CS8612;CS8613;CS8614;CS8615;CS8616;CS8617;CS8618;CS8619;CS8620;CS8621;CS8622;CS8624;CS8625;CS8626;CS8629;CS8631;CS8632;CS8633;CS8634;CS8638;CS8643;CS8644;CS8645;CS8653;CS8654;CS8655;CS8667;CS8669;CS8670;CS8714;CS8717;CS8765</WarningsAsErrors>
  </PropertyGroup>

  <PropertyGroup Condition="'$(Configuration)|$(Platform)'=='Debug|AnyCPU'">
    <DefineConstants>TRACE;CLIENT;OSX;DEBUG;NETCOREAPP;NETCOREAPP3_0</DefineConstants>
    <PlatformTarget>x64</PlatformTarget>
    <OutputPath>..\bin\$(Configuration)Mac</OutputPath>
  </PropertyGroup>

  <PropertyGroup Condition="'$(Configuration)|$(Platform)'=='Debug|x64'">
    <DefineConstants>TRACE;DEBUG;CLIENT;OSX;X64</DefineConstants>
    <PlatformTarget>x64</PlatformTarget>
    <OutputPath>..\bin\$(Configuration)Mac\</OutputPath>
  </PropertyGroup>

  <PropertyGroup Condition="'$(Configuration)|$(Platform)'=='Release|AnyCPU'">
    <DefineConstants>TRACE;CLIENT;OSX;RELEASE;NETCOREAPP;NETCOREAPP3_0</DefineConstants>
    <PlatformTarget>x64</PlatformTarget>
    <DebugType></DebugType>
    <OutputPath>..\bin\$(Configuration)Mac</OutputPath>
  </PropertyGroup>

  <PropertyGroup Condition="'$(Configuration)|$(Platform)'=='Unstable|AnyCPU'">
    <DefineConstants>TRACE;CLIENT;OSX;RELEASE;NETCOREAPP;NETCOREAPP3_0;UNSTABLE</DefineConstants>
    <PlatformTarget>x64</PlatformTarget>
    <DebugType />
    <OutputPath>..\bin\$(Configuration)Mac</OutputPath>    
    <Optimize>true</Optimize>
  </PropertyGroup>

  <PropertyGroup Condition="'$(Configuration)|$(Platform)'=='Release|x64'">
    <DefineConstants>TRACE;CLIENT;OSX;X64</DefineConstants>
    <PlatformTarget>x64</PlatformTarget>
    <OutputPath>..\bin\$(Configuration)Mac\</OutputPath>
  </PropertyGroup>

  <PropertyGroup Condition="'$(Configuration)|$(Platform)'=='Unstable|x64'">
    <DefineConstants>TRACE;CLIENT;OSX;X64;UNSTABLE</DefineConstants>
    <PlatformTarget>x64</PlatformTarget>
    <OutputPath>..\bin\$(Configuration)Mac\</OutputPath>
    <Optimize>true</Optimize>
  </PropertyGroup>

  <ItemGroup Condition="'$(Configuration)'!='Debug'">
    <Content Include="..\BarotraumaShared\**\*" CopyToOutputDirectory="PreserveNewest" Exclude="..\BarotraumaShared\Data\Saves\*.save;..\BarotraumaShared\ModLists\*.xml" />
  </ItemGroup>
  <ItemGroup Condition="'$(Configuration)'=='Debug'">
    <Content Include="..\BarotraumaShared\**\*" CopyToOutputDirectory="PreserveNewest" />
  </ItemGroup>
  
  <ItemGroup>
    <Content Remove="..\BarotraumaShared\**\*.cs" />
    <Content Remove="..\BarotraumaShared\**\*.props" />
    <Compile Include="..\BarotraumaShared\**\*.cs" />
    <Compile Remove="..\BarotraumaShared\Content\**\*.cs" />
    <Content Remove="..\BarotraumaShared\libsteam_api64.dylib" />
    <Content Remove="..\BarotraumaShared\libsteam_api64.so" />
  </ItemGroup>

  <ItemGroup>
    <None Remove="freetype6.dll" />
    <None Remove="soft_oal_x64.dll" />
    <None Remove="x64\SDL2.dll" />
    <None Remove="webm_mem_playback_x64.dll" />
    <None Remove="libfreetype6.so" />
    <None Remove="libopenal.so.1" />
    <None Remove="libSDL2-2.0.so.0" />
    <None Remove="webm_mem_playback_x64.so" />
    <None Remove="libopenal.1.dylib" />
    <None Remove="libSDL2-2.0.0.dylib" />
    <None Remove="libwebm_mem_playback_x64.dylib" />
  </ItemGroup>

  <ItemGroup>
    <Content Include="libopenal.1.dylib">
      <CopyToOutputDirectory>PreserveNewest</CopyToOutputDirectory>
    </Content>
    <Content Include="libSDL2-2.0.0.dylib">
      <CopyToOutputDirectory>PreserveNewest</CopyToOutputDirectory>
    </Content>
    <Content Include="libwebm_mem_playback_x64.dylib">
      <CopyToOutputDirectory>PreserveNewest</CopyToOutputDirectory>
    </Content>
    <Content Include="Content\**\*">
      <CopyToOutputDirectory>PreserveNewest</CopyToOutputDirectory>
    </Content>
    <Compile Remove="ClientSource\GUI\GUITextBoxIME.cs" />

    <EmbeddedResource Include="Icon.bmp">
      <LogicalName>Icon.bmp</LogicalName>
    </EmbeddedResource>
  </ItemGroup>

  <ItemGroup Condition="'$(Configuration)'!='Debug'">
    <ProjectReference Include="..\..\Libraries\Concentus\CSharp\Concentus\Concentus.NetStandard.csproj" AdditionalProperties="Configuration=Release" />
    <ProjectReference Include="..\..\Libraries\Facepunch.Steamworks\Facepunch.Steamworks.Posix.csproj" AdditionalProperties="Configuration=Release" />
    <ProjectReference Include="..\..\Libraries\Farseer Physics Engine 3.5\Farseer.NetStandard.csproj" AdditionalProperties="Configuration=Release" />
    <ProjectReference Include="..\..\Libraries\Hyper.ComponentModel\Hyper.ComponentModel.NetStandard.csproj" AdditionalProperties="Configuration=Release" />
    <ProjectReference Include="..\..\Libraries\Lidgren.Network\Lidgren.NetStandard.csproj" AdditionalProperties="Configuration=Release" />
    <ProjectReference Include="..\..\Libraries\SharpFont\Source\SharpFont\SharpFont.NetStandard.csproj" AdditionalProperties="Configuration=Release" />
    <ProjectReference Include="..\..\Libraries\MonoGame.Framework\Src\MonoGame.Framework\MonoGame.Framework.MacOS.NetStandard.csproj" AdditionalProperties="Configuration=Release" />
  </ItemGroup>
  <ItemGroup Condition="'$(Configuration)'=='Debug'">
    <ProjectReference Include="..\..\Libraries\Concentus\CSharp\Concentus\Concentus.NetStandard.csproj" AdditionalProperties="Configuration=Debug" />
    <ProjectReference Include="..\..\Libraries\Facepunch.Steamworks\Facepunch.Steamworks.Posix.csproj" AdditionalProperties="Configuration=Debug" />
    <ProjectReference Include="..\..\Libraries\Farseer Physics Engine 3.5\Farseer.NetStandard.csproj" AdditionalProperties="Configuration=Debug" />
    <ProjectReference Include="..\..\Libraries\Hyper.ComponentModel\Hyper.ComponentModel.NetStandard.csproj" AdditionalProperties="Configuration=Debug" />
    <ProjectReference Include="..\..\Libraries\Lidgren.Network\Lidgren.NetStandard.csproj" AdditionalProperties="Configuration=Debug" />
    <ProjectReference Include="..\..\Libraries\SharpFont\Source\SharpFont\SharpFont.NetStandard.csproj" AdditionalProperties="Configuration=Debug" />
    <ProjectReference Include="..\..\Libraries\MonoGame.Framework\Src\MonoGame.Framework\MonoGame.Framework.MacOS.NetStandard.csproj" AdditionalProperties="Configuration=Debug" />
  </ItemGroup>

  <ItemGroup>
    <Folder Include="Properties\" />
  </ItemGroup>

  <ItemGroup>
    <PackageReference Include="NVorbis" Version="0.8.6" />
    <PackageReference Include="RestSharp" Version="106.13.0" />
  </ItemGroup>

  <ItemGroup>
    <None Update="libfreetype6.dylib">
      <CopyToOutputDirectory>PreserveNewest</CopyToOutputDirectory>
    </None>
  </ItemGroup>
  <ItemGroup>
    <ProjectReference Include="..\..\Libraries\BarotraumaLibs\BarotraumaCore\BarotraumaCore.csproj" />
    <ProjectReference Include="..\..\Libraries\BarotraumaLibs\EosInterface\EosInterface.csproj" />
  </ItemGroup>

  <!-- Sourced from https://stackoverflow.com/a/45248069 -->
  <Target Name="GetGitRevision" BeforeTargets="WriteGitRevision" Condition="'$(BuildHash)' == ''">
    <PropertyGroup>
      <!-- temp file for the git version (lives in "obj" folder)-->
      <VerFile>$(IntermediateOutputPath)gitver</VerFile>
      <BranchFile>$(IntermediateOutputPath)gitbranch</BranchFile>
    </PropertyGroup>

    <!-- write the hash to the temp file.-->
    <Exec Command="git -C $(ProjectDir) rev-parse --short HEAD &gt; $(VerFile)" ContinueOnError="true">
      <Output TaskParameter="exitcode" ItemName="exitcodes" />
    </Exec>
    <Exec Command="git -C $(ProjectDir) rev-parse --short HEAD --symbolic-full-name --abbrev-ref=strict &gt; $(BranchFile)" ContinueOnError="true" />

    <Exec Command="echo GIT_UNAVAILABLE &gt; $(VerFile)" Condition="'%(exitcodes.identity)'&gt;0" />
    <Exec Command="echo GIT_UNAVAILABLE &gt; $(BranchFile)" Condition="'%(exitcodes.identity)'&gt;0" />
    
    <!-- read the version into the GitVersion itemGroup-->
    <ReadLinesFromFile File="$(VerFile)">
      <Output TaskParameter="Lines" ItemName="GitVersion" />
    </ReadLinesFromFile>
    <!-- Set the BuildHash property to contain the GitVersion, if it wasn't already set.-->
    <PropertyGroup>
      <BuildHash>@(GitVersion)</BuildHash>
    </PropertyGroup>

    <!-- read the branch into the GitBranch itemGroup-->
    <ReadLinesFromFile File="$(BranchFile)">
      <Output TaskParameter="Lines" ItemName="GitBranch" />
    </ReadLinesFromFile>
    <!-- Set the BuildHash property to contain the GitVersion, if it wasn't already set.-->
    <PropertyGroup>
      <BuildBranch>@(GitBranch)</BuildBranch>
    </PropertyGroup>
  </Target>

  <Target Name="WriteGitRevision" BeforeTargets="CoreCompile">
    <!-- names the obj/.../CustomAssemblyInfo.cs file -->
    <PropertyGroup>
      <CustomAssemblyInfoFile>$(IntermediateOutputPath)CustomAssemblyInfo.cs</CustomAssemblyInfoFile>
    </PropertyGroup>
    <!-- includes the CustomAssemblyInfo for compilation into your project -->
    <ItemGroup>
      <Compile Include="$(CustomAssemblyInfoFile)" />
    </ItemGroup>
    <!-- defines the AssemblyMetadata attribute that will be written -->
    <ItemGroup>
      <AssemblyAttributes Include="AssemblyMetadata">
        <_Parameter1>GitRevision</_Parameter1>
        <_Parameter2>$(BuildHash)</_Parameter2>
      </AssemblyAttributes>
      <AssemblyAttributes Include="AssemblyMetadata">
        <_Parameter1>GitBranch</_Parameter1>
        <_Parameter2>$(BuildBranch)</_Parameter2>
      </AssemblyAttributes>
      <AssemblyAttributes Include="AssemblyMetadata">
        <_Parameter1>ProjectDir</_Parameter1>
        <_Parameter2>$(ProjectDir)</_Parameter2>
      </AssemblyAttributes>
    </ItemGroup>
    <!-- writes the attribute to the customAssemblyInfo file -->
    <WriteCodeFragment Language="C#" OutputFile="$(CustomAssemblyInfoFile)" AssemblyAttributes="@(AssemblyAttributes)" />
  </Target>

  <PropertyGroup>
    <ManualDeployRuntime>osx-x64</ManualDeployRuntime>
    <ProjectFileNamePlatformSuffix>MacOS</ProjectFileNamePlatformSuffix>
  </PropertyGroup>
  <Import Project="../BarotraumaShared/DeployEosPrivate.props" />
  <Import Project="../BarotraumaShared/DeployGameAnalytics.props" />

</Project><|MERGE_RESOLUTION|>--- conflicted
+++ resolved
@@ -6,11 +6,7 @@
     <RootNamespace>Barotrauma</RootNamespace>
     <Authors>FakeFish, Undertow Games</Authors>
     <Product>Barotrauma</Product>
-<<<<<<< HEAD
-    <Version>1.4.5.0</Version>
-=======
     <Version>1.4.6.0</Version>
->>>>>>> 0a0a9784
     <Copyright>Copyright © FakeFish 2018-2023</Copyright>
     <Platforms>AnyCPU;x64</Platforms>
     <AssemblyName>Barotrauma</AssemblyName>
