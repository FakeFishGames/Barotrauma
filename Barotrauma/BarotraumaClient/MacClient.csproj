<Project Sdk="Microsoft.NET.Sdk">

  <PropertyGroup>
    <OutputType>WinExe</OutputType>
    <TargetFramework>net6.0</TargetFramework>
    <RootNamespace>Barotrauma</RootNamespace>
    <Authors>FakeFish, Undertow Games</Authors>
    <Product>Barotrauma</Product>
<<<<<<< HEAD
    <Version>1.2.4.0</Version>
=======
    <Version>1.3.0.4</Version>
>>>>>>> 8face2f3
    <Copyright>Copyright © FakeFish 2018-2023</Copyright>
    <Platforms>AnyCPU;x64</Platforms>
    <AssemblyName>Barotrauma</AssemblyName>
    <ApplicationIcon>..\BarotraumaShared\Icon.ico</ApplicationIcon>
    <Configurations>Debug;Release;Unstable</Configurations>
    <InvariantGlobalization>true</InvariantGlobalization>
    <WarningsAsErrors>;NU1605;CS0114;CS0108;CS8597;CS8600;CS8601;CS8602;CS8603;CS8604;CS8605;CS8606;CS8607;CS8608;CS8609;CS8610;CS8611;CS8612;CS8613;CS8614;CS8615;CS8616;CS8617;CS8618;CS8619;CS8620;CS8621;CS8622;CS8624;CS8625;CS8626;CS8629;CS8631;CS8632;CS8633;CS8634;CS8638;CS8643;CS8644;CS8645;CS8653;CS8654;CS8655;CS8667;CS8669;CS8670;CS8714;CS8717;CS8765</WarningsAsErrors>
  </PropertyGroup>

  <PropertyGroup Condition="'$(Configuration)|$(Platform)'=='Debug|AnyCPU'">
    <DefineConstants>TRACE;CLIENT;OSX;DEBUG;NETCOREAPP;NETCOREAPP3_0</DefineConstants>
    <PlatformTarget>x64</PlatformTarget>
    <OutputPath>..\bin\$(Configuration)Mac</OutputPath>
  </PropertyGroup>

  <PropertyGroup Condition="'$(Configuration)|$(Platform)'=='Debug|x64'">
    <DefineConstants>TRACE;DEBUG;CLIENT;OSX;X64</DefineConstants>
    <PlatformTarget>x64</PlatformTarget>
    <OutputPath>..\bin\$(Configuration)Mac\</OutputPath>
  </PropertyGroup>

  <PropertyGroup Condition="'$(Configuration)|$(Platform)'=='Release|AnyCPU'">
    <DefineConstants>TRACE;CLIENT;OSX;RELEASE;NETCOREAPP;NETCOREAPP3_0</DefineConstants>
    <PlatformTarget>x64</PlatformTarget>
    <DebugType></DebugType>
    <OutputPath>..\bin\$(Configuration)Mac</OutputPath>
  </PropertyGroup>

  <PropertyGroup Condition="'$(Configuration)|$(Platform)'=='Unstable|AnyCPU'">
    <DefineConstants>TRACE;CLIENT;OSX;RELEASE;NETCOREAPP;NETCOREAPP3_0;UNSTABLE</DefineConstants>
    <PlatformTarget>x64</PlatformTarget>
    <DebugType />
    <OutputPath>..\bin\$(Configuration)Mac</OutputPath>    
    <Optimize>true</Optimize>
  </PropertyGroup>

  <PropertyGroup Condition="'$(Configuration)|$(Platform)'=='Release|x64'">
    <DefineConstants>TRACE;CLIENT;OSX;X64</DefineConstants>
    <PlatformTarget>x64</PlatformTarget>
    <OutputPath>..\bin\$(Configuration)Mac\</OutputPath>
  </PropertyGroup>

  <PropertyGroup Condition="'$(Configuration)|$(Platform)'=='Unstable|x64'">
    <DefineConstants>TRACE;CLIENT;OSX;X64;UNSTABLE</DefineConstants>
    <PlatformTarget>x64</PlatformTarget>
    <OutputPath>..\bin\$(Configuration)Mac\</OutputPath>
    <Optimize>true</Optimize>
  </PropertyGroup>

  <ItemGroup Condition="'$(Configuration)'!='Debug'">
    <Content Include="..\BarotraumaShared\**\*" CopyToOutputDirectory="PreserveNewest" Exclude="..\BarotraumaShared\Data\Saves\*.save;..\BarotraumaShared\ModLists\*.xml" />
  </ItemGroup>
  <ItemGroup Condition="'$(Configuration)'=='Debug'">
    <Content Include="..\BarotraumaShared\**\*" CopyToOutputDirectory="PreserveNewest" />
  </ItemGroup>
  
  <ItemGroup>
    <Content Remove="..\BarotraumaShared\**\*.cs" />
    <Content Remove="..\BarotraumaShared\**\*.props" />
    <Compile Include="..\BarotraumaShared\**\*.cs" />
    <Compile Remove="..\BarotraumaShared\Content\**\*.cs" />
    <Content Remove="..\BarotraumaShared\libsteam_api64.dylib" />
    <Content Remove="..\BarotraumaShared\libsteam_api64.so" />
  </ItemGroup>

  <ItemGroup>
    <None Remove="freetype6.dll" />
    <None Remove="soft_oal_x64.dll" />
    <None Remove="x64\SDL2.dll" />
    <None Remove="webm_mem_playback_x64.dll" />
    <None Remove="libfreetype6.so" />
    <None Remove="libopenal.so.1" />
    <None Remove="libSDL2-2.0.so.0" />
    <None Remove="webm_mem_playback_x64.so" />
    <None Remove="libopenal.1.dylib" />
    <None Remove="libSDL2-2.0.0.dylib" />
    <None Remove="libwebm_mem_playback_x64.dylib" />
  </ItemGroup>

  <ItemGroup>
    <Content Include="libopenal.1.dylib">
      <CopyToOutputDirectory>PreserveNewest</CopyToOutputDirectory>
    </Content>
    <Content Include="libSDL2-2.0.0.dylib">
      <CopyToOutputDirectory>PreserveNewest</CopyToOutputDirectory>
    </Content>
    <Content Include="libwebm_mem_playback_x64.dylib">
      <CopyToOutputDirectory>PreserveNewest</CopyToOutputDirectory>
    </Content>
    <Content Include="Content\**\*">
      <CopyToOutputDirectory>PreserveNewest</CopyToOutputDirectory>
    </Content>
    <Compile Remove="ClientSource\GUI\GUITextBoxIME.cs" />

    <EmbeddedResource Include="Icon.bmp">
      <LogicalName>Icon.bmp</LogicalName>
    </EmbeddedResource>
  </ItemGroup>

  <ItemGroup Condition="'$(Configuration)'!='Debug'">
    <ProjectReference Include="..\..\Libraries\Concentus\CSharp\Concentus\Concentus.NetStandard.csproj" AdditionalProperties="Configuration=Release" />
    <ProjectReference Include="..\..\Libraries\Facepunch.Steamworks\Facepunch.Steamworks.Posix.csproj" AdditionalProperties="Configuration=Release" />
    <ProjectReference Include="..\..\Libraries\Farseer Physics Engine 3.5\Farseer.NetStandard.csproj" AdditionalProperties="Configuration=Release" />
    <ProjectReference Include="..\..\Libraries\Hyper.ComponentModel\Hyper.ComponentModel.NetStandard.csproj" AdditionalProperties="Configuration=Release" />
    <ProjectReference Include="..\..\Libraries\Lidgren.Network\Lidgren.NetStandard.csproj" AdditionalProperties="Configuration=Release" />
    <ProjectReference Include="..\..\Libraries\SharpFont\Source\SharpFont\SharpFont.NetStandard.csproj" AdditionalProperties="Configuration=Release" />
    <ProjectReference Include="..\..\Libraries\MonoGame.Framework\Src\MonoGame.Framework\MonoGame.Framework.MacOS.NetStandard.csproj" AdditionalProperties="Configuration=Release" />
  </ItemGroup>
  <ItemGroup Condition="'$(Configuration)'=='Debug'">
    <ProjectReference Include="..\..\Libraries\Concentus\CSharp\Concentus\Concentus.NetStandard.csproj" AdditionalProperties="Configuration=Debug" />
    <ProjectReference Include="..\..\Libraries\Facepunch.Steamworks\Facepunch.Steamworks.Posix.csproj" AdditionalProperties="Configuration=Debug" />
    <ProjectReference Include="..\..\Libraries\Farseer Physics Engine 3.5\Farseer.NetStandard.csproj" AdditionalProperties="Configuration=Debug" />
    <ProjectReference Include="..\..\Libraries\Hyper.ComponentModel\Hyper.ComponentModel.NetStandard.csproj" AdditionalProperties="Configuration=Debug" />
    <ProjectReference Include="..\..\Libraries\Lidgren.Network\Lidgren.NetStandard.csproj" AdditionalProperties="Configuration=Debug" />
    <ProjectReference Include="..\..\Libraries\SharpFont\Source\SharpFont\SharpFont.NetStandard.csproj" AdditionalProperties="Configuration=Debug" />
    <ProjectReference Include="..\..\Libraries\MonoGame.Framework\Src\MonoGame.Framework\MonoGame.Framework.MacOS.NetStandard.csproj" AdditionalProperties="Configuration=Debug" />
  </ItemGroup>

  <ItemGroup>
    <Folder Include="Properties\" />
  </ItemGroup>

  <ItemGroup>
    <PackageReference Include="NVorbis" Version="0.8.6" />
    <PackageReference Include="RestSharp" Version="106.13.0" />
  </ItemGroup>

  <ItemGroup>
    <None Update="libfreetype6.dylib">
      <CopyToOutputDirectory>PreserveNewest</CopyToOutputDirectory>
    </None>
  </ItemGroup>
  <ItemGroup>
    <ProjectReference Include="..\..\Libraries\BarotraumaLibs\BarotraumaCore\BarotraumaCore.csproj" />
    <ProjectReference Include="..\..\Libraries\BarotraumaLibs\EosInterface\EosInterface.csproj" />
  </ItemGroup>

  <!-- Sourced from https://stackoverflow.com/a/45248069 -->
  <Target Name="GetGitRevision" BeforeTargets="WriteGitRevision" Condition="'$(BuildHash)' == ''">
    <PropertyGroup>
      <!-- temp file for the git version (lives in "obj" folder)-->
      <VerFile>$(IntermediateOutputPath)gitver</VerFile>
      <BranchFile>$(IntermediateOutputPath)gitbranch</BranchFile>
    </PropertyGroup>

    <!-- write the hash to the temp file.-->
    <Exec Command="git -C $(ProjectDir) rev-parse --short HEAD &gt; $(VerFile)" ContinueOnError="true">
      <Output TaskParameter="exitcode" ItemName="exitcodes" />
    </Exec>
    <Exec Command="git -C $(ProjectDir) rev-parse --short HEAD --symbolic-full-name --abbrev-ref=strict &gt; $(BranchFile)" ContinueOnError="true" />

    <Exec Command="echo GIT_UNAVAILABLE &gt; $(VerFile)" Condition="'%(exitcodes.identity)'&gt;0" />
    <Exec Command="echo GIT_UNAVAILABLE &gt; $(BranchFile)" Condition="'%(exitcodes.identity)'&gt;0" />
    
    <!-- read the version into the GitVersion itemGroup-->
    <ReadLinesFromFile File="$(VerFile)">
      <Output TaskParameter="Lines" ItemName="GitVersion" />
    </ReadLinesFromFile>
    <!-- Set the BuildHash property to contain the GitVersion, if it wasn't already set.-->
    <PropertyGroup>
      <BuildHash>@(GitVersion)</BuildHash>
    </PropertyGroup>

    <!-- read the branch into the GitBranch itemGroup-->
    <ReadLinesFromFile File="$(BranchFile)">
      <Output TaskParameter="Lines" ItemName="GitBranch" />
    </ReadLinesFromFile>
    <!-- Set the BuildHash property to contain the GitVersion, if it wasn't already set.-->
    <PropertyGroup>
      <BuildBranch>@(GitBranch)</BuildBranch>
    </PropertyGroup>
  </Target>

  <Target Name="WriteGitRevision" BeforeTargets="CoreCompile">
    <!-- names the obj/.../CustomAssemblyInfo.cs file -->
    <PropertyGroup>
      <CustomAssemblyInfoFile>$(IntermediateOutputPath)CustomAssemblyInfo.cs</CustomAssemblyInfoFile>
    </PropertyGroup>
    <!-- includes the CustomAssemblyInfo for compilation into your project -->
    <ItemGroup>
      <Compile Include="$(CustomAssemblyInfoFile)" />
    </ItemGroup>
    <!-- defines the AssemblyMetadata attribute that will be written -->
    <ItemGroup>
      <AssemblyAttributes Include="AssemblyMetadata">
        <_Parameter1>GitRevision</_Parameter1>
        <_Parameter2>$(BuildHash)</_Parameter2>
      </AssemblyAttributes>
      <AssemblyAttributes Include="AssemblyMetadata">
        <_Parameter1>GitBranch</_Parameter1>
        <_Parameter2>$(BuildBranch)</_Parameter2>
      </AssemblyAttributes>
      <AssemblyAttributes Include="AssemblyMetadata">
        <_Parameter1>ProjectDir</_Parameter1>
        <_Parameter2>$(ProjectDir)</_Parameter2>
      </AssemblyAttributes>
    </ItemGroup>
    <!-- writes the attribute to the customAssemblyInfo file -->
    <WriteCodeFragment Language="C#" OutputFile="$(CustomAssemblyInfoFile)" AssemblyAttributes="@(AssemblyAttributes)" />
  </Target>

  <PropertyGroup>
    <ManualDeployRuntime>osx-x64</ManualDeployRuntime>
    <ProjectFileNamePlatformSuffix>MacOS</ProjectFileNamePlatformSuffix>
  </PropertyGroup>
  <Import Project="../BarotraumaShared/DeployEosPrivate.props" />
  <Import Project="../BarotraumaShared/DeployGameAnalytics.props" />

</Project><|MERGE_RESOLUTION|>--- conflicted
+++ resolved
@@ -6,11 +6,7 @@
     <RootNamespace>Barotrauma</RootNamespace>
     <Authors>FakeFish, Undertow Games</Authors>
     <Product>Barotrauma</Product>
-<<<<<<< HEAD
-    <Version>1.2.4.0</Version>
-=======
     <Version>1.3.0.4</Version>
->>>>>>> 8face2f3
     <Copyright>Copyright © FakeFish 2018-2023</Copyright>
     <Platforms>AnyCPU;x64</Platforms>
     <AssemblyName>Barotrauma</AssemblyName>
