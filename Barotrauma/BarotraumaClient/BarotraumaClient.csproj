﻿<?xml version="1.0" encoding="utf-8"?>
<Project ToolsVersion="4.0" DefaultTargets="Build" xmlns="http://schemas.microsoft.com/developer/msbuild/2003">
  <PropertyGroup>
    <Configuration Condition=" '$(Configuration)' == '' ">ReleaseLinux</Configuration>
    <Platform Condition=" '$(Platform)' == '' ">x86</Platform>
    <ProductVersion>8.0.30703</ProductVersion>
    <SchemaVersion>2.0</SchemaVersion>
    <ProjectGuid>{008C0F83-E914-4966-9135-EA885059EDD8}</ProjectGuid>
    <OutputType>WinExe</OutputType>
    <AppDesignerFolder>Properties</AppDesignerFolder>
    <RootNamespace>Barotrauma</RootNamespace>
    <AssemblyName>Barotrauma</AssemblyName>
    <FileAlignment>512</FileAlignment>
    <IsWebBootstrapper>false</IsWebBootstrapper>
    <PublishUrl>publish\</PublishUrl>
    <Install>true</Install>
    <InstallFrom>Disk</InstallFrom>
    <UpdateEnabled>false</UpdateEnabled>
    <UpdateMode>Foreground</UpdateMode>
    <UpdateInterval>7</UpdateInterval>
    <UpdateIntervalUnits>Days</UpdateIntervalUnits>
    <UpdatePeriodically>false</UpdatePeriodically>
    <UpdateRequired>false</UpdateRequired>
    <MapFileExtensions>true</MapFileExtensions>
    <ApplicationRevision>0</ApplicationRevision>
    <ApplicationVersion>0.1.0.%2a</ApplicationVersion>
    <UseApplicationTrust>false</UseApplicationTrust>
    <BootstrapperEnabled>true</BootstrapperEnabled>
    <TargetFrameworkVersion>v4.5</TargetFrameworkVersion>
    <TargetFrameworkProfile />
    <ReleaseVersion>0.7.0.1</ReleaseVersion>
  </PropertyGroup>
  <PropertyGroup>
    <ApplicationIcon>..\BarotraumaShared\Icon.ico</ApplicationIcon>
  </PropertyGroup>
  <PropertyGroup Condition=" '$(Configuration)|$(Platform)' == 'ReleaseLinux|x86' ">
    <DebugSymbols>true</DebugSymbols>
    <DebugType>pdbonly</DebugType>
    <Optimize>true</Optimize>
    <OutputPath>..\bin\ReleaseLinux\</OutputPath>
    <DefineConstants>TRACE;LINUX;CLIENT</DefineConstants>
    <WarningLevel>4</WarningLevel>
    <PlatformTarget>x86</PlatformTarget>
  </PropertyGroup>
  <PropertyGroup Condition=" '$(Configuration)|$(Platform)' == 'DebugLinux|x86' ">
    <DebugSymbols>true</DebugSymbols>
    <DebugType>full</DebugType>
    <Optimize>false</Optimize>
    <OutputPath>..\bin\DebugLinux\</OutputPath>
    <DefineConstants>TRACE;LINUX;CLIENT;DEBUG</DefineConstants>
    <WarningLevel>4</WarningLevel>
    <PlatformTarget>x86</PlatformTarget>
  </PropertyGroup>
  <PropertyGroup Condition=" '$(Configuration)|$(Platform)' == 'ReleaseWindows|x86' ">
    <DebugSymbols>true</DebugSymbols>
    <DebugType>pdbonly</DebugType>
    <Optimize>true</Optimize>
    <OutputPath>..\bin\ReleaseWindows\</OutputPath>
    <DefineConstants>TRACE;WINDOWS;CLIENT</DefineConstants>
    <WarningLevel>4</WarningLevel>
    <PlatformTarget>x86</PlatformTarget>
  </PropertyGroup>
  <PropertyGroup Condition=" '$(Configuration)|$(Platform)' == 'DebugWindows|x86' ">
    <DebugSymbols>true</DebugSymbols>
    <DebugType>full</DebugType>
    <Optimize>false</Optimize>
    <OutputPath>..\bin\DebugWindows\</OutputPath>
    <DefineConstants>TRACE;WINDOWS;CLIENT;DEBUG</DefineConstants>
    <WarningLevel>4</WarningLevel>
    <PlatformTarget>x86</PlatformTarget>
  </PropertyGroup>
  <ItemGroup>
    <Compile Include="Properties\AssemblyInfo.cs" />
    <Compile Include="Source\Camera.cs" />
    <Compile Include="Source\Characters\AICharacter.cs" />
    <Compile Include="Source\Characters\AI\AIController.cs" />
    <Compile Include="Source\Characters\AI\AITarget.cs" />
    <Compile Include="Source\Characters\AI\CrewCommander.cs" />
    <Compile Include="Source\Characters\AI\EnemyAIController.cs" />
    <Compile Include="Source\Characters\AI\HumanAIController.cs" />
    <Compile Include="Source\Characters\Animation\Ragdoll.cs" />
    <Compile Include="Source\Characters\Attack.cs" />
<<<<<<< HEAD
    <Compile Include="Source\Events\EventManager.cs" />
    <Compile Include="Source\GUI\Graph.cs" />
=======
    <Compile Include="Source\Characters\CharacterHealth.cs" />
>>>>>>> 271a9256
    <Compile Include="Source\Items\Components\Machines\Controller.cs" />
    <Compile Include="Source\Map\Levels\BackgroundSprite\BackgroundCreature.cs" />
    <Compile Include="Source\Map\Levels\BackgroundSprite\BackgroundCreatureManager.cs" />
    <Compile Include="Source\Map\Levels\BackgroundSprite\BackgroundCreaturePrefab.cs" />
    <Compile Include="Source\Characters\Character.cs" />
    <Compile Include="Source\Characters\CharacterHUD.cs" />
    <Compile Include="Source\Characters\CharacterInfo.cs" />
    <Compile Include="Source\Characters\CharacterNetworking.cs" />
    <Compile Include="Source\Characters\CharacterSound.cs" />
    <Compile Include="Source\Characters\HUDProgressBar.cs" />
    <Compile Include="Source\Characters\Jobs\JobPrefab.cs" />
    <Compile Include="Source\Characters\Limb.cs" />
    <Compile Include="Source\DebugConsole.cs" />
    <Compile Include="Source\EventInput\EventInput.cs" />
    <Compile Include="Source\EventInput\KeyboardDispatcher.cs" />
    <Compile Include="Source\Events\Missions\Mission.cs" />
    <Compile Include="Source\Events\Missions\MissionMode.cs" />
    <Compile Include="Source\Fonts\ScalableFont.cs" />
    <Compile Include="Source\GameMain.cs" />
    <Compile Include="Source\GameSession\CrewManager.cs" />
    <Compile Include="Source\GameSession\GameMode.cs" />
    <Compile Include="Source\GameSession\GameModes\SinglePlayerCampaign.cs" />
    <Compile Include="Source\GameSession\GameModes\Tutorials\BasicTutorial.cs" />
    <Compile Include="Source\GameSession\GameModes\Tutorials\EditorTutorial.cs" />
    <Compile Include="Source\GameSession\GameModes\Tutorials\TutorialMode.cs" />
    <Compile Include="Source\GameSession\GameModes\Tutorials\TutorialType.cs" />
    <Compile Include="Source\GameSession\GameSession.cs" />
    <Compile Include="Source\GameSession\HireManager.cs" />
    <Compile Include="Source\GameSession\RoundSummary.cs" />
    <Compile Include="Source\GameSettings.cs" />
    <Compile Include="Source\GUI\ComponentStyle.cs" />
    <Compile Include="Source\GUI\GUI.cs" />
    <Compile Include="Source\GUI\GUIButton.cs" />
    <Compile Include="Source\GUI\GUIComponent.cs" />
    <Compile Include="Source\GUI\GUIDropDown.cs" />
    <Compile Include="Source\GUI\GUIFrame.cs" />
    <Compile Include="Source\GUI\GUIImage.cs" />
    <Compile Include="Source\GUI\GUIListBox.cs" />
    <Compile Include="Source\GUI\GUIMessage.cs" />
    <Compile Include="Source\GUI\GUIMessageBox.cs" />
    <Compile Include="Source\GUI\GUINumberInput.cs" />
    <Compile Include="Source\GUI\GUIProgressBar.cs" />
    <Compile Include="Source\GUI\GUIScrollBar.cs" />
    <Compile Include="Source\GUI\GUIStyle.cs" />
    <Compile Include="Source\GUI\GUITextBlock.cs" />
    <Compile Include="Source\GUI\GUITextBox.cs" />
    <Compile Include="Source\GUI\GUITickBox.cs" />
    <Compile Include="Source\GUI\LoadingScreen.cs" />
    <Compile Include="Source\Items\CharacterInventory.cs" />
    <Compile Include="Source\Items\Components\Door.cs" />
    <Compile Include="Source\Items\Components\ItemComponent.cs" />
    <Compile Include="Source\Items\Components\ItemContainer.cs" />
    <Compile Include="Source\Items\Components\ItemLabel.cs" />
    <Compile Include="Source\Items\Components\LightComponent.cs" />
    <Compile Include="Source\Items\Components\Machines\Deconstructor.cs" />
    <Compile Include="Source\Items\Components\Machines\Engine.cs" />
    <Compile Include="Source\Items\Components\Machines\Fabricator.cs" />
    <Compile Include="Source\Items\Components\Machines\MiniMap.cs" />
    <Compile Include="Source\Items\Components\Machines\Pump.cs" />
    <Compile Include="Source\Items\Components\Machines\Radar.cs" />
    <Compile Include="Source\Items\Components\Machines\Reactor.cs" />
    <Compile Include="Source\Items\Components\Machines\Steering.cs" />
    <Compile Include="Source\Items\Components\Power\PowerContainer.cs" />
    <Compile Include="Source\Items\Components\Power\Powered.cs" />
    <Compile Include="Source\Items\Components\Power\PowerTransfer.cs" />
    <Compile Include="Source\Items\Components\Signal\Connection.cs" />
    <Compile Include="Source\Items\Components\Signal\ConnectionPanel.cs" />
    <Compile Include="Source\Items\Components\Signal\Wire.cs" />
    <Compile Include="Source\Items\Components\StatusHUD.cs" />
    <Compile Include="Source\Items\Components\Turret.cs" />
    <Compile Include="Source\Items\DockingPort.cs" />
    <Compile Include="Source\Items\FixRequirement.cs" />
    <Compile Include="Source\Items\Inventory.cs" />
    <Compile Include="Source\Items\Item.cs" />
    <Compile Include="Source\Items\ItemPrefab.cs" />
    <Compile Include="Source\Items\Rope.cs" />
    <Compile Include="Source\Map\Explosion.cs" />
    <Compile Include="Source\Map\FireSource.cs" />
    <Compile Include="Source\Map\Gap.cs" />
    <Compile Include="Source\Map\Hull.cs" />
    <Compile Include="Source\Map\Levels\BackgroundSprite\BackgroundSpriteManager.cs" />
    <Compile Include="Source\Map\Levels\BackgroundSprite\BackgroundSpritePrefab.cs" />
    <Compile Include="Source\Map\Levels\CaveGenerator.cs" />
    <Compile Include="Source\Map\Levels\Level.cs" />
    <Compile Include="Source\Map\Levels\LevelRenderer.cs" />
    <Compile Include="Source\Map\Levels\Ruins\RuinGenerator.cs" />
    <Compile Include="Source\Map\Levels\WaterRenderer.cs" />
    <Compile Include="Source\Map\Levels\LevelWall.cs" />
    <Compile Include="Source\Map\Lights\ConvexHull.cs" />
    <Compile Include="Source\Map\Lights\LightManager.cs" />
    <Compile Include="Source\Map\Lights\LightSource.cs" />
    <Compile Include="Source\Map\LinkedSubmarine.cs" />
    <Compile Include="Source\Map\Map\Location.cs" />
    <Compile Include="Source\Map\Map\Map.cs" />
    <Compile Include="Source\Map\MapEntity.cs" />
    <Compile Include="Source\Map\MapEntityPrefab.cs" />
    <Compile Include="Source\Map\Structure.cs" />
    <Compile Include="Source\Map\StructurePrefab.cs" />
    <Compile Include="Source\Map\Submarine.cs" />
    <Compile Include="Source\Map\WayPoint.cs" />
    <Compile Include="Source\Networking\BanList.cs" />
    <Compile Include="Source\Networking\ChatMessage.cs" />
    <Compile Include="Source\Networking\EntitySpawner.cs" />
    <Compile Include="Source\Networking\FileTransfer\FileReceiver.cs" />
    <Compile Include="Source\Networking\GameClient.cs" />
    <Compile Include="Source\Networking\GameServer.cs" />
    <Compile Include="Source\Networking\GameServerSettings.cs" />
    <Compile Include="Source\Networking\NetEntityEvent\ClientEntityEventManager.cs" />
    <Compile Include="Source\Networking\NetEntityEvent\NetEntityEvent.cs" />
    <Compile Include="Source\Networking\NetStats.cs" />
    <Compile Include="Source\Networking\NetworkMember.cs" />
    <Compile Include="Source\Networking\OrderChatMessage.cs" />
    <Compile Include="Source\Networking\ServerLog.cs" />
    <Compile Include="Source\Networking\Voting.cs" />
    <Compile Include="Source\Networking\WhiteList.cs" />
    <Compile Include="Source\Particles\Decal.cs" />
    <Compile Include="Source\Particles\DecalManager.cs" />
    <Compile Include="Source\Particles\DecalPrefab.cs" />
    <Compile Include="Source\Particles\Particle.cs" />
    <Compile Include="Source\Particles\ParticleEmitter.cs" />
    <Compile Include="Source\Particles\ParticleManager.cs" />
    <Compile Include="Source\Particles\ParticlePrefab.cs" />
    <Compile Include="Source\Physics\PhysicsBody.cs" />
    <Compile Include="Source\PlayerInput.cs" />
    <Compile Include="Source\Program.cs" />
    <Compile Include="Source\Screens\BlurEffect.cs" />
    <Compile Include="Source\Screens\CampaignSetupUI.cs" />
    <Compile Include="Source\Screens\CampaignUI.cs" />
    <Compile Include="Source\Screens\CharacterEditorScreen.cs" />
    <Compile Include="Source\Screens\SubEditorScreen.cs" />
    <Compile Include="Source\Screens\GameScreen.cs" />
    <Compile Include="Source\Screens\LobbyScreen.cs" />
    <Compile Include="Source\Screens\MainMenuScreen.cs" />
    <Compile Include="Source\Screens\NetLobbyScreen.cs" />
    <Compile Include="Source\Screens\ParticleEditorScreen.cs" />
    <Compile Include="Source\Screens\Screen.cs" />
    <Compile Include="Source\Screens\ServerListScreen.cs" />
    <Compile Include="Source\Serialization\SerializableEntityEditor.cs" />
    <Compile Include="Source\Sounds\OggSound.cs" />
    <Compile Include="Source\Sounds\OggStream.cs" />
    <Compile Include="Source\Sounds\Sound.cs" />
    <Compile Include="Source\Sounds\SoundManager.cs" />
    <Compile Include="Source\Sounds\SoundPlayer.cs" />
    <Compile Include="Source\Sprite\Sprite.cs" />
    <Compile Include="Source\Sprite\SpriteSheet.cs" />
    <Compile Include="Source\Utils\MathUtils.cs" />
    <Compile Include="Source\Utils\TextureLoader.cs" />
    <Compile Include="Source\Utils\ToolBox.cs" />
  </ItemGroup>
  <ItemGroup>
    <Reference Condition="$(DefineConstants.Contains('WINDOWS'))" Include="MonoGame.Framework.WindowsDX">
      <HintPath>..\..\Libraries\NuGet\MonoGame.Framework.WindowsDX.3.6.0.1625\lib\net40\MonoGame.Framework.dll</HintPath>
    </Reference>
    <Reference Condition="$(DefineConstants.Contains('WINDOWS'))" Include="PresentationCore" />
    <Reference Condition="$(DefineConstants.Contains('WINDOWS'))" Include="SharpDX">
      <SpecificVersion>False</SpecificVersion>
      <HintPath>..\..\Libraries\NuGet\MonoGame.Framework.WindowsDX.3.6.0.1625\lib\net40\SharpDX.dll</HintPath>
    </Reference>
    <Reference Condition="$(DefineConstants.Contains('WINDOWS'))" Include="NVorbis">
      <HintPath>..\..\Libraries\NuGet\NVorbis.0.8.5.0\lib\NVorbis.dll</HintPath>
    </Reference>
    <Reference Include="OpenTK, Version=1.1.0.0, Culture=neutral, PublicKeyToken=bad199fe84eb3df4, processorArchitecture=MSIL">
      <SpecificVersion>False</SpecificVersion>
      <HintPath>..\..\Libraries\NuGet\OpenTK.2.0.0\lib\net20\OpenTK.dll</HintPath>
    </Reference>
    <Reference Include="System" />
    <Reference Include="System.Drawing" />
    <Reference Include="System.Windows.Forms" />
    <Reference Include="System.XML" />
    <Reference Include="System.Xml.Linq" />
    <Reference Include="RestSharp">
      <HintPath>..\..\Libraries\NuGet\RestSharp.105.2.3\lib\net45\RestSharp.dll</HintPath>
    </Reference>
    <Reference Condition="$(DefineConstants.Contains('LINUX'))" Include="MonoGame.Framework.DesktopGL">
      <HintPath>..\..\Libraries\NuGet\MonoGame.Framework.DesktopGL.3.6.0.1625\lib\net40\MonoGame.Framework.dll</HintPath>
    </Reference>
  </ItemGroup>
  <ItemGroup>
    <Content Include="freetype6.dll">
      <CopyToOutputDirectory>PreserveNewest</CopyToOutputDirectory>
    </Content>
    <Content Include="OpenAL32.dll">
      <CopyToOutputDirectory>PreserveNewest</CopyToOutputDirectory>
    </Content>
    <Content Include="wrap_oal.dll">
      <CopyToOutputDirectory>PreserveNewest</CopyToOutputDirectory>
    </Content>
    <Content Include="MonoGame.Framework.dll.config">
      <CopyToOutputDirectory>PreserveNewest</CopyToOutputDirectory>
    </Content>
    <Content Include="OpenTK.dll.config">
      <CopyToOutputDirectory>PreserveNewest</CopyToOutputDirectory>
    </Content>
    <Content Include="SharpFont.dll.config">
      <CopyToOutputDirectory>PreserveNewest</CopyToOutputDirectory>
    </Content>
  </ItemGroup>
  <ItemGroup>
    <BootstrapperPackage Include=".NETFramework,Version=v4.0">
      <Visible>False</Visible>
      <ProductName>Microsoft .NET Framework 4 %28x86 and x64%29</ProductName>
      <Install>true</Install>
    </BootstrapperPackage>
    <BootstrapperPackage Include="Microsoft.Net.Client.3.5">
      <Visible>False</Visible>
      <ProductName>.NET Framework 3.5 SP1 Client Profile</ProductName>
      <Install>false</Install>
    </BootstrapperPackage>
    <BootstrapperPackage Include="Microsoft.Net.Framework.3.5.SP1">
      <Visible>False</Visible>
      <ProductName>.NET Framework 3.5 SP1</ProductName>
      <Install>false</Install>
    </BootstrapperPackage>
    <BootstrapperPackage Include="Microsoft.Windows.Installer.4.5">
      <Visible>False</Visible>
      <ProductName>Windows Installer 4.5</ProductName>
      <Install>true</Install>
    </BootstrapperPackage>
  </ItemGroup>
  <ItemGroup>
    <ProjectReference Include="..\..\Libraries\Hyper.ComponentModel\Hyper.ComponentModel.csproj">
      <Project>{3b8f9edb-6e5e-450c-abc2-ec49075d0b50}</Project>
      <Name>Hyper.ComponentModel</Name>
    </ProjectReference>
    <ProjectReference Include="..\..\Libraries\Lidgren.Network\Lidgren.Network.csproj">
      <Project>{49ba1c69-6104-41ac-a5d8-b54fa9f696e8}</Project>
      <Name>Lidgren.Network</Name>
    </ProjectReference>
    <ProjectReference Include="..\..\Libraries\SharpFont\Source\SharpFont\SharpFont.csproj">
      <Project>{c293db32-fa42-486d-b128-5a12522fae4e}</Project>
      <Name>SharpFont</Name>
    </ProjectReference>
    <ProjectReference Include="..\..\Libraries\Farseer Physics Engine 3.5\Farseer Physics MonoGame.csproj">
      <Project>{0AAD36E3-51A5-4A07-AB60-5C8A66BD38B7}</Project>
      <Name>Farseer Physics MonoGame</Name>
    </ProjectReference>
  </ItemGroup>
  <ItemGroup>
    <None Include="packages.config" />
  </ItemGroup>
  <ItemGroup />
  <Import Project="..\BarotraumaShared\BarotraumaShared.projitems" Label="Shared" />
  <Import Project="$(MSBuildToolsPath)\Microsoft.CSharp.targets" />
  <!-- To modify your build process, add your task inside one of the targets below and uncomment it. 
       Other similar extension points exist, see Microsoft.Common.targets.
  <Target Name="BeforeBuild">
  </Target>
  <Target Name="AfterBuild">
  </Target>
  -->
</Project><|MERGE_RESOLUTION|>--- conflicted
+++ resolved
@@ -80,12 +80,9 @@
     <Compile Include="Source\Characters\AI\HumanAIController.cs" />
     <Compile Include="Source\Characters\Animation\Ragdoll.cs" />
     <Compile Include="Source\Characters\Attack.cs" />
-<<<<<<< HEAD
     <Compile Include="Source\Events\EventManager.cs" />
     <Compile Include="Source\GUI\Graph.cs" />
-=======
     <Compile Include="Source\Characters\CharacterHealth.cs" />
->>>>>>> 271a9256
     <Compile Include="Source\Items\Components\Machines\Controller.cs" />
     <Compile Include="Source\Map\Levels\BackgroundSprite\BackgroundCreature.cs" />
     <Compile Include="Source\Map\Levels\BackgroundSprite\BackgroundCreatureManager.cs" />
