--- conflicted
+++ resolved
@@ -29,14 +29,6 @@
     <ApplicationVersion>0.1.0.%2a</ApplicationVersion>
     <UseApplicationTrust>false</UseApplicationTrust>
     <BootstrapperEnabled>true</BootstrapperEnabled>
-<<<<<<< HEAD
-=======
-    <TargetFrameworkVersion>v4.5</TargetFrameworkVersion>
-    <TargetFrameworkProfile />
-    <ReleaseVersion>0.7.0.1</ReleaseVersion>
-    <NuGetPackageImportStamp>
-    </NuGetPackageImportStamp>
->>>>>>> 5d342e24
   </PropertyGroup>
   <PropertyGroup>
     <ApplicationIcon>..\BarotraumaShared\Icon.ico</ApplicationIcon>
