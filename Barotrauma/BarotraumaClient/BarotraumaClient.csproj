--- conflicted
+++ resolved
@@ -1,833 +1,421 @@
-<<<<<<< HEAD
-﻿<?xml version="1.0" encoding="utf-8"?>
-<Project ToolsVersion="4.0" DefaultTargets="Build" xmlns="http://schemas.microsoft.com/developer/msbuild/2003">
-  <PropertyGroup>
-    <Configuration Condition=" '$(Configuration)' == '' ">ReleaseLinux</Configuration>
-    <Platform Condition=" '$(Platform)' == '' ">x64</Platform>
-    <ProductVersion>8.0.30703</ProductVersion>
-    <SchemaVersion>2.0</SchemaVersion>
-    <ProjectGuid>{008C0F83-E914-4966-9135-EA885059EDD8}</ProjectGuid>
-    <OutputType>WinExe</OutputType>
-    <AppDesignerFolder>Properties</AppDesignerFolder>
-    <RootNamespace>Barotrauma</RootNamespace>
-    <AssemblyName>Barotrauma</AssemblyName>
-    <FileAlignment>512</FileAlignment>
-    <IsWebBootstrapper>false</IsWebBootstrapper>
-    <TargetFrameworkVersion>v4.5</TargetFrameworkVersion>
-    <TargetFrameworkProfile />
-    <ReleaseVersion>0.9.0.0</ReleaseVersion>
-    <PublishUrl>publish\</PublishUrl>
-    <Install>true</Install>
-    <InstallFrom>Disk</InstallFrom>
-    <UpdateEnabled>false</UpdateEnabled>
-    <UpdateMode>Foreground</UpdateMode>
-    <UpdateInterval>7</UpdateInterval>
-    <UpdateIntervalUnits>Days</UpdateIntervalUnits>
-    <UpdatePeriodically>false</UpdatePeriodically>
-    <UpdateRequired>false</UpdateRequired>
-    <MapFileExtensions>true</MapFileExtensions>
-    <ApplicationRevision>0</ApplicationRevision>
-    <ApplicationVersion>0.1.0.%2a</ApplicationVersion>
-    <UseApplicationTrust>false</UseApplicationTrust>
-    <BootstrapperEnabled>true</BootstrapperEnabled>
-  </PropertyGroup>
-  <PropertyGroup>
-    <ApplicationIcon>..\BarotraumaShared\Icon.ico</ApplicationIcon>
-  </PropertyGroup>
-  <PropertyGroup Condition="'$(Configuration)|$(Platform)' == 'ReleaseLinux|x64'">
-    <DebugSymbols>true</DebugSymbols>
-    <OutputPath>..\bin\ReleaseLinux\</OutputPath>
-    <DefineConstants>TRACE;LINUX;CLIENT</DefineConstants>
-    <Optimize>true</Optimize>
-    <DebugType>pdbonly</DebugType>
-    <PlatformTarget>x64</PlatformTarget>
-    <CodeAnalysisRuleSet>MinimumRecommendedRules.ruleset</CodeAnalysisRuleSet>
-    <Prefer32Bit>true</Prefer32Bit>
-  </PropertyGroup>
-  <PropertyGroup Condition="'$(Configuration)|$(Platform)' == 'DebugLinux|x64'">
-    <DebugSymbols>true</DebugSymbols>
-    <OutputPath>..\bin\DebugLinux\</OutputPath>
-    <DefineConstants>TRACE;LINUX;CLIENT;DEBUG</DefineConstants>
-    <DebugType>full</DebugType>
-    <Prefer32Bit>true</Prefer32Bit>
-    <CodeAnalysisRuleSet>MinimumRecommendedRules.ruleset</CodeAnalysisRuleSet>
-    <Prefer32Bit>true</Prefer32Bit>
-  </PropertyGroup>
-  <PropertyGroup Condition="'$(Configuration)|$(Platform)' == 'ReleaseMac|x64'">
-    <DebugSymbols>true</DebugSymbols>
-    <OutputPath>..\bin\ReleaseMac\</OutputPath>
-    <DefineConstants>TRACE;OSX;CLIENT</DefineConstants>
-    <Optimize>true</Optimize>
-    <DebugType>pdbonly</DebugType>
-    <PlatformTarget>x64</PlatformTarget>
-    <CodeAnalysisRuleSet>MinimumRecommendedRules.ruleset</CodeAnalysisRuleSet>
-    <Prefer32Bit>true</Prefer32Bit>
-  </PropertyGroup>
-  <PropertyGroup Condition="'$(Configuration)|$(Platform)' == 'DebugMac|x64'">
-    <DebugSymbols>true</DebugSymbols>
-    <OutputPath>..\bin\DebugMac\</OutputPath>
-    <DefineConstants>TRACE;OSX;CLIENT;DEBUG</DefineConstants>
-    <DebugType>full</DebugType>
-    <PlatformTarget>x64</PlatformTarget>
-    <CodeAnalysisRuleSet>MinimumRecommendedRules.ruleset</CodeAnalysisRuleSet>
-    <Prefer32Bit>true</Prefer32Bit>
-  </PropertyGroup>
-  <PropertyGroup Condition="'$(Configuration)|$(Platform)' == 'ReleaseWindows|x64'">
-    <DebugSymbols>true</DebugSymbols>
-    <OutputPath>..\bin\ReleaseWindows\</OutputPath>
-    <DefineConstants>TRACE;WINDOWS;CLIENT</DefineConstants>
-    <Optimize>true</Optimize>
-    <DebugType>pdbonly</DebugType>
-    <PlatformTarget>x64</PlatformTarget>
-    <CodeAnalysisRuleSet>MinimumRecommendedRules.ruleset</CodeAnalysisRuleSet>
-    <Prefer32Bit>true</Prefer32Bit>
-  </PropertyGroup>
-  <PropertyGroup Condition="'$(Configuration)|$(Platform)' == 'DebugWindows|x64'">
-    <DebugSymbols>true</DebugSymbols>
-    <OutputPath>..\bin\DebugWindows\</OutputPath>
-    <DefineConstants>TRACE;WINDOWS;CLIENT;DEBUG</DefineConstants>
-    <DebugType>full</DebugType>
-    <PlatformTarget>x64</PlatformTarget>
-    <CodeAnalysisRuleSet>MinimumRecommendedRules.ruleset</CodeAnalysisRuleSet>
-    <Prefer32Bit>true</Prefer32Bit>
-  </PropertyGroup>
-  <ItemGroup>
-    <Compile Include="Properties\AssemblyInfo.cs" />
-    <Compile Include="Source\Camera.cs" />
-    <Compile Include="Source\Characters\AICharacter.cs" />
-    <Compile Include="Source\Characters\AI\AIController.cs" />
-    <Compile Include="Source\Characters\AI\AITarget.cs" />
-    <Compile Include="Source\Characters\AI\EnemyAIController.cs" />
-    <Compile Include="Source\Characters\AI\HumanAIController.cs" />
-    <Compile Include="Source\Characters\Animation\Ragdoll.cs" />
-    <Compile Include="Source\Characters\Attack.cs" />
-    <Compile Include="Source\Characters\Health\AfflictionHusk.cs" />
-    <Compile Include="Source\Characters\Health\CharacterHealth.cs" />
-    <Compile Include="Source\Characters\Health\DamageModifier.cs" />
-    <Compile Include="Source\Characters\Health\AfflictionPsychosis.cs" />
-    <Compile Include="Source\Events\EventManager.cs" />
-    <Compile Include="Source\GUI\ChatBox.cs" />
-    <Compile Include="Source\GUI\GUIRadioButtonGroup.cs" />
-    <Compile Include="Source\GUI\ParamsEditor.cs" />
-    <Compile Include="Source\GUI\ShapeExtensions.cs" />
-    <Compile Include="Source\GUI\Graph.cs" />
-    <Compile Include="Source\Characters\CharacterHealth.cs" />
-    <Compile Include="Source\GameSession\GameModes\MultiPlayerCampaign.cs" />
-    <Compile Include="Source\GUI\GUICanvas.cs" />
-    <Compile Include="Source\GUI\GUICustomComponent.cs" />
-    <Compile Include="Source\GUI\GUILayoutGroup.cs" />
-    <Compile Include="Source\GUI\HUDLayoutSettings.cs" />
-    <Compile Include="Source\GUI\RectTransform.cs" />
-    <Compile Include="Source\GUI\UISprite.cs" />
-    <Compile Include="Source\GUI\Widget.cs" />
-    <Compile Include="Source\Items\Components\ElectricalDischarger.cs" />
-    <Compile Include="Source\Items\Components\LevelResource.cs" />
-    <Compile Include="Source\Items\Components\Machines\Controller.cs" />
-    <Compile Include="Source\Items\Components\Repairable.cs" />
-    <Compile Include="Source\Items\Components\RepairTool.cs" />
-    <Compile Include="Source\Items\Components\Signal\CustomInterface.cs" />
-    <Compile Include="Source\Items\Components\Signal\MotionSensor.cs" />
-    <Compile Include="Source\Items\Components\Signal\WifiComponent.cs" />
-    <Compile Include="Source\Items\ItemInventory.cs" />
-    <Compile Include="Source\Map\ItemAssemblyPrefab.cs" />
-    <Compile Include="Source\Map\Levels\BackgroundCreatures\BackgroundCreature.cs" />
-    <Compile Include="Source\Map\Levels\BackgroundCreatures\BackgroundCreatureManager.cs" />
-    <Compile Include="Source\Map\Levels\BackgroundCreatures\BackgroundCreaturePrefab.cs" />
-    <Compile Include="Source\Characters\Character.cs" />
-    <Compile Include="Source\Characters\CharacterHUD.cs" />
-    <Compile Include="Source\Characters\CharacterInfo.cs" />
-    <Compile Include="Source\Characters\CharacterNetworking.cs" />
-    <Compile Include="Source\Characters\CharacterSound.cs" />
-    <Compile Include="Source\Characters\HUDProgressBar.cs" />
-    <Compile Include="Source\Characters\Jobs\JobPrefab.cs" />
-    <Compile Include="Source\Characters\Limb.cs" />
-    <Compile Include="Source\DebugConsole.cs" />
-    <Compile Include="Source\EventInput\EventInput.cs" />
-    <Compile Include="Source\EventInput\KeyboardDispatcher.cs" />
-    <Compile Include="Source\Events\Missions\Mission.cs" />
-    <Compile Include="Source\Events\Missions\MissionMode.cs" />
-    <Compile Include="Source\Fonts\ScalableFont.cs" />
-    <Compile Include="Source\GameMain.cs" />
-    <Compile Include="Source\GameSession\CrewManager.cs" />
-    <Compile Include="Source\GameSession\GameMode.cs" />
-    <Compile Include="Source\GameSession\GameModes\SinglePlayerCampaign.cs" />
-    <Compile Include="Source\GameSession\GameModes\Tutorials\BasicTutorial.cs" />
-    <Compile Include="Source\GameSession\GameModes\Tutorials\EditorTutorial.cs" />
-    <Compile Include="Source\GameSession\GameModes\Tutorials\TutorialMode.cs" />
-    <Compile Include="Source\GameSession\GameModes\Tutorials\Tutorial.cs" />
-    <Compile Include="Source\GameSession\GameSession.cs" />
-    <Compile Include="Source\GameSession\RoundSummary.cs" />
-    <Compile Include="Source\GameSettings.cs" />
-    <Compile Include="Source\GUI\ComponentStyle.cs" />
-    <Compile Include="Source\GUI\GUI.cs" />
-    <Compile Include="Source\GUI\GUIButton.cs" />
-    <Compile Include="Source\GUI\GUIComponent.cs" />
-    <Compile Include="Source\GUI\GUIDropDown.cs" />
-    <Compile Include="Source\GUI\GUIFrame.cs" />
-    <Compile Include="Source\GUI\GUIImage.cs" />
-    <Compile Include="Source\GUI\GUIListBox.cs" />
-    <Compile Include="Source\GUI\GUIMessage.cs" />
-    <Compile Include="Source\GUI\GUIMessageBox.cs" />
-    <Compile Include="Source\GUI\GUINumberInput.cs" />
-    <Compile Include="Source\GUI\GUIProgressBar.cs" />
-    <Compile Include="Source\GUI\GUIScrollBar.cs" />
-    <Compile Include="Source\GUI\GUIStyle.cs" />
-    <Compile Include="Source\GUI\GUITextBlock.cs" />
-    <Compile Include="Source\GUI\GUITextBox.cs" />
-    <Compile Include="Source\GUI\GUITickBox.cs" />
-    <Compile Include="Source\GUI\LoadingScreen.cs" />
-    <Compile Include="Source\Items\CharacterInventory.cs" />
-    <Compile Include="Source\Items\Components\Door.cs" />
-    <Compile Include="Source\Items\Components\ItemComponent.cs" />
-    <Compile Include="Source\Items\Components\ItemContainer.cs" />
-    <Compile Include="Source\Items\Components\ItemLabel.cs" />
-    <Compile Include="Source\Items\Components\LightComponent.cs" />
-    <Compile Include="Source\Items\Components\Machines\Deconstructor.cs" />
-    <Compile Include="Source\Items\Components\Machines\Engine.cs" />
-    <Compile Include="Source\Items\Components\Machines\Fabricator.cs" />
-    <Compile Include="Source\Items\Components\Machines\MiniMap.cs" />
-    <Compile Include="Source\Items\Components\Machines\Pump.cs" />
-    <Compile Include="Source\Items\Components\Machines\Sonar.cs" />
-    <Compile Include="Source\Items\Components\Machines\Reactor.cs" />
-    <Compile Include="Source\Items\Components\Machines\Steering.cs" />
-    <Compile Include="Source\Items\Components\Power\PowerContainer.cs" />
-    <Compile Include="Source\Items\Components\Power\Powered.cs" />
-    <Compile Include="Source\Items\Components\Power\PowerTransfer.cs" />
-    <Compile Include="Source\Items\Components\Signal\Connection.cs" />
-    <Compile Include="Source\Items\Components\Signal\ConnectionPanel.cs" />
-    <Compile Include="Source\Items\Components\Signal\Wire.cs" />
-    <Compile Include="Source\Items\Components\StatusHUD.cs" />
-    <Compile Include="Source\Items\Components\Turret.cs" />
-    <Compile Include="Source\Items\DockingPort.cs" />
-    <Compile Include="Source\Items\Inventory.cs" />
-    <Compile Include="Source\Items\Item.cs" />
-    <Compile Include="Source\Items\ItemPrefab.cs" />
-    <Compile Include="Source\Items\Rope.cs" />
-    <Compile Include="Source\Map\Explosion.cs" />
-    <Compile Include="Source\Map\FireSource.cs" />
-    <Compile Include="Source\Map\Gap.cs" />
-    <Compile Include="Source\Map\Hull.cs" />
-    <Compile Include="Source\Map\Levels\LevelObjects\LevelObject.cs" />
-    <Compile Include="Source\Map\Levels\LevelObjects\LevelObjectManager.cs" />
-    <Compile Include="Source\Map\Levels\LevelObjects\LevelObjectPrefab.cs" />
-    <Compile Include="Source\Map\Levels\CaveGenerator.cs" />
-    <Compile Include="Source\Map\Levels\Level.cs" />
-    <Compile Include="Source\Map\Levels\LevelObjects\LevelTrigger.cs" />
-    <Compile Include="Source\Map\Levels\LevelRenderer.cs" />
-    <Compile Include="Source\Map\Levels\Ruins\RuinGenerator.cs" />
-    <Compile Include="Source\Map\Levels\WaterRenderer.cs" />
-    <Compile Include="Source\Map\Levels\LevelWall.cs" />
-    <Compile Include="Source\Map\Lights\ConvexHull.cs" />
-    <Compile Include="Source\Map\Lights\LightManager.cs" />
-    <Compile Include="Source\Map\Lights\LightSource.cs" />
-    <Compile Include="Source\Map\LinkedSubmarine.cs" />
-    <Compile Include="Source\Map\Map\Location.cs" />
-    <Compile Include="Source\Map\Map\Map.cs" />
-    <Compile Include="Source\Map\MapEntity.cs" />
-    <Compile Include="Source\Map\MapEntityPrefab.cs" />
-    <Compile Include="Source\Map\Structure.cs" />
-    <Compile Include="Source\Map\StructurePrefab.cs" />
-    <Compile Include="Source\Map\Submarine.cs" />
-    <Compile Include="Source\Map\WayPoint.cs" />
-    <Compile Include="Source\Networking\BanList.cs" />
-    <Compile Include="Source\Networking\ChatMessage.cs" />
-    <Compile Include="Source\Networking\Client.cs" />
-    <Compile Include="Source\Networking\EntitySpawner.cs" />
-    <Compile Include="Source\Networking\FileTransfer\FileReceiver.cs" />
-    <Compile Include="Source\Networking\GameClient.cs" />
-    <Compile Include="Source\Networking\NetEntityEvent\ClientEntityEventManager.cs" />
-    <Compile Include="Source\Networking\NetEntityEvent\NetEntityEvent.cs" />
-    <Compile Include="Source\Networking\NetStats.cs" />
-    <Compile Include="Source\Networking\OrderChatMessage.cs" />
-    <Compile Include="Source\Networking\ServerInfo.cs" />
-    <Compile Include="Source\Networking\ServerLog.cs" />
-    <Compile Include="Source\Networking\ServerSettings.cs" />
-    <Compile Include="Source\Networking\Voip\VoipCapture.cs" />
-    <Compile Include="Source\Networking\Voip\VoipClient.cs" />
-    <Compile Include="Source\Networking\Voip\VoipConfig.cs" />
-    <Compile Include="Source\Networking\Voting.cs" />
-    <Compile Include="Source\Networking\WhiteList.cs" />
-    <Compile Include="Source\Particles\Decal.cs" />
-    <Compile Include="Source\Particles\DecalManager.cs" />
-    <Compile Include="Source\Particles\DecalPrefab.cs" />
-    <Compile Include="Source\Particles\Particle.cs" />
-    <Compile Include="Source\Particles\ParticleEmitter.cs" />
-    <Compile Include="Source\Particles\ParticleManager.cs" />
-    <Compile Include="Source\Particles\ParticlePrefab.cs" />
-    <Compile Include="Source\Physics\PhysicsBody.cs" />
-    <Compile Include="Source\PlayerInput.cs" />
-    <Compile Include="Source\Program.cs" />
-    <Compile Include="Source\Screens\CharacterEditorScreen.cs" />
-    <Compile Include="Source\Screens\BlurEffect.cs" />
-    <Compile Include="Source\Screens\CampaignSetupUI.cs" />
-    <Compile Include="Source\Screens\CampaignUI.cs" />
-    <Compile Include="Source\Screens\LevelEditorScreen.cs" />
-    <Compile Include="Source\Screens\OldCharacterEditorScreen.cs" />
-    <Compile Include="Source\Screens\SpriteEditorScreen.cs" />
-    <Compile Include="Source\Screens\SteamWorkshopScreen.cs" />
-    <Compile Include="Source\Screens\SubEditorScreen.cs" />
-    <Compile Include="Source\Screens\GameScreen.cs" />
-    <Compile Include="Source\Screens\LobbyScreen.cs" />
-    <Compile Include="Source\Screens\MainMenuScreen.cs" />
-    <Compile Include="Source\Screens\NetLobbyScreen.cs" />
-    <Compile Include="Source\Screens\ParticleEditorScreen.cs" />
-    <Compile Include="Source\Screens\Screen.cs" />
-    <Compile Include="Source\Screens\ServerListScreen.cs" />
-    <Compile Include="Source\Serialization\SerializableEntityEditor.cs" />
-    <Compile Include="Source\Sounds\OggSound.cs" />
-    <Compile Include="Source\Sounds\Sound.cs" />
-    <Compile Include="Source\Sounds\SoundChannel.cs" />
-    <Compile Include="Source\Sounds\SoundManager.cs" />
-    <Compile Include="Source\Sounds\SoundPlayer.cs" />
-    <Compile Include="Source\Sounds\VoipSound.cs" />
-    <Compile Include="Source\Sprite\DeformableSprite.cs" />
-    <Compile Include="Source\Sprite\DeformAnimations\CustomDeformation.cs" />
-    <Compile Include="Source\Sprite\DeformAnimations\Inflate.cs" />
-    <Compile Include="Source\Sprite\DeformAnimations\NoiseDeformation.cs" />
-    <Compile Include="Source\Sprite\DeformAnimations\PositionalDeformation.cs" />
-    <Compile Include="Source\Sprite\DeformAnimations\JointBendDeformation.cs" />
-    <Compile Include="Source\Sprite\DeformAnimations\SpriteDeformation.cs" />
-    <Compile Include="Source\Sprite\Sprite.cs" />
-    <Compile Include="Source\Sprite\SpriteSheet.cs" />
-    <Compile Include="Source\Utils\MathUtils.cs" />
-    <Compile Include="Source\Utils\TextureLoader.cs" />
-    <Compile Include="Source\Utils\ToolBox.cs" />
-    <Compile Include="GlobalSuppressions.cs" />
-  </ItemGroup>
-  <ItemGroup>
-    <Reference Include="Concentus, Version=1.1.6.0, Culture=neutral, processorArchitecture=MSIL">
-      <HintPath>..\..\Libraries\NuGet\Concentus.1.1.7\lib\portable-net45+win+wpa81+wp80\Concentus.dll</HintPath>
-    </Reference>
-    <Reference Include="GameAnalytics.Mono, Version=1.0.6710.29255, Culture=neutral, processorArchitecture=MSIL">
-      <HintPath>..\..\Libraries\NuGet\GameAnalytics.Mono.SDK.1.1.12\lib\net45\GameAnalytics.Mono.dll</HintPath>
-    </Reference>
-    <Reference Condition="$(DefineConstants.Contains('WINDOWS'))" Include="MonoGame.Framework.WindowsDX">
-      <HintPath>..\..\Libraries\NuGet\MonoGame.Framework.WindowsDX.3.6.0.1625\lib\net40\MonoGame.Framework.dll</HintPath>
-    </Reference>
-    <Reference Include="NLog, Version=4.0.0.0, Culture=neutral, PublicKeyToken=5120e14c03d0593c, processorArchitecture=MSIL">
-      <HintPath>..\..\Libraries\NuGet\NLog.4.3.8\lib\net45\NLog.dll</HintPath>
-    </Reference>
-    <Reference Condition="$(DefineConstants.Contains('WINDOWS'))" Include="PresentationCore" />
-    <Reference Condition="$(DefineConstants.Contains('WINDOWS'))" Include="SharpDX">
-      <HintPath>..\..\Libraries\NuGet\MonoGame.Framework.WindowsDX.3.6.0.1625\lib\net40\SharpDX.dll</HintPath>
-    </Reference>
-    <Reference Condition="$(DefineConstants.Contains('WINDOWS'))" Include="NVorbis">
-      <HintPath>..\..\Libraries\NuGet\NVorbis.0.8.5.0\lib\NVorbis.dll</HintPath>
-    </Reference>
-    <Reference Include="OpenTK, Version=1.1.0.0, Culture=neutral, PublicKeyToken=bad199fe84eb3df4, processorArchitecture=MSIL">
-      <SpecificVersion>False</SpecificVersion>
-      <HintPath>..\..\Libraries\NuGet\OpenTK.2.0.0\lib\net20\OpenTK.dll</HintPath>
-    </Reference>
-    <Reference Include="System" />
-    <Reference Include="System.Data.SQLite, Version=1.0.102.0, Culture=neutral, PublicKeyToken=db937bc2d44ff139, processorArchitecture=MSIL">
-      <HintPath>..\..\Libraries\NuGet\GameAnalytics.Mono.SDK.1.1.12\lib\net45\System.Data.SQLite.dll</HintPath>
-    </Reference>
-    <Reference Include="System.Drawing" />
-    <Reference Include="System.Windows.Forms" />
-    <Reference Include="System.Xml" />
-    <Reference Include="System.Xml.Linq" />
-    <Reference Condition="$(DefineConstants.Contains('LINUX')) OR $(DefineConstants.Contains('OSX'))" Include="MonoGame.Framework.DesktopGL">
-      <HintPath>..\..\Libraries\NuGet\MonoGame.Framework.DesktopGL.3.6.0.1625\lib\net40\MonoGame.Framework.dll</HintPath>
-    </Reference>
-    <Reference Include="RestSharp">
-      <HintPath>..\..\Libraries\NuGet\RestSharp.105.2.3\lib\net45\RestSharp.dll</HintPath>
-    </Reference>
-  </ItemGroup>
-  <ItemGroup>
-    <Content Include="freetype6.dll">
-      <CopyToOutputDirectory>PreserveNewest</CopyToOutputDirectory>
-    </Content>
-    <Content Include="OpenAL32.dll">
-      <CopyToOutputDirectory>PreserveNewest</CopyToOutputDirectory>
-    </Content>
-    <Content Include="wrap_oal.dll">
-      <CopyToOutputDirectory>PreserveNewest</CopyToOutputDirectory>
-    </Content>
-    <Content Include="MonoGame.Framework.dll.config">
-      <CopyToOutputDirectory>PreserveNewest</CopyToOutputDirectory>
-    </Content>
-    <Content Include="OpenTK.dll.config">
-      <CopyToOutputDirectory>PreserveNewest</CopyToOutputDirectory>
-    </Content>
-    <Content Include="SharpFont.dll.config">
-      <CopyToOutputDirectory>PreserveNewest</CopyToOutputDirectory>
-    </Content>
-  </ItemGroup>
-  <ItemGroup>
-    <BootstrapperPackage Include=".NETFramework,Version=v4.0">
-      <Visible>False</Visible>
-      <ProductName>Microsoft .NET Framework 4 %28x86 and x64%29</ProductName>
-      <Install>true</Install>
-    </BootstrapperPackage>
-    <BootstrapperPackage Include="Microsoft.Net.Client.3.5">
-      <Visible>False</Visible>
-      <ProductName>.NET Framework 3.5 SP1 Client Profile</ProductName>
-      <Install>false</Install>
-    </BootstrapperPackage>
-    <BootstrapperPackage Include="Microsoft.Net.Framework.3.5.SP1">
-      <Visible>False</Visible>
-      <ProductName>.NET Framework 3.5 SP1</ProductName>
-      <Install>false</Install>
-    </BootstrapperPackage>
-    <BootstrapperPackage Include="Microsoft.Windows.Installer.4.5">
-      <Visible>False</Visible>
-      <ProductName>Windows Installer 4.5</ProductName>
-      <Install>true</Install>
-    </BootstrapperPackage>
-  </ItemGroup>
-  <ItemGroup>
-    <ProjectReference Include="..\..\Libraries\Facepunch.Steamworks\Facepunch.Steamworks.csproj">
-      <Project>{3af0347c-5a9b-4421-868c-8ee3dbfaebc6}</Project>
-      <Name>Facepunch.Steamworks</Name>
-    </ProjectReference>
-    <ProjectReference Include="..\..\Libraries\Hyper.ComponentModel\Hyper.ComponentModel.csproj">
-      <Project>{3b8f9edb-6e5e-450c-abc2-ec49075d0b50}</Project>
-      <Name>Hyper.ComponentModel</Name>
-    </ProjectReference>
-    <ProjectReference Include="..\..\Libraries\Lidgren.Network\Lidgren.Network.csproj">
-      <Project>{49ba1c69-6104-41ac-a5d8-b54fa9f696e8}</Project>
-      <Name>Lidgren.Network</Name>
-    </ProjectReference>
-    <ProjectReference Include="..\..\Libraries\SharpFont\Source\SharpFont\SharpFont.csproj">
-      <Project>{c293db32-fa42-486d-b128-5a12522fae4e}</Project>
-      <Name>SharpFont</Name>
-    </ProjectReference>
-    <ProjectReference Include="..\..\Libraries\Farseer Physics Engine 3.5\Farseer Physics MonoGame.csproj">
-      <Project>{0AAD36E3-51A5-4A07-AB60-5C8A66BD38B7}</Project>
-      <Name>Farseer Physics MonoGame</Name>
-    </ProjectReference>
-  </ItemGroup>
-  <ItemGroup>
-    <None Include="packages.config" />
-  </ItemGroup>
-  <ItemGroup />
-  <Import Project="..\BarotraumaShared\BarotraumaShared.projitems" Label="Shared" />
-  <Import Project="$(MSBuildToolsPath)\Microsoft.CSharp.targets" />
-  <Import Project="..\..\Libraries\NuGet\GameAnalytics.Mono.SDK.1.1.12\build\net45\GameAnalytics.Mono.SDK.targets" Condition="Exists('..\..\Libraries\NuGet\GameAnalytics.Mono.SDK.1.1.12\build\net45\GameAnalytics.Mono.SDK.targets')" />
-  <Target Name="EnsureNuGetPackageBuildImports" BeforeTargets="PrepareForBuild">
-    <PropertyGroup>
-      <ErrorText>This project references NuGet package(s) that are missing on this computer. Use NuGet Package Restore to download them.  For more information, see http://go.microsoft.com/fwlink/?LinkID=322105. The missing file is {0}.</ErrorText>
-    </PropertyGroup>
-    <Error Condition="!Exists('..\..\Libraries\NuGet\GameAnalytics.Mono.SDK.1.1.12\build\net45\GameAnalytics.Mono.SDK.targets')" Text="$([System.String]::Format('$(ErrorText)', '..\..\Libraries\NuGet\GameAnalytics.Mono.SDK.1.1.12\build\net45\GameAnalytics.Mono.SDK.targets'))" />
-  </Target>
-  <!-- To modify your build process, add your task inside one of the targets below and uncomment it. 
-       Other similar extension points exist, see Microsoft.Common.targets.
-  <Target Name="BeforeBuild">
-  </Target>
-  <Target Name="AfterBuild">
-  </Target>
-  -->
-=======
-﻿<?xml version="1.0" encoding="utf-8"?>
-<Project ToolsVersion="4.0" DefaultTargets="Build" xmlns="http://schemas.microsoft.com/developer/msbuild/2003">
-  <PropertyGroup>
-    <Configuration Condition=" '$(Configuration)' == '' ">ReleaseLinux</Configuration>
-    <Platform Condition=" '$(Platform)' == '' ">x86</Platform>
-    <ProductVersion>8.0.30703</ProductVersion>
-    <SchemaVersion>2.0</SchemaVersion>
-    <ProjectGuid>{008C0F83-E914-4966-9135-EA885059EDD8}</ProjectGuid>
-    <OutputType>WinExe</OutputType>
-    <AppDesignerFolder>Properties</AppDesignerFolder>
-    <RootNamespace>Barotrauma</RootNamespace>
-    <AssemblyName>Barotrauma</AssemblyName>
-    <FileAlignment>512</FileAlignment>
-    <IsWebBootstrapper>false</IsWebBootstrapper>
-    <TargetFrameworkVersion>v4.5</TargetFrameworkVersion>
-    <TargetFrameworkProfile />
-    <ReleaseVersion>0.7.0.1</ReleaseVersion>
-    <PublishUrl>publish\</PublishUrl>
-    <Install>true</Install>
-    <InstallFrom>Disk</InstallFrom>
-    <UpdateEnabled>false</UpdateEnabled>
-    <UpdateMode>Foreground</UpdateMode>
-    <UpdateInterval>7</UpdateInterval>
-    <UpdateIntervalUnits>Days</UpdateIntervalUnits>
-    <UpdatePeriodically>false</UpdatePeriodically>
-    <UpdateRequired>false</UpdateRequired>
-    <MapFileExtensions>true</MapFileExtensions>
-    <ApplicationRevision>0</ApplicationRevision>
-    <ApplicationVersion>0.1.0.%2a</ApplicationVersion>
-    <UseApplicationTrust>false</UseApplicationTrust>
-    <BootstrapperEnabled>true</BootstrapperEnabled>
-  </PropertyGroup>
-  <PropertyGroup>
-    <ApplicationIcon>..\BarotraumaShared\Icon.ico</ApplicationIcon>
-  </PropertyGroup>
-  <PropertyGroup Condition="'$(Configuration)|$(Platform)' == 'ReleaseLinux|x64'">
-    <DebugSymbols>true</DebugSymbols>
-    <OutputPath>..\bin\ReleaseLinux\</OutputPath>
-    <DefineConstants>TRACE;LINUX;CLIENT</DefineConstants>
-    <Optimize>true</Optimize>
-    <DebugType>pdbonly</DebugType>
-    <PlatformTarget>x64</PlatformTarget>
-    <CodeAnalysisRuleSet>MinimumRecommendedRules.ruleset</CodeAnalysisRuleSet>
-    <Prefer32Bit>true</Prefer32Bit>
-  </PropertyGroup>
-  <PropertyGroup Condition="'$(Configuration)|$(Platform)' == 'DebugLinux|x64'">
-    <DebugSymbols>true</DebugSymbols>
-    <OutputPath>..\bin\DebugLinux\</OutputPath>
-    <DefineConstants>TRACE;LINUX;CLIENT;DEBUG</DefineConstants>
-    <DebugType>full</DebugType>
-    <PlatformTarget>x64</PlatformTarget>
-    <CodeAnalysisRuleSet>MinimumRecommendedRules.ruleset</CodeAnalysisRuleSet>
-    <Prefer32Bit>true</Prefer32Bit>
-  </PropertyGroup>
-  <PropertyGroup Condition="'$(Configuration)|$(Platform)' == 'ReleaseMac|x64'">
-    <DebugSymbols>true</DebugSymbols>
-    <OutputPath>..\bin\ReleaseMac\</OutputPath>
-    <DefineConstants>TRACE;OSX;CLIENT</DefineConstants>
-    <Optimize>true</Optimize>
-    <DebugType>pdbonly</DebugType>
-    <PlatformTarget>x64</PlatformTarget>
-    <CodeAnalysisRuleSet>MinimumRecommendedRules.ruleset</CodeAnalysisRuleSet>
-    <Prefer32Bit>true</Prefer32Bit>
-  </PropertyGroup>
-  <PropertyGroup Condition="'$(Configuration)|$(Platform)' == 'DebugMac|x64'">
-    <DebugSymbols>true</DebugSymbols>
-    <OutputPath>..\bin\DebugMac\</OutputPath>
-    <DefineConstants>TRACE;OSX;CLIENT;DEBUG</DefineConstants>
-    <DebugType>full</DebugType>
-    <PlatformTarget>x64</PlatformTarget>
-    <CodeAnalysisRuleSet>MinimumRecommendedRules.ruleset</CodeAnalysisRuleSet>
-    <Prefer32Bit>true</Prefer32Bit>
-  </PropertyGroup>
-  <PropertyGroup Condition="'$(Configuration)|$(Platform)' == 'ReleaseWindows|x64'">
-    <DebugSymbols>true</DebugSymbols>
-    <OutputPath>..\bin\ReleaseWindows\</OutputPath>
-    <DefineConstants>TRACE;WINDOWS;CLIENT</DefineConstants>
-    <Optimize>true</Optimize>
-    <DebugType>pdbonly</DebugType>
-    <PlatformTarget>x64</PlatformTarget>
-    <CodeAnalysisRuleSet>MinimumRecommendedRules.ruleset</CodeAnalysisRuleSet>
-    <Prefer32Bit>true</Prefer32Bit>
-  </PropertyGroup>
-  <PropertyGroup Condition="'$(Configuration)|$(Platform)' == 'DebugWindows|x64'">
-    <DebugSymbols>true</DebugSymbols>
-    <OutputPath>..\bin\DebugWindows\</OutputPath>
-    <DefineConstants>TRACE;WINDOWS;CLIENT;DEBUG</DefineConstants>
-    <DebugType>full</DebugType>
-    <PlatformTarget>x64</PlatformTarget>
-    <CodeAnalysisRuleSet>MinimumRecommendedRules.ruleset</CodeAnalysisRuleSet>
-    <Prefer32Bit>true</Prefer32Bit>
-  </PropertyGroup>
-  <ItemGroup>
-    <Compile Include="Properties\AssemblyInfo.cs" />
-    <Compile Include="Source\Camera.cs" />
-    <Compile Include="Source\Characters\AICharacter.cs" />
-    <Compile Include="Source\Characters\AI\AIController.cs" />
-    <Compile Include="Source\Characters\AI\AITarget.cs" />
-    <Compile Include="Source\Characters\AI\EnemyAIController.cs" />
-    <Compile Include="Source\Characters\AI\HumanAIController.cs" />
-    <Compile Include="Source\Characters\Animation\Ragdoll.cs" />
-    <Compile Include="Source\Characters\Attack.cs" />
-    <Compile Include="Source\Characters\Health\AfflictionPsychosis.cs" />
-    <Compile Include="Source\Events\EventManager.cs" />
-    <Compile Include="Source\GameSession\GameModes\Tutorials\ContextualTutorial.cs" />
-    <Compile Include="Source\GameSession\GameModes\Tutorials\ScenarioTutorial.cs" />
-    <Compile Include="Source\GUI\ChatBox.cs" />
-    <Compile Include="Source\GUI\ParamsEditor.cs" />
-    <Compile Include="Source\GUI\ShapeExtensions.cs" />
-    <Compile Include="Source\GUI\Graph.cs" />
-    <Compile Include="Source\Characters\CharacterHealth.cs" />
-    <Compile Include="Source\GameSession\GameModes\MultiPlayerCampaign.cs" />
-    <Compile Include="Source\GUI\GUICanvas.cs" />
-    <Compile Include="Source\GUI\GUICustomComponent.cs" />
-    <Compile Include="Source\GUI\GUILayoutGroup.cs" />
-    <Compile Include="Source\GUI\HUDLayoutSettings.cs" />
-    <Compile Include="Source\GUI\RectTransform.cs" />
-    <Compile Include="Source\GUI\SpriteSheetPlayer.cs" />
-    <Compile Include="Source\GUI\UISprite.cs" />
-    <Compile Include="Source\GUI\Widget.cs" />
-    <Compile Include="Source\Items\Components\ElectricalDischarger.cs" />
-    <Compile Include="Source\Items\Components\LevelResource.cs" />
-    <Compile Include="Source\Items\Components\Machines\Controller.cs" />
-    <Compile Include="Source\Items\Components\Repairable.cs" />
-    <Compile Include="Source\Items\Components\RepairTool.cs" />
-    <Compile Include="Source\Items\Components\Signal\CustomInterface.cs" />
-    <Compile Include="Source\Items\Components\Signal\MotionSensor.cs" />
-    <Compile Include="Source\Items\Components\Signal\WifiComponent.cs" />
-    <Compile Include="Source\Items\ItemInventory.cs" />
-    <Compile Include="Source\Map\ItemAssemblyPrefab.cs" />
-    <Compile Include="Source\Map\Levels\BackgroundCreatures\BackgroundCreature.cs" />
-    <Compile Include="Source\Map\Levels\BackgroundCreatures\BackgroundCreatureManager.cs" />
-    <Compile Include="Source\Map\Levels\BackgroundCreatures\BackgroundCreaturePrefab.cs" />
-    <Compile Include="Source\Characters\Character.cs" />
-    <Compile Include="Source\Characters\CharacterHUD.cs" />
-    <Compile Include="Source\Characters\CharacterInfo.cs" />
-    <Compile Include="Source\Characters\CharacterNetworking.cs" />
-    <Compile Include="Source\Characters\CharacterSound.cs" />
-    <Compile Include="Source\Characters\HUDProgressBar.cs" />
-    <Compile Include="Source\Characters\Jobs\JobPrefab.cs" />
-    <Compile Include="Source\Characters\Limb.cs" />
-    <Compile Include="Source\DebugConsole.cs" />
-    <Compile Include="Source\EventInput\EventInput.cs" />
-    <Compile Include="Source\EventInput\KeyboardDispatcher.cs" />
-    <Compile Include="Source\Events\Missions\Mission.cs" />
-    <Compile Include="Source\Events\Missions\MissionMode.cs" />
-    <Compile Include="Source\Fonts\ScalableFont.cs" />
-    <Compile Include="Source\GameMain.cs" />
-    <Compile Include="Source\GameSession\CrewManager.cs" />
-    <Compile Include="Source\GameSession\GameMode.cs" />
-    <Compile Include="Source\GameSession\GameModes\SinglePlayerCampaign.cs" />
-    <Compile Include="Source\GameSession\GameModes\Tutorials\BasicTutorial.cs" />
-    <Compile Include="Source\GameSession\GameModes\Tutorials\EditorTutorial.cs" />
-    <Compile Include="Source\GameSession\GameModes\Tutorials\TutorialMode.cs" />
-    <Compile Include="Source\GameSession\GameModes\Tutorials\Tutorial.cs" />
-    <Compile Include="Source\GameSession\GameSession.cs" />
-    <Compile Include="Source\GameSession\HireManager.cs" />
-    <Compile Include="Source\GameSession\RoundSummary.cs" />
-    <Compile Include="Source\GameSettings.cs" />
-    <Compile Include="Source\GUI\ComponentStyle.cs" />
-    <Compile Include="Source\GUI\GUI.cs" />
-    <Compile Include="Source\GUI\GUIButton.cs" />
-    <Compile Include="Source\GUI\GUIComponent.cs" />
-    <Compile Include="Source\GUI\GUIDropDown.cs" />
-    <Compile Include="Source\GUI\GUIFrame.cs" />
-    <Compile Include="Source\GUI\GUIImage.cs" />
-    <Compile Include="Source\GUI\GUIListBox.cs" />
-    <Compile Include="Source\GUI\GUIMessage.cs" />
-    <Compile Include="Source\GUI\GUIMessageBox.cs" />
-    <Compile Include="Source\GUI\GUINumberInput.cs" />
-    <Compile Include="Source\GUI\GUIProgressBar.cs" />
-    <Compile Include="Source\GUI\GUIScrollBar.cs" />
-    <Compile Include="Source\GUI\GUIStyle.cs" />
-    <Compile Include="Source\GUI\GUITextBlock.cs" />
-    <Compile Include="Source\GUI\GUITextBox.cs" />
-    <Compile Include="Source\GUI\GUITickBox.cs" />
-    <Compile Include="Source\GUI\LoadingScreen.cs" />
-    <Compile Include="Source\Items\CharacterInventory.cs" />
-    <Compile Include="Source\Items\Components\Door.cs" />
-    <Compile Include="Source\Items\Components\ItemComponent.cs" />
-    <Compile Include="Source\Items\Components\ItemContainer.cs" />
-    <Compile Include="Source\Items\Components\ItemLabel.cs" />
-    <Compile Include="Source\Items\Components\LightComponent.cs" />
-    <Compile Include="Source\Items\Components\Machines\Deconstructor.cs" />
-    <Compile Include="Source\Items\Components\Machines\Engine.cs" />
-    <Compile Include="Source\Items\Components\Machines\Fabricator.cs" />
-    <Compile Include="Source\Items\Components\Machines\MiniMap.cs" />
-    <Compile Include="Source\Items\Components\Machines\Pump.cs" />
-    <Compile Include="Source\Items\Components\Machines\Sonar.cs" />
-    <Compile Include="Source\Items\Components\Machines\Reactor.cs" />
-    <Compile Include="Source\Items\Components\Machines\Steering.cs" />
-    <Compile Include="Source\Items\Components\Power\PowerContainer.cs" />
-    <Compile Include="Source\Items\Components\Power\Powered.cs" />
-    <Compile Include="Source\Items\Components\Power\PowerTransfer.cs" />
-    <Compile Include="Source\Items\Components\Signal\Connection.cs" />
-    <Compile Include="Source\Items\Components\Signal\ConnectionPanel.cs" />
-    <Compile Include="Source\Items\Components\Signal\Wire.cs" />
-    <Compile Include="Source\Items\Components\StatusHUD.cs" />
-    <Compile Include="Source\Items\Components\Turret.cs" />
-    <Compile Include="Source\Items\DockingPort.cs" />
-    <Compile Include="Source\Items\Inventory.cs" />
-    <Compile Include="Source\Items\Item.cs" />
-    <Compile Include="Source\Items\ItemPrefab.cs" />
-    <Compile Include="Source\Items\Rope.cs" />
-    <Compile Include="Source\Map\Explosion.cs" />
-    <Compile Include="Source\Map\FireSource.cs" />
-    <Compile Include="Source\Map\Gap.cs" />
-    <Compile Include="Source\Map\Hull.cs" />
-    <Compile Include="Source\Map\Levels\LevelObjects\LevelObject.cs" />
-    <Compile Include="Source\Map\Levels\LevelObjects\LevelObjectManager.cs" />
-    <Compile Include="Source\Map\Levels\LevelObjects\LevelObjectPrefab.cs" />
-    <Compile Include="Source\Map\Levels\CaveGenerator.cs" />
-    <Compile Include="Source\Map\Levels\Level.cs" />
-    <Compile Include="Source\Map\Levels\LevelObjects\LevelTrigger.cs" />
-    <Compile Include="Source\Map\Levels\LevelRenderer.cs" />
-    <Compile Include="Source\Map\Levels\Ruins\RuinGenerator.cs" />
-    <Compile Include="Source\Map\Levels\WaterRenderer.cs" />
-    <Compile Include="Source\Map\Levels\LevelWall.cs" />
-    <Compile Include="Source\Map\Lights\ConvexHull.cs" />
-    <Compile Include="Source\Map\Lights\LightManager.cs" />
-    <Compile Include="Source\Map\Lights\LightSource.cs" />
-    <Compile Include="Source\Map\LinkedSubmarine.cs" />
-    <Compile Include="Source\Map\Map\Location.cs" />
-    <Compile Include="Source\Map\Map\Map.cs" />
-    <Compile Include="Source\Map\MapEntity.cs" />
-    <Compile Include="Source\Map\MapEntityPrefab.cs" />
-    <Compile Include="Source\Map\Structure.cs" />
-    <Compile Include="Source\Map\StructurePrefab.cs" />
-    <Compile Include="Source\Map\Submarine.cs" />
-    <Compile Include="Source\Map\WayPoint.cs" />
-    <Compile Include="Source\Networking\BanList.cs" />
-    <Compile Include="Source\Networking\ChatMessage.cs" />
-    <Compile Include="Source\Networking\EntitySpawner.cs" />
-    <Compile Include="Source\Networking\FileTransfer\FileReceiver.cs" />
-    <Compile Include="Source\Networking\GameClient.cs" />
-    <Compile Include="Source\Networking\GameServer.cs" />
-    <Compile Include="Source\Networking\GameServerSettings.cs" />
-    <Compile Include="Source\Networking\NetEntityEvent\ClientEntityEventManager.cs" />
-    <Compile Include="Source\Networking\NetEntityEvent\NetEntityEvent.cs" />
-    <Compile Include="Source\Networking\NetStats.cs" />
-    <Compile Include="Source\Networking\NetworkMember.cs" />
-    <Compile Include="Source\Networking\OrderChatMessage.cs" />
-    <Compile Include="Source\Networking\ServerInfo.cs" />
-    <Compile Include="Source\Networking\ServerLog.cs" />
-    <Compile Include="Source\Networking\Voting.cs" />
-    <Compile Include="Source\Networking\WhiteList.cs" />
-    <Compile Include="Source\Particles\Decal.cs" />
-    <Compile Include="Source\Particles\DecalManager.cs" />
-    <Compile Include="Source\Particles\DecalPrefab.cs" />
-    <Compile Include="Source\Particles\Particle.cs" />
-    <Compile Include="Source\Particles\ParticleEmitter.cs" />
-    <Compile Include="Source\Particles\ParticleManager.cs" />
-    <Compile Include="Source\Particles\ParticlePrefab.cs" />
-    <Compile Include="Source\Physics\PhysicsBody.cs" />
-    <Compile Include="Source\PlayerInput.cs" />
-    <Compile Include="Source\Program.cs" />
-    <Compile Include="Source\Screens\CharacterEditorScreen.cs" />
-    <Compile Include="Source\Screens\BlurEffect.cs" />
-    <Compile Include="Source\Screens\CampaignSetupUI.cs" />
-    <Compile Include="Source\Screens\CampaignUI.cs" />
-    <Compile Include="Source\Screens\LevelEditorScreen.cs" />
-    <Compile Include="Source\Screens\OldCharacterEditorScreen.cs" />
-    <Compile Include="Source\Screens\SpriteEditorScreen.cs" />
-    <Compile Include="Source\Screens\SteamWorkshopScreen.cs" />
-    <Compile Include="Source\Screens\SubEditorScreen.cs" />
-    <Compile Include="Source\Screens\GameScreen.cs" />
-    <Compile Include="Source\Screens\LobbyScreen.cs" />
-    <Compile Include="Source\Screens\MainMenuScreen.cs" />
-    <Compile Include="Source\Screens\NetLobbyScreen.cs" />
-    <Compile Include="Source\Screens\ParticleEditorScreen.cs" />
-    <Compile Include="Source\Screens\Screen.cs" />
-    <Compile Include="Source\Screens\ServerListScreen.cs" />
-    <Compile Include="Source\Serialization\SerializableEntityEditor.cs" />
-    <Compile Include="Source\Sounds\OggSound.cs" />
-    <Compile Include="Source\Sounds\Sound.cs" />
-    <Compile Include="Source\Sounds\SoundChannel.cs" />
-    <Compile Include="Source\Sounds\SoundManager.cs" />
-    <Compile Include="Source\Sounds\SoundPlayer.cs" />
-    <Compile Include="Source\Sprite\DeformableSprite.cs" />
-    <Compile Include="Source\Sprite\DeformAnimations\CustomDeformation.cs" />
-    <Compile Include="Source\Sprite\DeformAnimations\Inflate.cs" />
-    <Compile Include="Source\Sprite\DeformAnimations\NoiseDeformation.cs" />
-    <Compile Include="Source\Sprite\DeformAnimations\PositionalDeformation.cs" />
-    <Compile Include="Source\Sprite\DeformAnimations\JointBendDeformation.cs" />
-    <Compile Include="Source\Sprite\DeformAnimations\SpriteDeformation.cs" />
-    <Compile Include="Source\Sprite\Sprite.cs" />
-    <Compile Include="Source\Sprite\SpriteSheet.cs" />
-    <Compile Include="Source\Utils\MathUtils.cs" />
-    <Compile Include="Source\Utils\TextureLoader.cs" />
-    <Compile Include="Source\Utils\ToolBox.cs" />
-  </ItemGroup>
-  <ItemGroup>
-    <Reference Include="GameAnalytics.Mono, Version=1.0.6710.29255, Culture=neutral, processorArchitecture=MSIL">
-      <HintPath>..\..\Libraries\NuGet\GameAnalytics.Mono.SDK.1.1.12\lib\net45\GameAnalytics.Mono.dll</HintPath>
-    </Reference>
-    <Reference Condition="$(DefineConstants.Contains('WINDOWS'))" Include="MonoGame.Framework.WindowsDX">
-      <HintPath>..\..\Libraries\NuGet\MonoGame.Framework.WindowsDX.3.6.0.1625\lib\net40\MonoGame.Framework.dll</HintPath>
-    </Reference>
-    <Reference Include="NLog, Version=4.0.0.0, Culture=neutral, PublicKeyToken=5120e14c03d0593c, processorArchitecture=MSIL">
-      <HintPath>..\..\Libraries\NuGet\NLog.4.3.8\lib\net45\NLog.dll</HintPath>
-    </Reference>
-    <Reference Condition="$(DefineConstants.Contains('WINDOWS'))" Include="PresentationCore" />
-    <Reference Condition="$(DefineConstants.Contains('WINDOWS'))" Include="SharpDX">
-      <HintPath>..\..\Libraries\NuGet\MonoGame.Framework.WindowsDX.3.6.0.1625\lib\net40\SharpDX.dll</HintPath>
-    </Reference>
-    <Reference Condition="$(DefineConstants.Contains('WINDOWS'))" Include="NVorbis">
-      <HintPath>..\..\Libraries\NuGet\NVorbis.0.8.5.0\lib\NVorbis.dll</HintPath>
-    </Reference>
-    <Reference Include="OpenTK, Version=1.1.0.0, Culture=neutral, PublicKeyToken=bad199fe84eb3df4, processorArchitecture=MSIL">
-      <SpecificVersion>False</SpecificVersion>
-      <HintPath>..\..\Libraries\NuGet\OpenTK.2.0.0\lib\net20\OpenTK.dll</HintPath>
-    </Reference>
-    <Reference Include="System" />
-    <Reference Include="System.Data.SQLite, Version=1.0.102.0, Culture=neutral, PublicKeyToken=db937bc2d44ff139, processorArchitecture=MSIL">
-      <HintPath>..\..\Libraries\NuGet\GameAnalytics.Mono.SDK.1.1.12\lib\net45\System.Data.SQLite.dll</HintPath>
-    </Reference>
-    <Reference Include="System.Drawing" />
-    <Reference Include="System.Windows.Forms" />
-    <Reference Include="System.Xml" />
-    <Reference Include="System.Xml.Linq" />
-    <Reference Condition="$(DefineConstants.Contains('LINUX')) OR $(DefineConstants.Contains('OSX'))" Include="MonoGame.Framework.DesktopGL">
-      <HintPath>..\..\Libraries\NuGet\MonoGame.Framework.DesktopGL.3.6.0.1625\lib\net40\MonoGame.Framework.dll</HintPath>
-    </Reference>
-    <Reference Include="RestSharp">
-      <HintPath>..\..\Libraries\NuGet\RestSharp.105.2.3\lib\net45\RestSharp.dll</HintPath>
-    </Reference>
-  </ItemGroup>
-  <ItemGroup>
-    <Content Include="freetype6.dll">
-      <CopyToOutputDirectory>PreserveNewest</CopyToOutputDirectory>
-    </Content>
-    <Content Include="oalinst.exe">
-      <CopyToOutputDirectory>PreserveNewest</CopyToOutputDirectory>
-    </Content>
-    <Content Include="wrap_oal.dll">
-      <CopyToOutputDirectory>PreserveNewest</CopyToOutputDirectory>
-    </Content>
-    <Content Include="MonoGame.Framework.dll.config">
-      <CopyToOutputDirectory>PreserveNewest</CopyToOutputDirectory>
-    </Content>
-    <Content Include="OpenTK.dll.config">
-      <CopyToOutputDirectory>PreserveNewest</CopyToOutputDirectory>
-    </Content>
-    <Content Include="SharpFont.dll.config">
-      <CopyToOutputDirectory>PreserveNewest</CopyToOutputDirectory>
-    </Content>
-  </ItemGroup>
-  <ItemGroup>
-    <BootstrapperPackage Include=".NETFramework,Version=v4.0">
-      <Visible>False</Visible>
-      <ProductName>Microsoft .NET Framework 4 %28x86 and x64%29</ProductName>
-      <Install>true</Install>
-    </BootstrapperPackage>
-    <BootstrapperPackage Include="Microsoft.Net.Client.3.5">
-      <Visible>False</Visible>
-      <ProductName>.NET Framework 3.5 SP1 Client Profile</ProductName>
-      <Install>false</Install>
-    </BootstrapperPackage>
-    <BootstrapperPackage Include="Microsoft.Net.Framework.3.5.SP1">
-      <Visible>False</Visible>
-      <ProductName>.NET Framework 3.5 SP1</ProductName>
-      <Install>false</Install>
-    </BootstrapperPackage>
-    <BootstrapperPackage Include="Microsoft.Windows.Installer.4.5">
-      <Visible>False</Visible>
-      <ProductName>Windows Installer 4.5</ProductName>
-      <Install>true</Install>
-    </BootstrapperPackage>
-  </ItemGroup>
-  <ItemGroup>
-    <ProjectReference Include="..\..\Libraries\Facepunch.Steamworks\Facepunch.Steamworks.csproj">
-      <Project>{3af0347c-5a9b-4421-868c-8ee3dbfaebc6}</Project>
-      <Name>Facepunch.Steamworks</Name>
-    </ProjectReference>
-    <ProjectReference Include="..\..\Libraries\Hyper.ComponentModel\Hyper.ComponentModel.csproj">
-      <Project>{3b8f9edb-6e5e-450c-abc2-ec49075d0b50}</Project>
-      <Name>Hyper.ComponentModel</Name>
-    </ProjectReference>
-    <ProjectReference Include="..\..\Libraries\Lidgren.Network\Lidgren.Network.csproj">
-      <Project>{49ba1c69-6104-41ac-a5d8-b54fa9f696e8}</Project>
-      <Name>Lidgren.Network</Name>
-    </ProjectReference>
-    <ProjectReference Include="..\..\Libraries\SharpFont\Source\SharpFont\SharpFont.csproj">
-      <Project>{c293db32-fa42-486d-b128-5a12522fae4e}</Project>
-      <Name>SharpFont</Name>
-    </ProjectReference>
-    <ProjectReference Include="..\..\Libraries\Farseer Physics Engine 3.5\Farseer Physics MonoGame.csproj">
-      <Project>{0AAD36E3-51A5-4A07-AB60-5C8A66BD38B7}</Project>
-      <Name>Farseer Physics MonoGame</Name>
-    </ProjectReference>
-  </ItemGroup>
-  <ItemGroup>
-    <None Include="packages.config" />
-  </ItemGroup>
-  <ItemGroup />
-  <Import Project="..\BarotraumaShared\BarotraumaShared.projitems" Label="Shared" />
-  <Import Project="$(MSBuildToolsPath)\Microsoft.CSharp.targets" />
-  <Import Project="..\..\Libraries\NuGet\GameAnalytics.Mono.SDK.1.1.12\build\net45\GameAnalytics.Mono.SDK.targets" Condition="Exists('..\..\Libraries\NuGet\GameAnalytics.Mono.SDK.1.1.12\build\net45\GameAnalytics.Mono.SDK.targets')" />
-  <Target Name="EnsureNuGetPackageBuildImports" BeforeTargets="PrepareForBuild">
-    <PropertyGroup>
-      <ErrorText>This project references NuGet package(s) that are missing on this computer. Use NuGet Package Restore to download them.  For more information, see http://go.microsoft.com/fwlink/?LinkID=322105. The missing file is {0}.</ErrorText>
-    </PropertyGroup>
-    <Error Condition="!Exists('..\..\Libraries\NuGet\GameAnalytics.Mono.SDK.1.1.12\build\net45\GameAnalytics.Mono.SDK.targets')" Text="$([System.String]::Format('$(ErrorText)', '..\..\Libraries\NuGet\GameAnalytics.Mono.SDK.1.1.12\build\net45\GameAnalytics.Mono.SDK.targets'))" />
-  </Target>
-  <!-- To modify your build process, add your task inside one of the targets below and uncomment it. 
-       Other similar extension points exist, see Microsoft.Common.targets.
-  <Target Name="BeforeBuild">
-  </Target>
-  <Target Name="AfterBuild">
-  </Target>
-  -->
->>>>>>> 093995e4
+﻿<?xml version="1.0" encoding="utf-8"?>
+<Project ToolsVersion="4.0" DefaultTargets="Build" xmlns="http://schemas.microsoft.com/developer/msbuild/2003">
+  <PropertyGroup>
+    <Configuration Condition=" '$(Configuration)' == '' ">ReleaseLinux</Configuration>
+    <Platform Condition=" '$(Platform)' == '' ">x86</Platform>
+    <ProductVersion>8.0.30703</ProductVersion>
+    <SchemaVersion>2.0</SchemaVersion>
+    <ProjectGuid>{008C0F83-E914-4966-9135-EA885059EDD8}</ProjectGuid>
+    <OutputType>WinExe</OutputType>
+    <AppDesignerFolder>Properties</AppDesignerFolder>
+    <RootNamespace>Barotrauma</RootNamespace>
+    <AssemblyName>Barotrauma</AssemblyName>
+    <FileAlignment>512</FileAlignment>
+    <IsWebBootstrapper>false</IsWebBootstrapper>
+    <TargetFrameworkVersion>v4.5</TargetFrameworkVersion>
+    <TargetFrameworkProfile />
+    <ReleaseVersion>0.7.0.1</ReleaseVersion>
+    <PublishUrl>publish\</PublishUrl>
+    <Install>true</Install>
+    <InstallFrom>Disk</InstallFrom>
+    <UpdateEnabled>false</UpdateEnabled>
+    <UpdateMode>Foreground</UpdateMode>
+    <UpdateInterval>7</UpdateInterval>
+    <UpdateIntervalUnits>Days</UpdateIntervalUnits>
+    <UpdatePeriodically>false</UpdatePeriodically>
+    <UpdateRequired>false</UpdateRequired>
+    <MapFileExtensions>true</MapFileExtensions>
+    <ApplicationRevision>0</ApplicationRevision>
+    <ApplicationVersion>0.1.0.%2a</ApplicationVersion>
+    <UseApplicationTrust>false</UseApplicationTrust>
+    <BootstrapperEnabled>true</BootstrapperEnabled>
+  </PropertyGroup>
+  <PropertyGroup>
+    <ApplicationIcon>..\BarotraumaShared\Icon.ico</ApplicationIcon>
+  </PropertyGroup>
+  <PropertyGroup Condition="'$(Configuration)|$(Platform)' == 'ReleaseLinux|x64'">
+    <DebugSymbols>true</DebugSymbols>
+    <OutputPath>..\bin\ReleaseLinux\</OutputPath>
+    <DefineConstants>TRACE;LINUX;CLIENT</DefineConstants>
+    <Optimize>true</Optimize>
+    <DebugType>pdbonly</DebugType>
+    <PlatformTarget>x64</PlatformTarget>
+    <CodeAnalysisRuleSet>MinimumRecommendedRules.ruleset</CodeAnalysisRuleSet>
+    <Prefer32Bit>true</Prefer32Bit>
+  </PropertyGroup>
+  <PropertyGroup Condition="'$(Configuration)|$(Platform)' == 'DebugLinux|x64'">
+    <DebugSymbols>true</DebugSymbols>
+    <OutputPath>..\bin\DebugLinux\</OutputPath>
+    <DefineConstants>TRACE;LINUX;CLIENT;DEBUG</DefineConstants>
+    <DebugType>full</DebugType>
+    <PlatformTarget>x64</PlatformTarget>
+    <CodeAnalysisRuleSet>MinimumRecommendedRules.ruleset</CodeAnalysisRuleSet>
+    <Prefer32Bit>true</Prefer32Bit>
+  </PropertyGroup>
+  <PropertyGroup Condition="'$(Configuration)|$(Platform)' == 'ReleaseMac|x64'">
+    <DebugSymbols>true</DebugSymbols>
+    <OutputPath>..\bin\ReleaseMac\</OutputPath>
+    <DefineConstants>TRACE;OSX;CLIENT</DefineConstants>
+    <Optimize>true</Optimize>
+    <DebugType>pdbonly</DebugType>
+    <PlatformTarget>x64</PlatformTarget>
+    <CodeAnalysisRuleSet>MinimumRecommendedRules.ruleset</CodeAnalysisRuleSet>
+    <Prefer32Bit>true</Prefer32Bit>
+  </PropertyGroup>
+  <PropertyGroup Condition="'$(Configuration)|$(Platform)' == 'DebugMac|x64'">
+    <DebugSymbols>true</DebugSymbols>
+    <OutputPath>..\bin\DebugMac\</OutputPath>
+    <DefineConstants>TRACE;OSX;CLIENT;DEBUG</DefineConstants>
+    <DebugType>full</DebugType>
+    <PlatformTarget>x64</PlatformTarget>
+    <CodeAnalysisRuleSet>MinimumRecommendedRules.ruleset</CodeAnalysisRuleSet>
+    <Prefer32Bit>true</Prefer32Bit>
+  </PropertyGroup>
+  <PropertyGroup Condition="'$(Configuration)|$(Platform)' == 'ReleaseWindows|x64'">
+    <DebugSymbols>true</DebugSymbols>
+    <OutputPath>..\bin\ReleaseWindows\</OutputPath>
+    <DefineConstants>TRACE;WINDOWS;CLIENT</DefineConstants>
+    <Optimize>true</Optimize>
+    <DebugType>pdbonly</DebugType>
+    <PlatformTarget>x64</PlatformTarget>
+    <CodeAnalysisRuleSet>MinimumRecommendedRules.ruleset</CodeAnalysisRuleSet>
+    <Prefer32Bit>true</Prefer32Bit>
+  </PropertyGroup>
+  <PropertyGroup Condition="'$(Configuration)|$(Platform)' == 'DebugWindows|x64'">
+    <DebugSymbols>true</DebugSymbols>
+    <OutputPath>..\bin\DebugWindows\</OutputPath>
+    <DefineConstants>TRACE;WINDOWS;CLIENT;DEBUG</DefineConstants>
+    <DebugType>full</DebugType>
+    <PlatformTarget>x64</PlatformTarget>
+    <CodeAnalysisRuleSet>MinimumRecommendedRules.ruleset</CodeAnalysisRuleSet>
+    <Prefer32Bit>true</Prefer32Bit>
+  </PropertyGroup>
+  <ItemGroup>
+    <Compile Include="Properties\AssemblyInfo.cs" />
+    <Compile Include="Source\Camera.cs" />
+    <Compile Include="Source\Characters\AICharacter.cs" />
+    <Compile Include="Source\Characters\AI\AIController.cs" />
+    <Compile Include="Source\Characters\AI\AITarget.cs" />
+    <Compile Include="Source\Characters\AI\EnemyAIController.cs" />
+    <Compile Include="Source\Characters\AI\HumanAIController.cs" />
+    <Compile Include="Source\Characters\Animation\Ragdoll.cs" />
+    <Compile Include="Source\Characters\Attack.cs" />
+    <Compile Include="Source\Characters\Health\AfflictionHusk.cs" />
+    <Compile Include="Source\Characters\Health\AfflictionPsychosis.cs" />
+    <Compile Include="Source\Characters\Health\CharacterHealth.cs" />
+    <Compile Include="Source\Characters\Health\DamageModifier.cs" />
+    <Compile Include="Source\Events\EventManager.cs" />
+    <Compile Include="Source\GameSession\GameModes\Tutorials\ContextualTutorial.cs" />
+    <Compile Include="Source\GameSession\GameModes\Tutorials\ScenarioTutorial.cs" />
+    <Compile Include="Source\GUI\ChatBox.cs" />
+    <Compile Include="Source\GUI\GUIRadioButtonGroup.cs" />
+    <Compile Include="Source\GUI\ParamsEditor.cs" />
+    <Compile Include="Source\GUI\ShapeExtensions.cs" />
+    <Compile Include="Source\GUI\Graph.cs" />
+    <Compile Include="Source\Characters\CharacterHealth.cs" />
+    <Compile Include="Source\GameSession\GameModes\MultiPlayerCampaign.cs" />
+    <Compile Include="Source\GUI\GUICanvas.cs" />
+    <Compile Include="Source\GUI\GUICustomComponent.cs" />
+    <Compile Include="Source\GUI\GUILayoutGroup.cs" />
+    <Compile Include="Source\GUI\HUDLayoutSettings.cs" />
+    <Compile Include="Source\GUI\RectTransform.cs" />
+    <Compile Include="Source\GUI\SpriteSheetPlayer.cs" />
+    <Compile Include="Source\GUI\UISprite.cs" />
+    <Compile Include="Source\GUI\Widget.cs" />
+    <Compile Include="Source\Items\Components\ElectricalDischarger.cs" />
+    <Compile Include="Source\Items\Components\LevelResource.cs" />
+    <Compile Include="Source\Items\Components\Machines\Controller.cs" />
+    <Compile Include="Source\Items\Components\Repairable.cs" />
+    <Compile Include="Source\Items\Components\RepairTool.cs" />
+    <Compile Include="Source\Items\Components\Signal\CustomInterface.cs" />
+    <Compile Include="Source\Items\Components\Signal\MotionSensor.cs" />
+    <Compile Include="Source\Items\Components\Signal\WifiComponent.cs" />
+    <Compile Include="Source\Items\ItemInventory.cs" />
+    <Compile Include="Source\Map\ItemAssemblyPrefab.cs" />
+    <Compile Include="Source\Map\Levels\BackgroundCreatures\BackgroundCreature.cs" />
+    <Compile Include="Source\Map\Levels\BackgroundCreatures\BackgroundCreatureManager.cs" />
+    <Compile Include="Source\Map\Levels\BackgroundCreatures\BackgroundCreaturePrefab.cs" />
+    <Compile Include="Source\Characters\Character.cs" />
+    <Compile Include="Source\Characters\CharacterHUD.cs" />
+    <Compile Include="Source\Characters\CharacterInfo.cs" />
+    <Compile Include="Source\Characters\CharacterNetworking.cs" />
+    <Compile Include="Source\Characters\CharacterSound.cs" />
+    <Compile Include="Source\Characters\HUDProgressBar.cs" />
+    <Compile Include="Source\Characters\Jobs\JobPrefab.cs" />
+    <Compile Include="Source\Characters\Limb.cs" />
+    <Compile Include="Source\DebugConsole.cs" />
+    <Compile Include="Source\EventInput\EventInput.cs" />
+    <Compile Include="Source\EventInput\KeyboardDispatcher.cs" />
+    <Compile Include="Source\Events\Missions\Mission.cs" />
+    <Compile Include="Source\Events\Missions\MissionMode.cs" />
+    <Compile Include="Source\Fonts\ScalableFont.cs" />
+    <Compile Include="Source\GameMain.cs" />
+    <Compile Include="Source\GameSession\CrewManager.cs" />
+    <Compile Include="Source\GameSession\GameMode.cs" />
+    <Compile Include="Source\GameSession\GameModes\SinglePlayerCampaign.cs" />
+    <Compile Include="Source\GameSession\GameModes\Tutorials\BasicTutorial.cs" />
+    <Compile Include="Source\GameSession\GameModes\Tutorials\EditorTutorial.cs" />
+    <Compile Include="Source\GameSession\GameModes\Tutorials\TutorialMode.cs" />
+    <Compile Include="Source\GameSession\GameModes\Tutorials\Tutorial.cs" />
+    <Compile Include="Source\GameSession\GameSession.cs" />
+    <Compile Include="Source\GameSession\RoundSummary.cs" />
+    <Compile Include="Source\GameSettings.cs" />
+    <Compile Include="Source\GUI\ComponentStyle.cs" />
+    <Compile Include="Source\GUI\GUI.cs" />
+    <Compile Include="Source\GUI\GUIButton.cs" />
+    <Compile Include="Source\GUI\GUIComponent.cs" />
+    <Compile Include="Source\GUI\GUIDropDown.cs" />
+    <Compile Include="Source\GUI\GUIFrame.cs" />
+    <Compile Include="Source\GUI\GUIImage.cs" />
+    <Compile Include="Source\GUI\GUIListBox.cs" />
+    <Compile Include="Source\GUI\GUIMessage.cs" />
+    <Compile Include="Source\GUI\GUIMessageBox.cs" />
+    <Compile Include="Source\GUI\GUINumberInput.cs" />
+    <Compile Include="Source\GUI\GUIProgressBar.cs" />
+    <Compile Include="Source\GUI\GUIScrollBar.cs" />
+    <Compile Include="Source\GUI\GUIStyle.cs" />
+    <Compile Include="Source\GUI\GUITextBlock.cs" />
+    <Compile Include="Source\GUI\GUITextBox.cs" />
+    <Compile Include="Source\GUI\GUITickBox.cs" />
+    <Compile Include="Source\GUI\LoadingScreen.cs" />
+    <Compile Include="Source\Items\CharacterInventory.cs" />
+    <Compile Include="Source\Items\Components\Door.cs" />
+    <Compile Include="Source\Items\Components\ItemComponent.cs" />
+    <Compile Include="Source\Items\Components\ItemContainer.cs" />
+    <Compile Include="Source\Items\Components\ItemLabel.cs" />
+    <Compile Include="Source\Items\Components\LightComponent.cs" />
+    <Compile Include="Source\Items\Components\Machines\Deconstructor.cs" />
+    <Compile Include="Source\Items\Components\Machines\Engine.cs" />
+    <Compile Include="Source\Items\Components\Machines\Fabricator.cs" />
+    <Compile Include="Source\Items\Components\Machines\MiniMap.cs" />
+    <Compile Include="Source\Items\Components\Machines\Pump.cs" />
+    <Compile Include="Source\Items\Components\Machines\Sonar.cs" />
+    <Compile Include="Source\Items\Components\Machines\Reactor.cs" />
+    <Compile Include="Source\Items\Components\Machines\Steering.cs" />
+    <Compile Include="Source\Items\Components\Power\PowerContainer.cs" />
+    <Compile Include="Source\Items\Components\Power\Powered.cs" />
+    <Compile Include="Source\Items\Components\Power\PowerTransfer.cs" />
+    <Compile Include="Source\Items\Components\Signal\Connection.cs" />
+    <Compile Include="Source\Items\Components\Signal\ConnectionPanel.cs" />
+    <Compile Include="Source\Items\Components\Signal\Wire.cs" />
+    <Compile Include="Source\Items\Components\StatusHUD.cs" />
+    <Compile Include="Source\Items\Components\Turret.cs" />
+    <Compile Include="Source\Items\DockingPort.cs" />
+    <Compile Include="Source\Items\Inventory.cs" />
+    <Compile Include="Source\Items\Item.cs" />
+    <Compile Include="Source\Items\ItemPrefab.cs" />
+    <Compile Include="Source\Items\Rope.cs" />
+    <Compile Include="Source\Map\Explosion.cs" />
+    <Compile Include="Source\Map\FireSource.cs" />
+    <Compile Include="Source\Map\Gap.cs" />
+    <Compile Include="Source\Map\Hull.cs" />
+    <Compile Include="Source\Map\Levels\LevelObjects\LevelObject.cs" />
+    <Compile Include="Source\Map\Levels\LevelObjects\LevelObjectManager.cs" />
+    <Compile Include="Source\Map\Levels\LevelObjects\LevelObjectPrefab.cs" />
+    <Compile Include="Source\Map\Levels\CaveGenerator.cs" />
+    <Compile Include="Source\Map\Levels\Level.cs" />
+    <Compile Include="Source\Map\Levels\LevelObjects\LevelTrigger.cs" />
+    <Compile Include="Source\Map\Levels\LevelRenderer.cs" />
+    <Compile Include="Source\Map\Levels\Ruins\RuinGenerator.cs" />
+    <Compile Include="Source\Map\Levels\WaterRenderer.cs" />
+    <Compile Include="Source\Map\Levels\LevelWall.cs" />
+    <Compile Include="Source\Map\Lights\ConvexHull.cs" />
+    <Compile Include="Source\Map\Lights\LightManager.cs" />
+    <Compile Include="Source\Map\Lights\LightSource.cs" />
+    <Compile Include="Source\Map\LinkedSubmarine.cs" />
+    <Compile Include="Source\Map\Map\Location.cs" />
+    <Compile Include="Source\Map\Map\Map.cs" />
+    <Compile Include="Source\Map\MapEntity.cs" />
+    <Compile Include="Source\Map\MapEntityPrefab.cs" />
+    <Compile Include="Source\Map\Structure.cs" />
+    <Compile Include="Source\Map\StructurePrefab.cs" />
+    <Compile Include="Source\Map\Submarine.cs" />
+    <Compile Include="Source\Map\WayPoint.cs" />
+    <Compile Include="Source\Networking\BanList.cs" />
+    <Compile Include="Source\Networking\ChatMessage.cs" />
+    <Compile Include="Source\Networking\Client.cs" />
+    <Compile Include="Source\Networking\EntitySpawner.cs" />
+    <Compile Include="Source\Networking\FileTransfer\FileReceiver.cs" />
+    <Compile Include="Source\Networking\GameClient.cs" />
+    <Compile Include="Source\Networking\NetEntityEvent\ClientEntityEventManager.cs" />
+    <Compile Include="Source\Networking\NetEntityEvent\NetEntityEvent.cs" />
+    <Compile Include="Source\Networking\NetStats.cs" />
+    <Compile Include="Source\Networking\OrderChatMessage.cs" />
+    <Compile Include="Source\Networking\ServerInfo.cs" />
+    <Compile Include="Source\Networking\ServerLog.cs" />
+    <Compile Include="Source\Networking\ServerSettings.cs" />
+    <Compile Include="Source\Networking\Voip\VoipCapture.cs" />
+    <Compile Include="Source\Networking\Voip\VoipClient.cs" />
+    <Compile Include="Source\Networking\Voip\VoipConfig.cs" />
+    <Compile Include="Source\Networking\Voting.cs" />
+    <Compile Include="Source\Networking\WhiteList.cs" />
+    <Compile Include="Source\Particles\Decal.cs" />
+    <Compile Include="Source\Particles\DecalManager.cs" />
+    <Compile Include="Source\Particles\DecalPrefab.cs" />
+    <Compile Include="Source\Particles\Particle.cs" />
+    <Compile Include="Source\Particles\ParticleEmitter.cs" />
+    <Compile Include="Source\Particles\ParticleManager.cs" />
+    <Compile Include="Source\Particles\ParticlePrefab.cs" />
+    <Compile Include="Source\Physics\PhysicsBody.cs" />
+    <Compile Include="Source\PlayerInput.cs" />
+    <Compile Include="Source\Program.cs" />
+    <Compile Include="Source\Screens\CharacterEditorScreen.cs" />
+    <Compile Include="Source\Screens\BlurEffect.cs" />
+    <Compile Include="Source\Screens\CampaignSetupUI.cs" />
+    <Compile Include="Source\Screens\CampaignUI.cs" />
+    <Compile Include="Source\Screens\LevelEditorScreen.cs" />
+    <Compile Include="Source\Screens\OldCharacterEditorScreen.cs" />
+    <Compile Include="Source\Screens\SpriteEditorScreen.cs" />
+    <Compile Include="Source\Screens\SteamWorkshopScreen.cs" />
+    <Compile Include="Source\Screens\SubEditorScreen.cs" />
+    <Compile Include="Source\Screens\GameScreen.cs" />
+    <Compile Include="Source\Screens\LobbyScreen.cs" />
+    <Compile Include="Source\Screens\MainMenuScreen.cs" />
+    <Compile Include="Source\Screens\NetLobbyScreen.cs" />
+    <Compile Include="Source\Screens\ParticleEditorScreen.cs" />
+    <Compile Include="Source\Screens\Screen.cs" />
+    <Compile Include="Source\Screens\ServerListScreen.cs" />
+    <Compile Include="Source\Serialization\SerializableEntityEditor.cs" />
+    <Compile Include="Source\Sounds\OggSound.cs" />
+    <Compile Include="Source\Sounds\Sound.cs" />
+    <Compile Include="Source\Sounds\SoundChannel.cs" />
+    <Compile Include="Source\Sounds\SoundManager.cs" />
+    <Compile Include="Source\Sounds\SoundPlayer.cs" />
+    <Compile Include="Source\Sounds\VoipSound.cs" />
+    <Compile Include="Source\Sprite\DeformableSprite.cs" />
+    <Compile Include="Source\Sprite\DeformAnimations\CustomDeformation.cs" />
+    <Compile Include="Source\Sprite\DeformAnimations\Inflate.cs" />
+    <Compile Include="Source\Sprite\DeformAnimations\NoiseDeformation.cs" />
+    <Compile Include="Source\Sprite\DeformAnimations\PositionalDeformation.cs" />
+    <Compile Include="Source\Sprite\DeformAnimations\JointBendDeformation.cs" />
+    <Compile Include="Source\Sprite\DeformAnimations\SpriteDeformation.cs" />
+    <Compile Include="Source\Sprite\Sprite.cs" />
+    <Compile Include="Source\Sprite\SpriteSheet.cs" />
+    <Compile Include="Source\Utils\MathUtils.cs" />
+    <Compile Include="Source\Utils\TextureLoader.cs" />
+    <Compile Include="Source\Utils\ToolBox.cs" />
+  </ItemGroup>
+  <ItemGroup>
+    <Reference Include="Concentus, Version=1.1.6.0, Culture=neutral, processorArchitecture=MSIL">
+      <HintPath>..\..\Libraries\NuGet\Concentus.1.1.7\lib\portable-net45+win+wpa81+wp80\Concentus.dll</HintPath>
+    </Reference>
+    <Reference Include="GameAnalytics.Mono, Version=1.0.6710.29255, Culture=neutral, processorArchitecture=MSIL">
+      <HintPath>..\..\Libraries\NuGet\GameAnalytics.Mono.SDK.1.1.12\lib\net45\GameAnalytics.Mono.dll</HintPath>
+    </Reference>
+    <Reference Condition="$(DefineConstants.Contains('WINDOWS'))" Include="MonoGame.Framework.WindowsDX">
+      <HintPath>..\..\Libraries\NuGet\MonoGame.Framework.WindowsDX.3.6.0.1625\lib\net40\MonoGame.Framework.dll</HintPath>
+    </Reference>
+    <Reference Include="NLog, Version=4.0.0.0, Culture=neutral, PublicKeyToken=5120e14c03d0593c, processorArchitecture=MSIL">
+      <HintPath>..\..\Libraries\NuGet\NLog.4.3.8\lib\net45\NLog.dll</HintPath>
+    </Reference>
+    <Reference Condition="$(DefineConstants.Contains('WINDOWS'))" Include="PresentationCore" />
+    <Reference Condition="$(DefineConstants.Contains('WINDOWS'))" Include="SharpDX">
+      <HintPath>..\..\Libraries\NuGet\MonoGame.Framework.WindowsDX.3.6.0.1625\lib\net40\SharpDX.dll</HintPath>
+    </Reference>
+    <Reference Condition="$(DefineConstants.Contains('WINDOWS'))" Include="NVorbis">
+      <HintPath>..\..\Libraries\NuGet\NVorbis.0.8.5.0\lib\NVorbis.dll</HintPath>
+    </Reference>
+    <Reference Include="OpenTK, Version=1.1.0.0, Culture=neutral, PublicKeyToken=bad199fe84eb3df4, processorArchitecture=MSIL">
+      <SpecificVersion>False</SpecificVersion>
+      <HintPath>..\..\Libraries\NuGet\OpenTK.2.0.0\lib\net20\OpenTK.dll</HintPath>
+    </Reference>
+    <Reference Include="System" />
+    <Reference Include="System.Data.SQLite, Version=1.0.102.0, Culture=neutral, PublicKeyToken=db937bc2d44ff139, processorArchitecture=MSIL">
+      <HintPath>..\..\Libraries\NuGet\GameAnalytics.Mono.SDK.1.1.12\lib\net45\System.Data.SQLite.dll</HintPath>
+    </Reference>
+    <Reference Include="System.Drawing" />
+    <Reference Include="System.Windows.Forms" />
+    <Reference Include="System.Xml" />
+    <Reference Include="System.Xml.Linq" />
+    <Reference Condition="$(DefineConstants.Contains('LINUX')) OR $(DefineConstants.Contains('OSX'))" Include="MonoGame.Framework.DesktopGL">
+      <HintPath>..\..\Libraries\NuGet\MonoGame.Framework.DesktopGL.3.6.0.1625\lib\net40\MonoGame.Framework.dll</HintPath>
+    </Reference>
+    <Reference Include="RestSharp">
+      <HintPath>..\..\Libraries\NuGet\RestSharp.105.2.3\lib\net45\RestSharp.dll</HintPath>
+    </Reference>
+  </ItemGroup>
+  <ItemGroup>
+    <Content Include="freetype6.dll">
+      <CopyToOutputDirectory>PreserveNewest</CopyToOutputDirectory>
+    </Content>
+    <Content Include="OpenAL32.dll">
+      <CopyToOutputDirectory>PreserveNewest</CopyToOutputDirectory>
+    </Content>
+    <Content Include="wrap_oal.dll">
+      <CopyToOutputDirectory>PreserveNewest</CopyToOutputDirectory>
+    </Content>
+    <Content Include="MonoGame.Framework.dll.config">
+      <CopyToOutputDirectory>PreserveNewest</CopyToOutputDirectory>
+    </Content>
+    <Content Include="OpenTK.dll.config">
+      <CopyToOutputDirectory>PreserveNewest</CopyToOutputDirectory>
+    </Content>
+    <Content Include="SharpFont.dll.config">
+      <CopyToOutputDirectory>PreserveNewest</CopyToOutputDirectory>
+    </Content>
+  </ItemGroup>
+  <ItemGroup>
+    <BootstrapperPackage Include=".NETFramework,Version=v4.0">
+      <Visible>False</Visible>
+      <ProductName>Microsoft .NET Framework 4 %28x86 and x64%29</ProductName>
+      <Install>true</Install>
+    </BootstrapperPackage>
+    <BootstrapperPackage Include="Microsoft.Net.Client.3.5">
+      <Visible>False</Visible>
+      <ProductName>.NET Framework 3.5 SP1 Client Profile</ProductName>
+      <Install>false</Install>
+    </BootstrapperPackage>
+    <BootstrapperPackage Include="Microsoft.Net.Framework.3.5.SP1">
+      <Visible>False</Visible>
+      <ProductName>.NET Framework 3.5 SP1</ProductName>
+      <Install>false</Install>
+    </BootstrapperPackage>
+    <BootstrapperPackage Include="Microsoft.Windows.Installer.4.5">
+      <Visible>False</Visible>
+      <ProductName>Windows Installer 4.5</ProductName>
+      <Install>true</Install>
+    </BootstrapperPackage>
+  </ItemGroup>
+  <ItemGroup>
+    <ProjectReference Include="..\..\Libraries\Facepunch.Steamworks\Facepunch.Steamworks.csproj">
+      <Project>{3af0347c-5a9b-4421-868c-8ee3dbfaebc6}</Project>
+      <Name>Facepunch.Steamworks</Name>
+    </ProjectReference>
+    <ProjectReference Include="..\..\Libraries\Hyper.ComponentModel\Hyper.ComponentModel.csproj">
+      <Project>{3b8f9edb-6e5e-450c-abc2-ec49075d0b50}</Project>
+      <Name>Hyper.ComponentModel</Name>
+    </ProjectReference>
+    <ProjectReference Include="..\..\Libraries\Lidgren.Network\Lidgren.Network.csproj">
+      <Project>{49ba1c69-6104-41ac-a5d8-b54fa9f696e8}</Project>
+      <Name>Lidgren.Network</Name>
+    </ProjectReference>
+    <ProjectReference Include="..\..\Libraries\SharpFont\Source\SharpFont\SharpFont.csproj">
+      <Project>{c293db32-fa42-486d-b128-5a12522fae4e}</Project>
+      <Name>SharpFont</Name>
+    </ProjectReference>
+    <ProjectReference Include="..\..\Libraries\Farseer Physics Engine 3.5\Farseer Physics MonoGame.csproj">
+      <Project>{0AAD36E3-51A5-4A07-AB60-5C8A66BD38B7}</Project>
+      <Name>Farseer Physics MonoGame</Name>
+    </ProjectReference>
+  </ItemGroup>
+  <ItemGroup>
+    <None Include="packages.config" />
+  </ItemGroup>
+  <ItemGroup />
+  <Import Project="..\BarotraumaShared\BarotraumaShared.projitems" Label="Shared" />
+  <Import Project="$(MSBuildToolsPath)\Microsoft.CSharp.targets" />
+  <Import Project="..\..\Libraries\NuGet\GameAnalytics.Mono.SDK.1.1.12\build\net45\GameAnalytics.Mono.SDK.targets" Condition="Exists('..\..\Libraries\NuGet\GameAnalytics.Mono.SDK.1.1.12\build\net45\GameAnalytics.Mono.SDK.targets')" />
+  <Target Name="EnsureNuGetPackageBuildImports" BeforeTargets="PrepareForBuild">
+    <PropertyGroup>
+      <ErrorText>This project references NuGet package(s) that are missing on this computer. Use NuGet Package Restore to download them.  For more information, see http://go.microsoft.com/fwlink/?LinkID=322105. The missing file is {0}.</ErrorText>
+    </PropertyGroup>
+    <Error Condition="!Exists('..\..\Libraries\NuGet\GameAnalytics.Mono.SDK.1.1.12\build\net45\GameAnalytics.Mono.SDK.targets')" Text="$([System.String]::Format('$(ErrorText)', '..\..\Libraries\NuGet\GameAnalytics.Mono.SDK.1.1.12\build\net45\GameAnalytics.Mono.SDK.targets'))" />
+  </Target>
+  <!-- To modify your build process, add your task inside one of the targets below and uncomment it. 
+       Other similar extension points exist, see Microsoft.Common.targets.
+  <Target Name="BeforeBuild">
+  </Target>
+  <Target Name="AfterBuild">
+  </Target>
+  -->
 </Project>