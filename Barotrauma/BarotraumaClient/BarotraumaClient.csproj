--- conflicted
+++ resolved
@@ -102,10 +102,7 @@
     <Compile Include="Source\Characters\Attack.cs" />
     <Compile Include="Source\Events\EventManager.cs" />
     <Compile Include="Source\GUI\ChatBox.cs" />
-<<<<<<< HEAD
     <Compile Include="Source\GUI\ParamsEditor.cs" />
-=======
->>>>>>> 80ce7235
     <Compile Include="Source\GUI\ShapeExtensions.cs" />
     <Compile Include="Source\GUI\Graph.cs" />
     <Compile Include="Source\Characters\CharacterHealth.cs" />
