--- conflicted
+++ resolved
@@ -1,8 +1,7 @@
-<<<<<<< HEAD
 ﻿<?xml version="1.0" encoding="utf-8"?>
 <Project ToolsVersion="4.0" DefaultTargets="Build" xmlns="http://schemas.microsoft.com/developer/msbuild/2003">
   <PropertyGroup>
-    <Configuration Condition=" '$(Configuration)' == '' ">Debug</Configuration>
+    <Configuration Condition=" '$(Configuration)' == '' ">ReleaseLinux</Configuration>
     <Platform Condition=" '$(Platform)' == '' ">x86</Platform>
     <ProductVersion>8.0.30703</ProductVersion>
     <SchemaVersion>2.0</SchemaVersion>
@@ -29,36 +28,46 @@
     <BootstrapperEnabled>true</BootstrapperEnabled>
     <TargetFrameworkVersion>v4.5</TargetFrameworkVersion>
     <TargetFrameworkProfile />
-  </PropertyGroup>
-  <PropertyGroup Condition=" '$(Configuration)|$(Platform)' == 'Debug|x86' ">
+    <ReleaseVersion>0.7.0.1</ReleaseVersion>
+  </PropertyGroup>
+  <PropertyGroup>
+    <ApplicationIcon>..\BarotraumaShared\Icon.ico</ApplicationIcon>
+  </PropertyGroup>
+  <PropertyGroup Condition=" '$(Configuration)|$(Platform)' == 'ReleaseLinux|x86' ">
+    <DebugSymbols>true</DebugSymbols>
+    <DebugType>pdbonly</DebugType>
+    <Optimize>true</Optimize>
+    <OutputPath>..\bin\ReleaseLinux\</OutputPath>
+    <DefineConstants>TRACE;LINUX;CLIENT</DefineConstants>
+    <WarningLevel>4</WarningLevel>
     <PlatformTarget>x86</PlatformTarget>
+  </PropertyGroup>
+  <PropertyGroup Condition=" '$(Configuration)|$(Platform)' == 'DebugLinux|x86' ">
     <DebugSymbols>true</DebugSymbols>
     <DebugType>full</DebugType>
     <Optimize>false</Optimize>
-    <OutputPath>..\bin\Windows\Debug\</OutputPath>
-    <DefineConstants>TRACE;DEBUG;WINDOWS;CLIENT</DefineConstants>
-    <ErrorReport>prompt</ErrorReport>
+    <OutputPath>..\bin\DebugLinux\</OutputPath>
+    <DefineConstants>TRACE;LINUX;CLIENT;DEBUG</DefineConstants>
     <WarningLevel>4</WarningLevel>
-    <Prefer32Bit>false</Prefer32Bit>
-  </PropertyGroup>
-  <PropertyGroup Condition=" '$(Configuration)|$(Platform)' == 'Release|x86' ">
     <PlatformTarget>x86</PlatformTarget>
+  </PropertyGroup>
+  <PropertyGroup Condition=" '$(Configuration)|$(Platform)' == 'ReleaseWindows|x86' ">
+    <DebugSymbols>true</DebugSymbols>
     <DebugType>pdbonly</DebugType>
     <Optimize>true</Optimize>
-    <OutputPath>..\bin\Windows\Release\</OutputPath>
+    <OutputPath>..\bin\ReleaseWindows\</OutputPath>
     <DefineConstants>TRACE;WINDOWS;CLIENT</DefineConstants>
-    <AllowedReferenceRelatedFileExtensions>
-      <!-- Prevent default XML and PDB files copied to output in RELEASE. 
-           Only *.allowedextension files will be included, which doesn't exist in my case.
-       -->
-      .allowedextension
-    </AllowedReferenceRelatedFileExtensions>
-    <ErrorReport>prompt</ErrorReport>
     <WarningLevel>4</WarningLevel>
-    <Prefer32Bit>false</Prefer32Bit>
-  </PropertyGroup>
-  <PropertyGroup>
-    <ApplicationIcon>..\BarotraumaShared\Icon.ico</ApplicationIcon>
+    <PlatformTarget>x86</PlatformTarget>
+  </PropertyGroup>
+  <PropertyGroup Condition=" '$(Configuration)|$(Platform)' == 'DebugWindows|x86' ">
+    <DebugSymbols>true</DebugSymbols>
+    <DebugType>full</DebugType>
+    <Optimize>false</Optimize>
+    <OutputPath>..\bin\DebugWindows\</OutputPath>
+    <DefineConstants>TRACE;WINDOWS;CLIENT;DEBUG</DefineConstants>
+    <WarningLevel>4</WarningLevel>
+    <PlatformTarget>x86</PlatformTarget>
   </PropertyGroup>
   <ItemGroup>
     <Compile Include="Properties\AssemblyInfo.cs" />
@@ -95,7 +104,6 @@
     <Compile Include="Source\GameSession\CrewManager.cs" />
     <Compile Include="Source\GameSession\GameMode.cs" />
     <Compile Include="Source\GameSession\GameModes\SinglePlayerCampaign.cs" />
-    <Compile Include="Source\GameSession\GameModes\TraitorManager.cs" />
     <Compile Include="Source\GameSession\GameModes\Tutorials\BasicTutorial.cs" />
     <Compile Include="Source\GameSession\GameModes\Tutorials\EditorTutorial.cs" />
     <Compile Include="Source\GameSession\GameModes\Tutorials\TutorialMode.cs" />
@@ -226,31 +234,32 @@
     <Compile Include="Source\Utils\ToolBox.cs" />
   </ItemGroup>
   <ItemGroup>
-    <Reference Include="MonoGame.Framework, Version=3.6.0.1625, Culture=neutral, processorArchitecture=MSIL">
+    <Reference Condition="$(DefineConstants.Contains('WINDOWS'))" Include="MonoGame.Framework.WindowsDX">
       <HintPath>..\..\Libraries\NuGet\MonoGame.Framework.WindowsDX.3.6.0.1625\lib\net40\MonoGame.Framework.dll</HintPath>
-      <Private>True</Private>
-    </Reference>
-    <Reference Include="NVorbis, Version=0.8.4.0, Culture=neutral, processorArchitecture=MSIL">
+    </Reference>
+    <Reference Condition="$(DefineConstants.Contains('WINDOWS'))" Include="PresentationCore" />
+    <Reference Condition="$(DefineConstants.Contains('WINDOWS'))" Include="SharpDX">
       <SpecificVersion>False</SpecificVersion>
+      <HintPath>..\..\Libraries\NuGet\MonoGame.Framework.WindowsDX.3.6.0.1625\lib\net40\SharpDX.dll</HintPath>
+    </Reference>
+    <Reference Condition="$(DefineConstants.Contains('WINDOWS'))" Include="NVorbis">
       <HintPath>..\..\Libraries\NuGet\NVorbis.0.8.5.0\lib\NVorbis.dll</HintPath>
     </Reference>
     <Reference Include="OpenTK, Version=1.1.0.0, Culture=neutral, PublicKeyToken=bad199fe84eb3df4, processorArchitecture=MSIL">
       <SpecificVersion>False</SpecificVersion>
       <HintPath>..\..\Libraries\NuGet\OpenTK.2.0.0\lib\net20\OpenTK.dll</HintPath>
-    </Reference>
-    <Reference Include="PresentationCore" />
-    <Reference Include="RestSharp">
-      <HintPath>..\..\Libraries\NuGet\RestSharp.105.2.3\lib\net45\RestSharp.dll</HintPath>
-    </Reference>
-    <Reference Include="SharpDX, Version=2.6.3.0, Culture=neutral, PublicKeyToken=b4dcf0f35e5521f1, processorArchitecture=MSIL">
-      <SpecificVersion>False</SpecificVersion>
-      <HintPath>..\..\Libraries\NuGet\MonoGame.Framework.WindowsDX.3.6.0.1625\lib\net40\SharpDX.dll</HintPath>
     </Reference>
     <Reference Include="System" />
     <Reference Include="System.Drawing" />
     <Reference Include="System.Windows.Forms" />
     <Reference Include="System.XML" />
     <Reference Include="System.Xml.Linq" />
+    <Reference Include="RestSharp">
+      <HintPath>..\..\Libraries\NuGet\RestSharp.105.2.3\lib\net45\RestSharp.dll</HintPath>
+    </Reference>
+    <Reference Condition="$(DefineConstants.Contains('LINUX'))" Include="MonoGame.Framework.DesktopGL">
+      <HintPath>..\..\Libraries\NuGet\MonoGame.Framework.DesktopGL.3.6.0.1625\lib\net40\MonoGame.Framework.dll</HintPath>
+    </Reference>
   </ItemGroup>
   <ItemGroup>
     <Content Include="freetype6.dll">
@@ -260,6 +269,15 @@
       <CopyToOutputDirectory>PreserveNewest</CopyToOutputDirectory>
     </Content>
     <Content Include="wrap_oal.dll">
+      <CopyToOutputDirectory>PreserveNewest</CopyToOutputDirectory>
+    </Content>
+    <Content Include="MonoGame.Framework.dll.config">
+      <CopyToOutputDirectory>PreserveNewest</CopyToOutputDirectory>
+    </Content>
+    <Content Include="OpenTK.dll.config">
+      <CopyToOutputDirectory>PreserveNewest</CopyToOutputDirectory>
+    </Content>
+    <Content Include="SharpFont.dll.config">
       <CopyToOutputDirectory>PreserveNewest</CopyToOutputDirectory>
     </Content>
   </ItemGroup>
@@ -286,333 +304,6 @@
     </BootstrapperPackage>
   </ItemGroup>
   <ItemGroup>
-    <ProjectReference Include="..\..\Libraries\Farseer Physics Engine 3.5\Farseer Physics MonoGame.csproj">
-      <Project>{0aad36e3-51a5-4a07-ab60-5c8a66bd38b7}</Project>
-      <Name>Farseer Physics MonoGame</Name>
-    </ProjectReference>
-    <ProjectReference Include="..\..\Libraries\Hyper.ComponentModel\Hyper.ComponentModel.csproj">
-      <Project>{3b8f9edb-6e5e-450c-abc2-ec49075d0b50}</Project>
-      <Name>Hyper.ComponentModel</Name>
-    </ProjectReference>
-    <ProjectReference Include="..\..\Libraries\Lidgren.Network\Lidgren.Network.csproj">
-      <Project>{49ba1c69-6104-41ac-a5d8-b54fa9f696e8}</Project>
-      <Name>Lidgren.Network</Name>
-    </ProjectReference>
-    <ProjectReference Include="..\..\Libraries\SharpFont\Source\SharpFont\SharpFont.csproj">
-      <Project>{c293db32-fa42-486d-b128-5a12522fae4e}</Project>
-      <Name>SharpFont</Name>
-    </ProjectReference>
-  </ItemGroup>
-  <ItemGroup>
-    <None Include="OpenTK.dll.config" />
-    <None Include="packages.config" />
-  </ItemGroup>
-  <ItemGroup />
-  <Import Project="..\BarotraumaShared\BarotraumaShared.projitems" Label="Shared" />
-  <Import Project="$(MSBuildToolsPath)\Microsoft.CSharp.targets" />
-=======
-﻿<?xml version="1.0" encoding="utf-8"?>
-<Project ToolsVersion="4.0" DefaultTargets="Build" xmlns="http://schemas.microsoft.com/developer/msbuild/2003">
-  <PropertyGroup>
-    <Configuration Condition=" '$(Configuration)' == '' ">ReleaseLinux</Configuration>
-    <Platform Condition=" '$(Platform)' == '' ">x86</Platform>
-    <ProductVersion>8.0.30703</ProductVersion>
-    <SchemaVersion>2.0</SchemaVersion>
-    <ProjectGuid>{008C0F83-E914-4966-9135-EA885059EDD8}</ProjectGuid>
-    <OutputType>WinExe</OutputType>
-    <AppDesignerFolder>Properties</AppDesignerFolder>
-    <RootNamespace>Barotrauma</RootNamespace>
-    <AssemblyName>BarotraumaClient</AssemblyName>
-    <FileAlignment>512</FileAlignment>
-    <IsWebBootstrapper>false</IsWebBootstrapper>
-    <PublishUrl>publish\</PublishUrl>
-    <Install>true</Install>
-    <InstallFrom>Disk</InstallFrom>
-    <UpdateEnabled>false</UpdateEnabled>
-    <UpdateMode>Foreground</UpdateMode>
-    <UpdateInterval>7</UpdateInterval>
-    <UpdateIntervalUnits>Days</UpdateIntervalUnits>
-    <UpdatePeriodically>false</UpdatePeriodically>
-    <UpdateRequired>false</UpdateRequired>
-    <MapFileExtensions>true</MapFileExtensions>
-    <ApplicationRevision>0</ApplicationRevision>
-    <ApplicationVersion>0.1.0.%2a</ApplicationVersion>
-    <UseApplicationTrust>false</UseApplicationTrust>
-    <BootstrapperEnabled>true</BootstrapperEnabled>
-    <TargetFrameworkVersion>v4.5</TargetFrameworkVersion>
-    <TargetFrameworkProfile />
-    <ReleaseVersion>0.7.0.1</ReleaseVersion>
-  </PropertyGroup>
-  <PropertyGroup>
-    <ApplicationIcon>..\BarotraumaShared\Icon.ico</ApplicationIcon>
-  </PropertyGroup>
-  <PropertyGroup Condition=" '$(Configuration)|$(Platform)' == 'ReleaseLinux|x86' ">
-    <DebugSymbols>true</DebugSymbols>
-    <DebugType>pdbonly</DebugType>
-    <Optimize>true</Optimize>
-    <OutputPath>..\bin\ReleaseLinux\</OutputPath>
-    <DefineConstants>TRACE;LINUX;CLIENT</DefineConstants>
-    <WarningLevel>4</WarningLevel>
-    <PlatformTarget>x86</PlatformTarget>
-  </PropertyGroup>
-  <PropertyGroup Condition=" '$(Configuration)|$(Platform)' == 'DebugLinux|x86' ">
-    <DebugSymbols>true</DebugSymbols>
-    <DebugType>full</DebugType>
-    <Optimize>false</Optimize>
-    <OutputPath>..\bin\DebugLinux\</OutputPath>
-    <DefineConstants>TRACE;LINUX;CLIENT;DEBUG</DefineConstants>
-    <WarningLevel>4</WarningLevel>
-    <PlatformTarget>x86</PlatformTarget>
-  </PropertyGroup>
-  <PropertyGroup Condition=" '$(Configuration)|$(Platform)' == 'ReleaseWindows|x86' ">
-    <DebugSymbols>true</DebugSymbols>
-    <DebugType>pdbonly</DebugType>
-    <Optimize>true</Optimize>
-    <OutputPath>..\bin\ReleaseWindows\</OutputPath>
-    <DefineConstants>TRACE;WINDOWS;CLIENT</DefineConstants>
-    <WarningLevel>4</WarningLevel>
-    <PlatformTarget>x86</PlatformTarget>
-  </PropertyGroup>
-  <PropertyGroup Condition=" '$(Configuration)|$(Platform)' == 'DebugWindows|x86' ">
-    <DebugSymbols>true</DebugSymbols>
-    <DebugType>full</DebugType>
-    <Optimize>false</Optimize>
-    <OutputPath>..\bin\DebugWindows\</OutputPath>
-    <DefineConstants>TRACE;WINDOWS;CLIENT;DEBUG</DefineConstants>
-    <WarningLevel>4</WarningLevel>
-    <PlatformTarget>x86</PlatformTarget>
-  </PropertyGroup>
-  <ItemGroup>
-    <Compile Include="Properties\AssemblyInfo.cs" />
-    <Compile Include="Source\Camera.cs" />
-    <Compile Include="Source\Characters\AICharacter.cs" />
-    <Compile Include="Source\Characters\AI\AIController.cs" />
-    <Compile Include="Source\Characters\AI\AITarget.cs" />
-    <Compile Include="Source\Characters\AI\CrewCommander.cs" />
-    <Compile Include="Source\Characters\AI\EnemyAIController.cs" />
-    <Compile Include="Source\Characters\AI\HumanAIController.cs" />
-    <Compile Include="Source\Characters\Animation\Ragdoll.cs" />
-    <Compile Include="Source\Characters\Attack.cs" />
-    <Compile Include="Source\Items\Components\Machines\Controller.cs" />
-    <Compile Include="Source\Map\Levels\BackgroundSprite\BackgroundCreature.cs" />
-    <Compile Include="Source\Map\Levels\BackgroundSprite\BackgroundCreatureManager.cs" />
-    <Compile Include="Source\Map\Levels\BackgroundSprite\BackgroundCreaturePrefab.cs" />
-    <Compile Include="Source\Characters\Character.cs" />
-    <Compile Include="Source\Characters\CharacterHUD.cs" />
-    <Compile Include="Source\Characters\CharacterInfo.cs" />
-    <Compile Include="Source\Characters\CharacterNetworking.cs" />
-    <Compile Include="Source\Characters\CharacterSound.cs" />
-    <Compile Include="Source\Characters\HUDProgressBar.cs" />
-    <Compile Include="Source\Characters\HuskInfection.cs" />
-    <Compile Include="Source\Characters\Jobs\JobPrefab.cs" />
-    <Compile Include="Source\Characters\Limb.cs" />
-    <Compile Include="Source\DebugConsole.cs" />
-    <Compile Include="Source\EventInput\EventInput.cs" />
-    <Compile Include="Source\EventInput\KeyboardDispatcher.cs" />
-    <Compile Include="Source\Events\Missions\Mission.cs" />
-    <Compile Include="Source\Events\Missions\MissionMode.cs" />
-    <Compile Include="Source\Fonts\ScalableFont.cs" />
-    <Compile Include="Source\GameMain.cs" />
-    <Compile Include="Source\GameSession\CrewManager.cs" />
-    <Compile Include="Source\GameSession\GameMode.cs" />
-    <Compile Include="Source\GameSession\GameModes\SinglePlayerCampaign.cs" />
-    <Compile Include="Source\GameSession\GameModes\Tutorials\BasicTutorial.cs" />
-    <Compile Include="Source\GameSession\GameModes\Tutorials\EditorTutorial.cs" />
-    <Compile Include="Source\GameSession\GameModes\Tutorials\TutorialMode.cs" />
-    <Compile Include="Source\GameSession\GameModes\Tutorials\TutorialType.cs" />
-    <Compile Include="Source\GameSession\GameSession.cs" />
-    <Compile Include="Source\GameSession\HireManager.cs" />
-    <Compile Include="Source\GameSession\RoundSummary.cs" />
-    <Compile Include="Source\GameSettings.cs" />
-    <Compile Include="Source\GUI\ComponentStyle.cs" />
-    <Compile Include="Source\GUI\GUI.cs" />
-    <Compile Include="Source\GUI\GUIButton.cs" />
-    <Compile Include="Source\GUI\GUIComponent.cs" />
-    <Compile Include="Source\GUI\GUIDropDown.cs" />
-    <Compile Include="Source\GUI\GUIFrame.cs" />
-    <Compile Include="Source\GUI\GUIImage.cs" />
-    <Compile Include="Source\GUI\GUIListBox.cs" />
-    <Compile Include="Source\GUI\GUIMessage.cs" />
-    <Compile Include="Source\GUI\GUIMessageBox.cs" />
-    <Compile Include="Source\GUI\GUINumberInput.cs" />
-    <Compile Include="Source\GUI\GUIProgressBar.cs" />
-    <Compile Include="Source\GUI\GUIScrollBar.cs" />
-    <Compile Include="Source\GUI\GUIStyle.cs" />
-    <Compile Include="Source\GUI\GUITextBlock.cs" />
-    <Compile Include="Source\GUI\GUITextBox.cs" />
-    <Compile Include="Source\GUI\GUITickBox.cs" />
-    <Compile Include="Source\GUI\LoadingScreen.cs" />
-    <Compile Include="Source\Items\CharacterInventory.cs" />
-    <Compile Include="Source\Items\Components\Door.cs" />
-    <Compile Include="Source\Items\Components\ItemComponent.cs" />
-    <Compile Include="Source\Items\Components\ItemContainer.cs" />
-    <Compile Include="Source\Items\Components\ItemLabel.cs" />
-    <Compile Include="Source\Items\Components\LightComponent.cs" />
-    <Compile Include="Source\Items\Components\Machines\Deconstructor.cs" />
-    <Compile Include="Source\Items\Components\Machines\Engine.cs" />
-    <Compile Include="Source\Items\Components\Machines\Fabricator.cs" />
-    <Compile Include="Source\Items\Components\Machines\MiniMap.cs" />
-    <Compile Include="Source\Items\Components\Machines\Pump.cs" />
-    <Compile Include="Source\Items\Components\Machines\Radar.cs" />
-    <Compile Include="Source\Items\Components\Machines\Reactor.cs" />
-    <Compile Include="Source\Items\Components\Machines\Steering.cs" />
-    <Compile Include="Source\Items\Components\Power\PowerContainer.cs" />
-    <Compile Include="Source\Items\Components\Power\Powered.cs" />
-    <Compile Include="Source\Items\Components\Power\PowerTransfer.cs" />
-    <Compile Include="Source\Items\Components\Signal\Connection.cs" />
-    <Compile Include="Source\Items\Components\Signal\ConnectionPanel.cs" />
-    <Compile Include="Source\Items\Components\Signal\Wire.cs" />
-    <Compile Include="Source\Items\Components\StatusHUD.cs" />
-    <Compile Include="Source\Items\Components\Turret.cs" />
-    <Compile Include="Source\Items\DockingPort.cs" />
-    <Compile Include="Source\Items\FixRequirement.cs" />
-    <Compile Include="Source\Items\Inventory.cs" />
-    <Compile Include="Source\Items\Item.cs" />
-    <Compile Include="Source\Items\ItemPrefab.cs" />
-    <Compile Include="Source\Items\Rope.cs" />
-    <Compile Include="Source\Map\Explosion.cs" />
-    <Compile Include="Source\Map\FireSource.cs" />
-    <Compile Include="Source\Map\Gap.cs" />
-    <Compile Include="Source\Map\Hull.cs" />
-    <Compile Include="Source\Map\Levels\BackgroundSprite\BackgroundSpriteManager.cs" />
-    <Compile Include="Source\Map\Levels\BackgroundSprite\BackgroundSpritePrefab.cs" />
-    <Compile Include="Source\Map\Levels\CaveGenerator.cs" />
-    <Compile Include="Source\Map\Levels\Level.cs" />
-    <Compile Include="Source\Map\Levels\LevelRenderer.cs" />
-    <Compile Include="Source\Map\Levels\Ruins\RuinGenerator.cs" />
-    <Compile Include="Source\Map\Levels\WaterRenderer.cs" />
-    <Compile Include="Source\Map\Levels\LevelWall.cs" />
-    <Compile Include="Source\Map\Lights\ConvexHull.cs" />
-    <Compile Include="Source\Map\Lights\LightManager.cs" />
-    <Compile Include="Source\Map\Lights\LightSource.cs" />
-    <Compile Include="Source\Map\LinkedSubmarine.cs" />
-    <Compile Include="Source\Map\Map\Location.cs" />
-    <Compile Include="Source\Map\Map\Map.cs" />
-    <Compile Include="Source\Map\MapEntity.cs" />
-    <Compile Include="Source\Map\MapEntityPrefab.cs" />
-    <Compile Include="Source\Map\Structure.cs" />
-    <Compile Include="Source\Map\StructurePrefab.cs" />
-    <Compile Include="Source\Map\Submarine.cs" />
-    <Compile Include="Source\Map\WayPoint.cs" />
-    <Compile Include="Source\Networking\BanList.cs" />
-    <Compile Include="Source\Networking\ChatMessage.cs" />
-    <Compile Include="Source\Networking\EntitySpawner.cs" />
-    <Compile Include="Source\Networking\FileTransfer\FileReceiver.cs" />
-    <Compile Include="Source\Networking\GameClient.cs" />
-    <Compile Include="Source\Networking\GameServer.cs" />
-    <Compile Include="Source\Networking\GameServerSettings.cs" />
-    <Compile Include="Source\Networking\NetEntityEvent\ClientEntityEventManager.cs" />
-    <Compile Include="Source\Networking\NetEntityEvent\NetEntityEvent.cs" />
-    <Compile Include="Source\Networking\NetStats.cs" />
-    <Compile Include="Source\Networking\NetworkMember.cs" />
-    <Compile Include="Source\Networking\ServerLog.cs" />
-    <Compile Include="Source\Networking\Voting.cs" />
-    <Compile Include="Source\Networking\WhiteList.cs" />
-    <Compile Include="Source\Particles\Decal.cs" />
-    <Compile Include="Source\Particles\DecalManager.cs" />
-    <Compile Include="Source\Particles\DecalPrefab.cs" />
-    <Compile Include="Source\Particles\Particle.cs" />
-    <Compile Include="Source\Particles\ParticleEmitter.cs" />
-    <Compile Include="Source\Particles\ParticleManager.cs" />
-    <Compile Include="Source\Particles\ParticlePrefab.cs" />
-    <Compile Include="Source\Physics\PhysicsBody.cs" />
-    <Compile Include="Source\PlayerInput.cs" />
-    <Compile Include="Source\Program.cs" />
-    <Compile Include="Source\Screens\BlurEffect.cs" />
-    <Compile Include="Source\Screens\CampaignSetupUI.cs" />
-    <Compile Include="Source\Screens\CampaignUI.cs" />
-    <Compile Include="Source\Screens\CharacterEditorScreen.cs" />
-    <Compile Include="Source\Screens\SubEditorScreen.cs" />
-    <Compile Include="Source\Screens\GameScreen.cs" />
-    <Compile Include="Source\Screens\LobbyScreen.cs" />
-    <Compile Include="Source\Screens\MainMenuScreen.cs" />
-    <Compile Include="Source\Screens\NetLobbyScreen.cs" />
-    <Compile Include="Source\Screens\ParticleEditorScreen.cs" />
-    <Compile Include="Source\Screens\Screen.cs" />
-    <Compile Include="Source\Screens\ServerListScreen.cs" />
-    <Compile Include="Source\Serialization\SerializableEntityEditor.cs" />
-    <Compile Include="Source\Sounds\OggSound.cs" />
-    <Compile Include="Source\Sounds\OggStream.cs" />
-    <Compile Include="Source\Sounds\Sound.cs" />
-    <Compile Include="Source\Sounds\SoundManager.cs" />
-    <Compile Include="Source\Sounds\SoundPlayer.cs" />
-    <Compile Include="Source\Sprite\Sprite.cs" />
-    <Compile Include="Source\Sprite\SpriteSheet.cs" />
-    <Compile Include="Source\Utils\MathUtils.cs" />
-    <Compile Include="Source\Utils\TextureLoader.cs" />
-    <Compile Include="Source\Utils\ToolBox.cs" />
-  </ItemGroup>
-  <ItemGroup>
-    <Reference Condition="$(DefineConstants.Contains('WINDOWS'))" Include="MonoGame.Framework.WindowsDX">
-      <HintPath>..\..\Libraries\NuGet\MonoGame.Framework.WindowsDX.3.6.0.1625\lib\net40\MonoGame.Framework.dll</HintPath>
-    </Reference>
-    <Reference Condition="$(DefineConstants.Contains('WINDOWS'))" Include="PresentationCore" />
-    <Reference Condition="$(DefineConstants.Contains('WINDOWS'))" Include="SharpDX">
-      <SpecificVersion>False</SpecificVersion>
-      <HintPath>..\..\Libraries\NuGet\MonoGame.Framework.WindowsDX.3.6.0.1625\lib\net40\SharpDX.dll</HintPath>
-    </Reference>
-    <Reference Condition="$(DefineConstants.Contains('WINDOWS'))" Include="NVorbis">
-      <HintPath>..\..\Libraries\NuGet\NVorbis.0.8.5.0\lib\NVorbis.dll</HintPath>
-    </Reference>
-    <Reference Include="OpenTK, Version=1.1.0.0, Culture=neutral, PublicKeyToken=bad199fe84eb3df4, processorArchitecture=MSIL">
-      <SpecificVersion>False</SpecificVersion>
-      <HintPath>..\..\Libraries\NuGet\OpenTK.2.0.0\lib\net20\OpenTK.dll</HintPath>
-    </Reference>
-    <Reference Include="System" />
-    <Reference Include="System.Drawing" />
-    <Reference Include="System.Windows.Forms" />
-    <Reference Include="System.XML" />
-    <Reference Include="System.Xml.Linq" />
-    <Reference Include="RestSharp">
-      <HintPath>..\..\Libraries\NuGet\RestSharp.105.2.3\lib\net45\RestSharp.dll</HintPath>
-    </Reference>
-    <Reference Condition="$(DefineConstants.Contains('LINUX'))" Include="MonoGame.Framework.DesktopGL">
-      <HintPath>..\..\Libraries\NuGet\MonoGame.Framework.DesktopGL.3.6.0.1625\lib\net40\MonoGame.Framework.dll</HintPath>
-    </Reference>
-  </ItemGroup>
-  <ItemGroup>
-    <Content Include="freetype6.dll">
-      <CopyToOutputDirectory>PreserveNewest</CopyToOutputDirectory>
-    </Content>
-    <Content Include="OpenAL32.dll">
-      <CopyToOutputDirectory>PreserveNewest</CopyToOutputDirectory>
-    </Content>
-    <Content Include="wrap_oal.dll">
-      <CopyToOutputDirectory>PreserveNewest</CopyToOutputDirectory>
-    </Content>
-    <Content Include="MonoGame.Framework.dll.config">
-      <CopyToOutputDirectory>PreserveNewest</CopyToOutputDirectory>
-    </Content>
-    <Content Include="OpenTK.dll.config">
-      <CopyToOutputDirectory>PreserveNewest</CopyToOutputDirectory>
-    </Content>
-    <Content Include="SharpFont.dll.config">
-      <CopyToOutputDirectory>PreserveNewest</CopyToOutputDirectory>
-    </Content>
-  </ItemGroup>
-  <ItemGroup>
-    <BootstrapperPackage Include=".NETFramework,Version=v4.0">
-      <Visible>False</Visible>
-      <ProductName>Microsoft .NET Framework 4 %28x86 and x64%29</ProductName>
-      <Install>true</Install>
-    </BootstrapperPackage>
-    <BootstrapperPackage Include="Microsoft.Net.Client.3.5">
-      <Visible>False</Visible>
-      <ProductName>.NET Framework 3.5 SP1 Client Profile</ProductName>
-      <Install>false</Install>
-    </BootstrapperPackage>
-    <BootstrapperPackage Include="Microsoft.Net.Framework.3.5.SP1">
-      <Visible>False</Visible>
-      <ProductName>.NET Framework 3.5 SP1</ProductName>
-      <Install>false</Install>
-    </BootstrapperPackage>
-    <BootstrapperPackage Include="Microsoft.Windows.Installer.4.5">
-      <Visible>False</Visible>
-      <ProductName>Windows Installer 4.5</ProductName>
-      <Install>true</Install>
-    </BootstrapperPackage>
-  </ItemGroup>
-  <ItemGroup>
     <ProjectReference Include="..\..\Libraries\Hyper.ComponentModel\Hyper.ComponentModel.csproj">
       <Project>{3b8f9edb-6e5e-450c-abc2-ec49075d0b50}</Project>
       <Name>Hyper.ComponentModel</Name>
@@ -636,7 +327,6 @@
   <ItemGroup />
   <Import Project="..\BarotraumaShared\BarotraumaShared.projitems" Label="Shared" />
   <Import Project="$(MSBuildToolsPath)\Microsoft.CSharp.targets" />
->>>>>>> fa52c667
   <!-- To modify your build process, add your task inside one of the targets below and uncomment it. 
        Other similar extension points exist, see Microsoft.Common.targets.
   <Target Name="BeforeBuild">
