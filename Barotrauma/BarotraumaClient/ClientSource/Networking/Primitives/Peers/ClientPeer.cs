﻿#nullable enable
using System.Collections.Immutable;
using System.Linq;
using System.Threading.Tasks;
using Microsoft.Xna.Framework;

namespace Barotrauma.Networking
{
    internal abstract class ClientPeer<TEndpoint> : ClientPeer where TEndpoint : Endpoint
    {
        public new TEndpoint ServerEndpoint => (base.ServerEndpoint as TEndpoint)!;
        protected ClientPeer(TEndpoint serverEndpoint, ImmutableArray<Endpoint> allServerEndpoints, Callbacks callbacks, Option<int> ownerKey)
            : base(serverEndpoint, allServerEndpoints, callbacks, ownerKey) { }
    }
    
    internal abstract class ClientPeer
    {
        public ImmutableArray<ServerContentPackage> ServerContentPackages { get; set; } =
            ImmutableArray<ServerContentPackage>.Empty;

        public bool AllowModDownloads { get; private set; } = true;

        public string AutomaticallyAttemptedPassword = string.Empty;

        public readonly record struct Callbacks(
            Callbacks.MessageCallback OnMessageReceived,
            Callbacks.DisconnectCallback OnDisconnect,
            Callbacks.InitializationCompleteCallback OnInitializationComplete)
        {
            public delegate void MessageCallback(IReadMessage message);
            public delegate void DisconnectCallback(PeerDisconnectPacket disconnectPacket);
            public delegate void InitializationCompleteCallback();
        }

        protected readonly Callbacks callbacks;

        public readonly Endpoint ServerEndpoint;
        public readonly ImmutableArray<Endpoint> AllServerEndpoints;
        public NetworkConnection? ServerConnection { get; protected set; }

        protected bool IsOwner => ownerKey.IsSome();
        protected readonly Option<int> ownerKey;

        /// <summary>
        /// Has the ClientPeer been started? Set to true in <see cref="Start"/>, set to false when shutting the client down <see cref="Close(PeerDisconnectPacket)"/>.
        /// </summary>
        public bool IsActive => isActive;

        protected bool isActive;

        protected ClientPeer(Endpoint serverEndpoint, ImmutableArray<Endpoint> allServerEndpoints, Callbacks callbacks, Option<int> ownerKey)
        {
            ServerEndpoint = serverEndpoint;
            AllServerEndpoints = allServerEndpoints;
            this.callbacks = callbacks;
            this.ownerKey = ownerKey;
        }

        public abstract void Start();
        public abstract void Close(PeerDisconnectPacket peerDisconnectPacket);
        public abstract void Update(float deltaTime);
        public abstract void Send(IWriteMessage msg, DeliveryMethod deliveryMethod, bool compressPastThreshold = true);
        public abstract void SendPassword(string password);

        protected abstract void SendMsgInternal(PeerPacketHeaders headers, INetSerializableStruct? body);

        protected ConnectionInitialization initializationStep;
        public bool ContentPackageOrderReceived { get; set; }
        protected int passwordSalt;
        protected Option<AuthenticationTicket> authTicket;
        private GUIMessageBox? passwordMsgBox;

        public bool WaitingForPassword
            => isActive && initializationStep == ConnectionInitialization.Password
               && passwordMsgBox != null
               && GUIMessageBox.MessageBoxes.Contains(passwordMsgBox);

        public struct IncomingInitializationMessage
        {
            public ConnectionInitialization InitializationStep;
            public IReadMessage Message;
        }

        protected abstract Task<Option<AccountId>> GetAccountId();

        protected void OnInitializationComplete()
        {
            passwordMsgBox?.Close();
            if (initializationStep == ConnectionInitialization.Success) { return; }

            callbacks.OnInitializationComplete.Invoke();
            initializationStep = ConnectionInitialization.Success;
        }
        
        protected void ReadConnectionInitializationStep(IncomingInitializationMessage inc)
        {
            if (inc.InitializationStep != ConnectionInitialization.Password)
            {
                passwordMsgBox?.Close();
            }

            switch (inc.InitializationStep)
            {
                case ConnectionInitialization.AuthInfoAndVersion:
                {
                    if (initializationStep != ConnectionInitialization.AuthInfoAndVersion) { return; }

                    TaskPool.Add($"{GetType().Name}.{nameof(GetAccountId)}", GetAccountId(), t =>
                    {
<<<<<<< HEAD
                        // FIXME what to do with this?
                        //if (GameMain.Client?.ClientPeer is null) { return; }
=======
                        if (!IsActive)
                        {
                            //client has become inactive (cancelled/disconnected while waiting for initialization)
                            return;
                        }
>>>>>>> 14f61af4

                        if (!t.TryGetResult(out Option<AccountId> accountId))
                        {
                            Close(PeerDisconnectPacket.WithReason(DisconnectReason.AuthenticationFailed));
                        }
                        
                        var headers = new PeerPacketHeaders
                        {
                            DeliveryMethod = DeliveryMethod.Reliable,
                            PacketHeader = PacketHeader.IsConnectionInitializationStep,
                            Initialization = ConnectionInitialization.AuthInfoAndVersion
                        };

                        var body = new ClientAuthTicketAndVersionPacket
                        {
                            Name = GameMain.Client?.Name ?? "Unknown",
                            OwnerKey = ownerKey,
                            AccountId = accountId,
                            AuthTicket = authTicket,
                            GameVersion = GameMain.Version.ToString(),
                            Language = GameSettings.CurrentConfig.Language.Value
                        };

                        SendMsgInternal(headers, body);
                    });
                    break;
                }
                case ConnectionInitialization.ContentPackageOrder:
                {
                    if (initializationStep
                        is ConnectionInitialization.AuthInfoAndVersion
                        or ConnectionInitialization.Password)
                    {
                        initializationStep = ConnectionInitialization.ContentPackageOrder;
                    }

                    if (initializationStep != ConnectionInitialization.ContentPackageOrder) { return; }

                    PeerPacketHeaders headers = new PeerPacketHeaders
                    {
                        DeliveryMethod = DeliveryMethod.Reliable,
                        PacketHeader = PacketHeader.IsConnectionInitializationStep,
                        Initialization = ConnectionInitialization.ContentPackageOrder
                    };

                    var orderPacket = INetSerializableStruct.Read<ServerPeerContentPackageOrderPacket>(inc.Message);

                    if (!ContentPackageOrderReceived)
                    {
                        ServerContentPackages = orderPacket.ContentPackages;
                        AllowModDownloads = orderPacket.AllowModDownloads;
                        if (ServerContentPackages.Length == 0)
                        {
                            string errorMsg = "Error in ContentPackageOrder message: list of content packages enabled on the server was empty.";
                            GameAnalyticsManager.AddErrorEventOnce("ClientPeer.ReadConnectionInitializationStep:NoContentPackages", GameAnalyticsManager.ErrorSeverity.Error, errorMsg);
                            DebugConsole.ThrowError(errorMsg);
                        }
                        ContentPackageOrderReceived = true;
                    }
                    SendMsgInternal(headers, null);                    

                    break;
                }
                case ConnectionInitialization.Password:
                    if (initializationStep == ConnectionInitialization.AuthInfoAndVersion)
                    {
                        initializationStep = ConnectionInitialization.Password;
                    }

                    if (initializationStep != ConnectionInitialization.Password) { return; }

                    var passwordPacket = INetSerializableStruct.Read<ServerPeerPasswordPacket>(inc.Message);

                    if (WaitingForPassword) { return; }

                    passwordPacket.Salt.TryUnwrap(out passwordSalt);
                    passwordPacket.RetriesLeft.TryUnwrap(out var retries);

                    if (!string.IsNullOrWhiteSpace(AutomaticallyAttemptedPassword))
                    {
                        SendPassword(AutomaticallyAttemptedPassword);
                        return;
                    }

                    LocalizedString pwMsg = TextManager.Get("PasswordRequired");

                    passwordMsgBox?.Close();
                    passwordMsgBox = new GUIMessageBox(pwMsg, "", new LocalizedString[] { TextManager.Get("OK"), TextManager.Get("Cancel") },
                        relativeSize: new Vector2(0.25f, 0.1f), minSize: new Point(400, GUI.IntScale(170)));
                    var passwordHolder = new GUILayoutGroup(new RectTransform(new Vector2(1.0f, 0.5f), passwordMsgBox.Content.RectTransform), childAnchor: Anchor.TopCenter);
                    var passwordBox = new GUITextBox(new RectTransform(new Vector2(0.8f, 1f), passwordHolder.RectTransform) { MinSize = new Point(0, 20) })
                    {
                        Censor = true
                    };

                    if (retries > 0)
                    {
                        var incorrectPasswordText = new GUITextBlock(new RectTransform(new Vector2(1f, 0.0f), passwordHolder.RectTransform), TextManager.Get("incorrectpassword"), GUIStyle.Red, GUIStyle.Font, textAlignment: Alignment.Center);
                        incorrectPasswordText.RectTransform.MinSize = new Point(0, (int)incorrectPasswordText.TextSize.Y);
                        passwordHolder.Recalculate();
                    }

                    passwordMsgBox.Content.Recalculate();
                    passwordMsgBox.Content.RectTransform.MinSize = new Point(0, passwordMsgBox.Content.RectTransform.Children.Sum(c => c.Rect.Height));
                    passwordMsgBox.Content.Parent.RectTransform.MinSize = new Point(0, (int)(passwordMsgBox.Content.RectTransform.MinSize.Y / passwordMsgBox.Content.RectTransform.RelativeSize.Y));

                    var okButton = passwordMsgBox.Buttons[0];
                    okButton.OnClicked += (_, __) =>
                    {
                        SendPassword(passwordBox.Text);
                        return true;
                    };
                    okButton.OnClicked += passwordMsgBox.Close;
                    
                    var cancelButton = passwordMsgBox.Buttons[1];
                    cancelButton.OnClicked = (_, __) =>
                    {
                        Close(PeerDisconnectPacket.WithReason(DisconnectReason.Disconnected));
                        passwordMsgBox?.Close(); passwordMsgBox = null;

                        return true;
                    };

                    passwordBox.OnEnterPressed += (_, __) =>
                    {
                        okButton.OnClicked.Invoke(okButton, okButton.UserData);
                        return true;
                    };

                    passwordBox.Select();
                    
                    break;
            }
        }

#if DEBUG
        public abstract void ForceTimeOut();

        public abstract void DebugSendRawMessage(IWriteMessage msg);
#endif
    }
}<|MERGE_RESOLUTION|>--- conflicted
+++ resolved
@@ -107,16 +107,11 @@
 
                     TaskPool.Add($"{GetType().Name}.{nameof(GetAccountId)}", GetAccountId(), t =>
                     {
-<<<<<<< HEAD
-                        // FIXME what to do with this?
-                        //if (GameMain.Client?.ClientPeer is null) { return; }
-=======
                         if (!IsActive)
                         {
                             //client has become inactive (cancelled/disconnected while waiting for initialization)
                             return;
                         }
->>>>>>> 14f61af4
 
                         if (!t.TryGetResult(out Option<AccountId> accountId))
                         {
