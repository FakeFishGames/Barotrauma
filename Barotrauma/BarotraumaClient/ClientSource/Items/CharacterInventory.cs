﻿using Barotrauma.Extensions;
using Barotrauma.Items.Components;
using Microsoft.Xna.Framework;
using Microsoft.Xna.Framework.Graphics;
using Microsoft.Xna.Framework.Input;
using System;
using System.Collections.Generic;
using System.Linq;
using System.Xml.Linq;

namespace Barotrauma
{
    partial class CharacterInventory : Inventory
    {        
        public enum Layout
        {
            Default,
            Left, 
            Right,
            Center
        }
        
        private enum QuickUseAction
        {
            None,
            Equip,
            Unequip,
            Drop,
            TakeFromContainer,
            TakeFromCharacter,
            PutToContainer,
            PutToCharacter,
            PutToEquippedItem,
            UseTreatment,
        }

        private static Dictionary<InvSlotType, Sprite> limbSlotIcons;
        public static Dictionary<InvSlotType, Sprite> LimbSlotIcons
        {
            get
            {
                if (limbSlotIcons == null)
                {
                    limbSlotIcons = new Dictionary<InvSlotType, Sprite>();
                    int margin = 2;
                    limbSlotIcons.Add(InvSlotType.Headset, new Sprite("Content/UI/MainIconsAtlas.png", new Rectangle(384 + margin, 128 + margin, 128 - margin * 2, 128 - margin * 2)));
                    limbSlotIcons.Add(InvSlotType.InnerClothes, new Sprite("Content/UI/MainIconsAtlas.png", new Rectangle(512 + margin, 128 + margin, 128 - margin * 2, 128 - margin * 2)));
                    limbSlotIcons.Add(InvSlotType.Card, new Sprite("Content/UI/MainIconsAtlas.png", new Rectangle(640 + margin, 128 + margin, 128 - margin * 2, 128 - margin * 2)));

                    limbSlotIcons.Add(InvSlotType.Head, new Sprite("Content/UI/MainIconsAtlas.png", new Rectangle(896 + margin, 128 + margin, 128 - margin * 2, 128 - margin * 2)));
                    limbSlotIcons.Add(InvSlotType.LeftHand, new Sprite("Content/UI/InventoryUIAtlas.png", new Rectangle(634, 0, 128, 128)));
                    limbSlotIcons.Add(InvSlotType.RightHand, new Sprite("Content/UI/InventoryUIAtlas.png", new Rectangle(762, 0, 128, 128)));
                    limbSlotIcons.Add(InvSlotType.OuterClothes, new Sprite("Content/UI/MainIconsAtlas.png", new Rectangle(256 + margin, 128 + margin, 128 - margin * 2, 128 - margin * 2)));
                    limbSlotIcons.Add(InvSlotType.Bag, new Sprite("Content/UI/CommandUIAtlas.png", new Rectangle(639, 926, 128,80)));
                }
                return limbSlotIcons;
            }
        }

        public const InvSlotType PersonalSlots = InvSlotType.Card | InvSlotType.Bag | InvSlotType.Headset | InvSlotType.InnerClothes | InvSlotType.OuterClothes | InvSlotType.Head;

        private Point screenResolution;

        public Vector2[] SlotPositions;
        public static Point SlotSize;

        private Layout layout;
        public Layout CurrentLayout
        {
            get { return layout; }
            set
            {
                if (layout == value) return;
                layout = value;
                SetSlotPositions(layout);
            }
        }

        private Rectangle personalSlotArea;

        partial void InitProjSpecific(XElement element)
        {
            SlotPositions = new Vector2[SlotTypes.Length];
            CurrentLayout = Layout.Default;
            SetSlotPositions(layout);
        }

        protected override ItemInventory GetActiveEquippedSubInventory(int slotIndex)
        {
            Item item = slots[slotIndex].FirstOrDefault();
            if (item == null) { return null; }

            var container = item.GetComponent<ItemContainer>();
            if (container == null || !container.KeepOpenWhenEquippedBy(character))
            {
                return null;
            }
            return container.Inventory;
        }

        public override void CreateSlots()
        {
            visualSlots ??= new VisualSlot[capacity];

            float multiplier = UIScale * GUI.AspectRatioAdjustment;
            
            for (int i = 0; i < capacity; i++)
            {
                VisualSlot prevSlot = visualSlots[i];
                
                Sprite slotSprite = SlotSpriteSmall;
                Rectangle slotRect = new Rectangle(
                    (int)SlotPositions[i].X, 
                    (int)SlotPositions[i].Y,
                    (int)(slotSprite.size.X * multiplier), (int)(slotSprite.size.Y * multiplier));

                if (SlotTypes[i] == InvSlotType.HealthInterface &&
                    character.CharacterHealth?.InventorySlotContainer != null)
                {
                    slotRect.Width = slotRect.Height = (int)(character.CharacterHealth.InventorySlotContainer.Rect.Width * 1.2f);
                }
             
                ItemContainer itemContainer = slots[i].FirstOrDefault()?.GetComponent<ItemContainer>();
                if (itemContainer != null)
                {
                    if (itemContainer.InventoryTopSprite != null) slotRect.Width = Math.Max(slotRect.Width, (int)(itemContainer.InventoryTopSprite.size.X * UIScale));
                    if (itemContainer.InventoryBottomSprite != null) slotRect.Width = Math.Max(slotRect.Width, (int)(itemContainer.InventoryBottomSprite.size.X * UIScale));
                }                

                visualSlots[i] = new VisualSlot(slotRect)
                {
                    SubInventoryDir = Math.Sign(GameMain.GraphicsHeight / 2 - slotRect.Center.Y),
                    Disabled = false,
                    SlotSprite = slotSprite,
                    Color = SlotTypes[i] == InvSlotType.Any ? Color.White * 0.2f : Color.White * 0.4f
                };
                if (prevSlot != null)
                {
                    visualSlots[i].DrawOffset = prevSlot.DrawOffset;
                    visualSlots[i].Color = prevSlot.Color;
                    prevSlot.MoveBorderHighlight(visualSlots[i]);
                }
                if (selectedSlot?.ParentInventory == this && selectedSlot.SlotIndex == i)
                {
                    selectedSlot = new SlotReference(this, visualSlots[i], i, selectedSlot.IsSubSlot, selectedSlot.Inventory);
                }
            }

            AssignQuickUseNumKeys();

            highlightedSubInventorySlots.RemoveWhere(s => s.Inventory.OpenState <= 0.0f);
            foreach (var subSlot in highlightedSubInventorySlots)
            {
                if (subSlot.ParentInventory == this && subSlot.SlotIndex > 0 && subSlot.SlotIndex < visualSlots.Length)
                {
                    subSlot.Slot = visualSlots[subSlot.SlotIndex];
                }
            }

            screenResolution = new Point(GameMain.GraphicsWidth, GameMain.GraphicsHeight);
            CalculateBackgroundFrame();
        }

        protected override void CalculateBackgroundFrame()
        {
            Rectangle frame = Rectangle.Empty;
            for (int i = 0; i < capacity; i++)
            {
                if (HideSlot(i)) continue;
                if (frame == Rectangle.Empty)
                {
                    frame = visualSlots[i].Rect;
                    continue;
                }
                frame = Rectangle.Union(frame, visualSlots[i].Rect);
            }
            frame.Inflate(10, 30);
            frame.Location -= new Point(0, 25);
            BackgroundFrame = frame;
        }

        protected override bool HideSlot(int i)
        {
            if (visualSlots[i].Disabled || (slots[i].HideIfEmpty && slots[i].Empty())) { return true; }

            if (CharacterHealth.OpenHealthWindow != Character.Controlled?.CharacterHealth && SlotTypes[i] == InvSlotType.HealthInterface) { return true; }

            if (layout == Layout.Default)
            {
                if (PersonalSlots.HasFlag(SlotTypes[i]) && !personalSlotArea.Contains(visualSlots[i].Rect.Center + visualSlots[i].DrawOffset.ToPoint())) { return true; }
            }

            Item item = slots[i].FirstOrDefault();

            //no need to draw the right hand slot if the item is in both hands
            if (item != null && SlotTypes[i] == InvSlotType.RightHand && IsInLimbSlot(item, InvSlotType.LeftHand))
            {
                return true;
            }

            //don't show the limb-specific slot if the item is also in an Any slot
            if (item != null && SlotTypes[i] != InvSlotType.Any)
            {
                if (IsInLimbSlot(item, InvSlotType.Any)) { return true; }
            }

            //don't draw equipment slots in wiring mode
            if (Screen.Selected == GameMain.SubEditorScreen && GameMain.SubEditorScreen.WiringMode)
            {
                if (SlotTypes[i] != InvSlotType.Any && SlotTypes[i] != InvSlotType.LeftHand && SlotTypes[i] != InvSlotType.RightHand)
                {
                    return true;
                }
            }

            return false;
        }

        private void SetSlotPositions(Layout layout)
        {
            int spacing = GUI.IntScale(5);

            SlotSize = (SlotSpriteSmall.size * UIScale * GUI.AspectRatioAdjustment).ToPoint();
            int bottomOffset = SlotSize.Y + spacing * 2 + ContainedIndicatorHeight;
            int personalSlotY = GameMain.GraphicsHeight - bottomOffset * 2 - spacing * 2 - (int)(UnequippedIndicator.size.Y * UIScale);

            if (visualSlots == null) { CreateSlots(); }
            if (visualSlots.None()) { return; }

            switch (layout)
            {
                case Layout.Default:
                    {
                        int personalSlotCount = SlotTypes.Count(s => PersonalSlots.HasFlag(s));
                        int normalSlotCount = SlotTypes.Count(s => !PersonalSlots.HasFlag(s) && s != InvSlotType.HealthInterface);

                        int x = GameMain.GraphicsWidth / 2 - normalSlotCount * (SlotSize.X + spacing) / 2;
                        int upperX = HUDLayoutSettings.BottomRightInfoArea.X - SlotSize.X - spacing;

                        //make sure the rightmost normal slot doesn't overlap with the personal slots
                        x -= Math.Max((x + normalSlotCount * (SlotSize.X + spacing)) - (upperX - personalSlotCount * (SlotSize.X + spacing)), 0);

                        int hideButtonSlotIndex = -1;
                        for (int i = 0; i < SlotPositions.Length; i++)
                        {
                            if (PersonalSlots.HasFlag(SlotTypes[i]))
                            {
                                SlotPositions[i] = new Vector2(upperX, GameMain.GraphicsHeight - bottomOffset);
                                upperX -= SlotSize.X + spacing;
                                personalSlotArea = (hideButtonSlotIndex == -1) ? 
                                    new Rectangle(SlotPositions[i].ToPoint(), SlotSize) :
                                    Rectangle.Union(personalSlotArea, new Rectangle(SlotPositions[i].ToPoint(), SlotSize));
                                hideButtonSlotIndex = i;
                            }
                            else
                            {
                                SlotPositions[i] = new Vector2(x, GameMain.GraphicsHeight - bottomOffset);
                                x += SlotSize.X + spacing;
                            }
                        }
                    }
                    break;
                case Layout.Right:
                    {
                        int x = HUDLayoutSettings.InventoryAreaLower.Right;
                        int personalSlotX = HUDLayoutSettings.InventoryAreaLower.Right - SlotSize.X - spacing;
                        for (int i = 0; i < visualSlots.Length; i++)
                        {
                            if (HideSlot(i) || SlotTypes[i] == InvSlotType.HealthInterface) { continue; }
                            if (SlotTypes[i] == InvSlotType.RightHand || SlotTypes[i] == InvSlotType.LeftHand) { continue; }
                            if (PersonalSlots.HasFlag(SlotTypes[i]))
                            {
                                //upperX -= slotSize.X + spacing;
                            }
                            else
                            {
                                x -= SlotSize.X + spacing;
                            }
                        }

                        int lowerX = x;
                        int handSlotX = x;
                        for (int i = 0; i < SlotPositions.Length; i++)
                        {
                            if (SlotTypes[i] == InvSlotType.RightHand || SlotTypes[i] == InvSlotType.LeftHand)
                            {
                                SlotPositions[i] = new Vector2(handSlotX, personalSlotY);
                                handSlotX += visualSlots[i].Rect.Width + spacing;
                                continue;
                            }

                            if (HideSlot(i) || SlotTypes[i] == InvSlotType.HealthInterface) { continue; }
                            if (PersonalSlots.HasFlag(SlotTypes[i]))
                            {
                                SlotPositions[i] = new Vector2(personalSlotX, personalSlotY);
                                personalSlotX -= visualSlots[i].Rect.Width + spacing;
                            }
                            else
                            {
                                SlotPositions[i] = new Vector2(x, GameMain.GraphicsHeight - bottomOffset);
                                x += visualSlots[i].Rect.Width + spacing;
                            }
                        }

                        x = lowerX;
                        for (int i = 0; i < SlotPositions.Length; i++)
                        {
                            if (!HideSlot(i) || SlotTypes[i] == InvSlotType.HealthInterface) { continue; }
                            if (SlotTypes[i] == InvSlotType.RightHand || SlotTypes[i] == InvSlotType.LeftHand) { continue; }
                            x -= visualSlots[i].Rect.Width + spacing;
                            SlotPositions[i] = new Vector2(x, GameMain.GraphicsHeight - bottomOffset);
                        }
                    }
                    break;
                case Layout.Left:
                    {
                        int x = HUDLayoutSettings.InventoryAreaLower.X;
                        int personalSlotX = x;

                        for (int i = 0; i < SlotPositions.Length; i++)
                        {
                            if (HideSlot(i) || SlotTypes[i] == InvSlotType.HealthInterface) { continue; }
                            if (SlotTypes[i] == InvSlotType.RightHand || SlotTypes[i] == InvSlotType.LeftHand) { continue; }
                            if (PersonalSlots.HasFlag(SlotTypes[i]))
                            {
                                SlotPositions[i] = new Vector2(personalSlotX, personalSlotY);
                                personalSlotX += visualSlots[i].Rect.Width + spacing;
                            }
                            else
                            {
                                SlotPositions[i] = new Vector2(x, GameMain.GraphicsHeight - bottomOffset);
                                x += visualSlots[i].Rect.Width + spacing;
                            }
                        }
                        int handSlotX = x - visualSlots[0].Rect.Width - spacing;
                        for (int i = 0; i < SlotPositions.Length; i++)
                        {
                            if (SlotTypes[i] == InvSlotType.RightHand || SlotTypes[i] == InvSlotType.LeftHand)
                            {
                                bool rightSlot = SlotTypes[i] == InvSlotType.RightHand;
                                SlotPositions[i] = new Vector2(rightSlot ? handSlotX : handSlotX - visualSlots[0].Rect.Width - spacing, personalSlotY);
                                continue;
                            }
                            if (!HideSlot(i) || SlotTypes[i] == InvSlotType.HealthInterface) { continue; }
                            SlotPositions[i] = new Vector2(x, GameMain.GraphicsHeight - bottomOffset);
                            x += visualSlots[i].Rect.Width + spacing;
                        }
                    }
                    break;
                case Layout.Center:
                    {
                        int columns = 5;
                        int startX = (GameMain.GraphicsWidth / 2) - (SlotSize.X * columns + spacing * (columns - 1)) / 2;
                        int startY = GameMain.GraphicsHeight / 2 - (SlotSize.Y * 2);
                        int x = startX, y = startY;
                        for (int i = 0; i < SlotPositions.Length; i++)
                        {
                            if (HideSlot(i) || SlotTypes[i] == InvSlotType.HealthInterface) { continue; }
                            if (SlotTypes[i] == InvSlotType.Card || SlotTypes[i] == InvSlotType.Headset || SlotTypes[i] == InvSlotType.InnerClothes)
                            {
                                SlotPositions[i] = new Vector2(x, y);
                                x += visualSlots[i].Rect.Width + spacing;
                            }
                        }
                        y += visualSlots[0].Rect.Height + spacing + ContainedIndicatorHeight + visualSlots[0].EquipButtonRect.Height;
                        x = startX;
                        int n = 0;
                        for (int i = 0; i < SlotPositions.Length; i++)
                        {
                            if (HideSlot(i) || SlotTypes[i] == InvSlotType.HealthInterface) { continue; }
                            if (SlotTypes[i] != InvSlotType.Card && SlotTypes[i] != InvSlotType.Headset && SlotTypes[i] != InvSlotType.InnerClothes)
                            {
                                SlotPositions[i] = new Vector2(x, y);
                                x += visualSlots[i].Rect.Width + spacing;
                                n++;
                                if (n >= columns)
                                {
                                    x = startX;
                                    y += visualSlots[i].Rect.Height + spacing + ContainedIndicatorHeight + visualSlots[i].EquipButtonRect.Height;
                                    n = 0;
                                }
                            }
                        }
                    }
                    break;
            }

            if (character.CharacterHealth?.UseHealthWindow ?? false)
            {
                Vector2 pos = character.CharacterHealth.InventorySlotContainer.Rect.Location.ToVector2();
                for (int i = 0; i < capacity; i++)
                {
                    if (SlotTypes[i] != InvSlotType.HealthInterface) { continue; }
                    SlotPositions[i] = pos;
                    pos.Y += visualSlots[i].Rect.Height + spacing;
                }
            }

            CreateSlots();
            if (layout == Layout.Default)
            {
                HUDLayoutSettings.InventoryTopY = visualSlots[0].EquipButtonRect.Y - (int)(15 * GUI.Scale);
            }
            else
            {
                for (int i = 0; i < capacity; i++)
                {
                    visualSlots[i].DrawOffset = Vector2.Zero;
                }
            }
        }

        protected override void ControlInput(Camera cam)
        {
            base.ControlInput(cam);
            // Ignore the background frame of this object in purpose, because it encompasses half of the screen.
            if (highlightedSubInventorySlots.Any(i => i.Inventory != null && i.Inventory.BackgroundFrame.Contains(PlayerInput.MousePosition)))
            {
                cam.Freeze = true;
            }
        }

        private readonly static List<SlotReference> hideSubInventories = new List<SlotReference>();
        private readonly static List<SlotReference> tempHighlightedSubInventorySlots = new List<SlotReference>();

        public override void Update(float deltaTime, Camera cam, bool isSubInventory = false)
        {
            if (!AccessibleWhenAlive && !character.IsDead && !AccessibleByOwner)
            {
                syncItemsDelay = Math.Max(syncItemsDelay - deltaTime, 0.0f);
                doubleClickedItems.Clear();
                return;
            }

            base.Update(deltaTime, cam);

            bool hoverOnInventory = GUI.MouseOn == null &&
                ((selectedSlot != null && selectedSlot.IsSubSlot) || (DraggingItems.Any() && (DraggingSlot == null || !DraggingSlot.MouseOn())));
            if (CharacterHealth.OpenHealthWindow != null) { hoverOnInventory = true; }

            if (hoverOnInventory) { HideTimer = 0.5f; }
            if (HideTimer > 0.0f) { HideTimer -= deltaTime; }

            UpdateSlotInput();

<<<<<<< HEAD
            //force personal slots open if an item is running out of battery/fuel/oxygen/etc
            if (hidePersonalSlots)
            {
                for (int i = 0; i < visualSlots.Length; i++)
                {
                    var item = slots[i].FirstOrDefault();
                    if (item?.OwnInventory != null && item.OwnInventory.Capacity == 1 && PersonalSlots.HasFlag(SlotTypes[i]))
                    {
                        var containedItem = item.OwnInventory.AllItems.FirstOrDefault();
                        if (containedItem != null &&
                            containedItem.Condition > 0.0f &&
                            containedItem.Condition / containedItem.MaxCondition < 0.15f)
                        {
                            hidePersonalSlots = false;
                        }
                    }
                }
            }

=======
>>>>>>> f223f774
            hideSubInventories.Clear();
            //remove highlighted subinventory slots that can no longer be accessed
            highlightedSubInventorySlots.RemoveWhere(s => 
                s.ParentInventory == this &&
                ((s.SlotIndex < 0 || s.SlotIndex >= slots.Length || slots[s.SlotIndex] == null) || (Character.Controlled != null && !Character.Controlled.CanAccessInventory(s.Inventory))));
            //remove highlighted subinventory slots that refer to items no longer in this inventory
            highlightedSubInventorySlots.RemoveWhere(s => s.Item != null && s.ParentInventory == this && s.Item.ParentInventory != this);
            tempHighlightedSubInventorySlots.Clear();
            tempHighlightedSubInventorySlots.AddRange(highlightedSubInventorySlots);
            foreach (var highlightedSubInventorySlot in tempHighlightedSubInventorySlots)
            {
                if (highlightedSubInventorySlot.ParentInventory == this)
                {
                    UpdateSubInventory(deltaTime, highlightedSubInventorySlot.SlotIndex, cam);
                }

                if (!highlightedSubInventorySlot.Inventory.IsInventoryHoverAvailable(character, null)) continue;

                Rectangle hoverArea = GetSubInventoryHoverArea(highlightedSubInventorySlot);
                if (highlightedSubInventorySlot.Inventory?.visualSlots == null || (!hoverArea.Contains(PlayerInput.MousePosition)))
                {
                    hideSubInventories.Add(highlightedSubInventorySlot);
                }
                else
                {
                    highlightedSubInventorySlot.Inventory.HideTimer = 1.0f;
                }
            }

            //activate the subinventory of the currently selected slot
            if (selectedSlot?.ParentInventory == this)
            {
                var subInventory = GetSubInventory(selectedSlot.SlotIndex);
                if (subInventory != null && subInventory.IsInventoryHoverAvailable(character, null))
                {
                    selectedSlot.Inventory = subInventory;
                    if (!highlightedSubInventorySlots.Any(s => s.Inventory == subInventory))
                    {
                        ShowSubInventory(selectedSlot, deltaTime, cam, hideSubInventories, false);
                    }
                }
            }

            // In sub editor we cannot hover over the slot because they are not rendered so we override it here
            if (Screen.Selected is SubEditorScreen subEditor && !subEditor.WiringMode)
            {
                for (int i = 0; i < visualSlots.Length; i++)
                {
                    var subInventory = GetSubInventory(i);
                    if (subInventory != null)
                    {
                        ShowSubInventory(new SlotReference(this, visualSlots[i], i, false, subInventory), deltaTime, cam, hideSubInventories, true);
                    }
                }
            }
                       
            foreach (var subInventorySlot in hideSubInventories)
            {
                if (subInventorySlot.Inventory == null) { continue; }
                subInventorySlot.Inventory.HideTimer -= deltaTime;
                if (subInventorySlot.Inventory.HideTimer < 0.25f)
                {
                    highlightedSubInventorySlots.Remove(subInventorySlot);
                }
            }

            if (character == Character.Controlled && character.SelectedCharacter == null) // Permanently open subinventories only available when the default UI layout is in use -> not when grabbing characters
            {
                //remove the highlighted slots of other characters' inventories when not grabbing anyone
                highlightedSubInventorySlots.RemoveWhere(s => s.ParentInventory != this && s.ParentInventory?.Owner is Character);

                for (int i = 0; i < capacity; i++)
                {
                    var item = slots[i].FirstOrDefault();
                    if (item != null)
                    {
                        if (HideSlot(i)) { continue; }
                        if (character.HasEquippedItem(item)) // Keep a subinventory display open permanently when the container is equipped
                        {
                            var itemContainer = item.GetComponent<ItemContainer>();
                            if (itemContainer != null && 
                                itemContainer.KeepOpenWhenEquippedBy(character) && 
                                character.CanAccessInventory(itemContainer.Inventory) &&
                                !highlightedSubInventorySlots.Any(s => s.Inventory == itemContainer.Inventory))
                            {
                                ShowSubInventory(new SlotReference(this, visualSlots[i], i, false, itemContainer.Inventory), deltaTime, cam, hideSubInventories, true);
                            }
                        }
                    }
                }
            }

            if (doubleClickedItems.Any())
            {
                var quickUseAction = GetQuickUseAction(doubleClickedItems.First(), true, true, true);
                foreach (Item doubleClickedItem in doubleClickedItems)
                {
                    QuickUseItem(doubleClickedItem, true, true, true, quickUseAction, playSound: doubleClickedItem == doubleClickedItems.First());
                    //only use one item if we're equipping or using it as a treatment
                    if (quickUseAction == QuickUseAction.Equip || quickUseAction == QuickUseAction.UseTreatment)
                    {
                        break;
                    }
                    //if the item was put in a limb slot, only put one item from the stack
                    if (doubleClickedItem.ParentInventory == this && !IsInLimbSlot(doubleClickedItem, InvSlotType.Any))
                    {
                        break;
                    }
                    //if putting an item to a container with a max stack size of 1, only put one item from the stack
                    if (quickUseAction == QuickUseAction.PutToContainer && (character.SelectedItem?.GetComponent<ItemContainer>()?.MaxStackSize ?? 0) <= 1)
                    {
                        break;
                    }
                }
            }

            for (int i = 0; i < capacity; i++)
            {
                var item = slots[i].FirstOrDefault();
                if (item != null)
                {
                    var slot = visualSlots[i];
                    if (item.AllowedSlots.Any(a => a != InvSlotType.Any && a != InvSlotType.HealthInterface))
                    {
                        HandleButtonEquipStates(item, slot, deltaTime);
                    }
                }
            }

            //cancel dragging if too far away from the container of the dragged item
            if (DraggingItems.Any())
            {
                var rootContainer = DraggingItems.First().GetRootContainer();
                var rootInventory = DraggingItems.First().ParentInventory;

                if (rootContainer != null)
                {
                    rootInventory = rootContainer.ParentInventory ?? rootContainer.GetComponent<ItemContainer>().Inventory;
                }

                if (rootInventory != null &&
                    rootInventory.Owner != Character.Controlled &&
                    rootInventory.Owner != Character.Controlled.SelectedItem &&
                    rootInventory.Owner != Character.Controlled.SelectedCharacter)
                {
                    //allow interacting if the container is linked to the item the character is interacting with
                    if (!(rootContainer != null && 
                        rootContainer.DisplaySideBySideWhenLinked && 
                        Character.Controlled.SelectedItem != null &&
                        rootContainer.linkedTo.Contains(Character.Controlled.SelectedItem)))
                    {
                        DraggingItems.Clear();
                    }
                }
            }
            doubleClickedItems.Clear();
        }

        public void UpdateSlotInput()
        {
            for (int i = 0; i < capacity; i++)
            {
                var firstItem = slots[i].FirstOrDefault();
                if (firstItem != null && !DraggingItems.Contains(firstItem) && Character.Controlled?.Inventory == this &&
                    GUI.KeyboardDispatcher.Subscriber == null && !CrewManager.IsCommandInterfaceOpen && PlayerInput.InventoryKeyHit(visualSlots[i].InventoryKeyIndex))
                {
                    if (SubEditorScreen.IsSubEditor() && SubEditorScreen.SkipInventorySlotUpdate) { continue; }
#if LINUX
                    // some window managers on Linux use windows key + number to change workspaces or perform other actions
                    if (PlayerInput.KeyDown(Keys.RightWindows) || PlayerInput.KeyDown(Keys.LeftWindows)) { continue; }
#endif
                    var quickUseAction = GetQuickUseAction(firstItem, true, false, true);
                    foreach (Item itemToUse in slots[i].Items.ToList())
                    {
                        QuickUseItem(itemToUse, true, true, true, quickUseAction, playSound: itemToUse == firstItem);
                        if (quickUseAction == QuickUseAction.Equip || quickUseAction == QuickUseAction.UseTreatment)
                        {
                            break;
                        }
                    }
                }
            }
        }

        private void HandleButtonEquipStates(Item item, VisualSlot slot, float deltaTime)
        {
            slot.EquipButtonState = slot.EquipButtonRect.Contains(PlayerInput.MousePosition) ?
                        GUIComponent.ComponentState.Hover : GUIComponent.ComponentState.None;
            if (PlayerInput.PrimaryMouseButtonHeld() && PlayerInput.SecondaryMouseButtonHeld())
            {
                slot.EquipButtonState = GUIComponent.ComponentState.None;
            }

            if (slot.EquipButtonState != GUIComponent.ComponentState.Hover)
            {
                slot.QuickUseTimer = Math.Max(0.0f, slot.QuickUseTimer - deltaTime * 5.0f);
                return;
            }

            var quickUseAction = GetQuickUseAction(item, allowEquip: true, allowInventorySwap: false, allowApplyTreatment: false);

            if (quickUseAction != QuickUseAction.Drop)
            {
                slot.QuickUseButtonToolTip = quickUseAction == QuickUseAction.None ?
                    "" : TextManager.GetWithVariable("QuickUseAction." + quickUseAction.ToString(), "[equippeditem]", character.HeldItems.FirstOrDefault()?.Name ?? item?.Name);
                if (PlayerInput.PrimaryMouseButtonDown()) { slot.EquipButtonState = GUIComponent.ComponentState.Pressed; }
                if (PlayerInput.PrimaryMouseButtonClicked())
                {
                    QuickUseItem(item, allowEquip: true, allowInventorySwap: false, allowApplyTreatment: false);
                }
            }
        }

        private void ShowSubInventory(SlotReference slotRef, float deltaTime, Camera cam, List<SlotReference> hideSubInventories, bool isEquippedSubInventory)
        {
            Rectangle hoverArea = GetSubInventoryHoverArea(slotRef);
            if (isEquippedSubInventory)
            {
                foreach (SlotReference highlightedSubInventorySlot in highlightedSubInventorySlots)
                {
                    if (highlightedSubInventorySlot == slotRef) continue;
                    if (hoverArea.Intersects(GetSubInventoryHoverArea(highlightedSubInventorySlot)))
                    {
                        return; // If an equipped one intersects with a currently active hover one, do not open
                    }
                }
            }

            if (isEquippedSubInventory)
            {
                slotRef.Inventory.OpenState = 1.0f; // Reset animation when initially equipped
            }

            highlightedSubInventorySlots.Add(slotRef);
            slotRef.Inventory.HideTimer = 1f;
            UpdateSubInventory(deltaTime, slotRef.SlotIndex, cam);

            //hide previously opened subinventories if this one overlaps with them
            foreach (SlotReference highlightedSubInventorySlot in highlightedSubInventorySlots)
            {
                if (highlightedSubInventorySlot == slotRef) continue;
                if (hoverArea.Intersects(GetSubInventoryHoverArea(highlightedSubInventorySlot)))
                {
                    hideSubInventories.Add(highlightedSubInventorySlot);
                    highlightedSubInventorySlot.Inventory.HideTimer = 0.0f;
                }
            }

            HintManager.OnShowSubInventory(slotRef?.Item);
        }
        
        public void AssignQuickUseNumKeys()
        {
            int keyBindIndex = 0;
            for (int i = 0; i < visualSlots.Length; i++)
            {
                if (HideSlot(i)) continue;
                if (SlotTypes[i] == InvSlotType.Any)
                {
                    visualSlots[i].InventoryKeyIndex = keyBindIndex;
                    keyBindIndex++;
                }
            }
        }

        private QuickUseAction GetQuickUseAction(Item item, bool allowEquip, bool allowInventorySwap, bool allowApplyTreatment)
        {
            if (allowApplyTreatment && CharacterHealth.OpenHealthWindow != null && 
                //if the item can be equipped in the health interface slot, don't use it as a treatment but try to equip it
                !item.AllowedSlots.Contains(InvSlotType.HealthInterface))
            {
                return QuickUseAction.UseTreatment;
            }
            
            if (item.ParentInventory != this)
            {
                if (Screen.Selected == GameMain.GameScreen)
                {
                    if (item.NonInteractable || item.NonPlayerTeamInteractable)
                    {
                        return QuickUseAction.None;
                    }
                }
                if (item.ParentInventory == null || item.ParentInventory.Locked)
                {
                    return QuickUseAction.None;
                }
                //in another inventory -> attempt to place in the character's inventory
                else if (allowInventorySwap)
                {
                    if (item.Container == null || character.Inventory.FindIndex(item.Container) == -1) // Not a subinventory in the character's inventory
                    {
                        if (character.HeldItems.Any(i => i.OwnInventory != null && i.OwnInventory.CanBePut(item)))
                        {
                            return QuickUseAction.PutToEquippedItem;
                        }
                        else
                        {
                            return item.ParentInventory is CharacterInventory ? QuickUseAction.TakeFromCharacter : QuickUseAction.TakeFromContainer;
                        }
                    }
                    else
                    {
                        var selectedContainer = character.SelectedItem?.GetComponent<ItemContainer>();
                        if (selectedContainer != null &&
                            selectedContainer.Inventory != null &&
                            !selectedContainer.Inventory.Locked)
                        {
                            // Move the item from the subinventory to the selected container
                            return QuickUseAction.PutToContainer;
                        }
                        else if (character.Inventory.AccessibleWhenAlive || character.Inventory.AccessibleByOwner)
                        {
                            // Take from the subinventory and place it in the character's main inventory if no target container is selected
                            return QuickUseAction.TakeFromContainer;
                        }
                    }
                }
            }
            else
            {
                var selectedContainer = character.SelectedItem?.GetComponent<ItemContainer>();

                if (selectedContainer != null && 
                    selectedContainer.Inventory != null && 
                    !selectedContainer.Inventory.Locked && 
                    allowInventorySwap)
                {
                    //player has selected the inventory of another item -> attempt to move the item there
                    return QuickUseAction.PutToContainer;
                }
                else if (character.SelectedCharacter?.Inventory != null && 
                    !character.SelectedCharacter.Inventory.Locked && 
                    allowInventorySwap)
                {
                    //player has selected the inventory of another character -> attempt to move the item there
                    return QuickUseAction.PutToCharacter;
                }
                else if (character.SelectedBy?.Inventory != null && 
                    Character.Controlled == character.SelectedBy &&
                    !character.SelectedBy.Inventory.Locked &&
                    (character.SelectedBy.Inventory.AccessibleWhenAlive || character.SelectedBy.Inventory.AccessibleByOwner) &&
                    allowInventorySwap)
                {
                    return QuickUseAction.TakeFromCharacter;
                }
                else if (character.HeldItems.Any(i => 
                    i.OwnInventory != null &&
                    (i.OwnInventory.CanBePut(item) || ((i.OwnInventory.Capacity == 1 || i.OwnInventory.Container.HasSubContainers) && i.OwnInventory.AllowSwappingContainedItems && i.OwnInventory.Container.CanBeContained(item)))))
                {
                    return QuickUseAction.PutToEquippedItem;
                }
                else if (allowEquip) //doubleclicked and no other inventory is selected
                {
                    //not equipped -> attempt to equip
                    if (!character.HasEquippedItem(item) || item.GetComponents<Pickable>().Count() > 1)
                    {
                        return QuickUseAction.Equip;
                    }
                    //equipped -> attempt to unequip
                    else if (item.AllowedSlots.Contains(InvSlotType.Any))
                    {
                        return QuickUseAction.Unequip;
                    }
                    else
                    {
                        return QuickUseAction.Drop;
                    }
                }
            }

            return QuickUseAction.None;
        }

        private void QuickUseItem(Item item, bool allowEquip, bool allowInventorySwap, bool allowApplyTreatment, QuickUseAction? action = null, bool playSound = true)
        {
            if (Screen.Selected is SubEditorScreen editor && !editor.WiringMode && !Submarine.Unloading)
            {
                // Find the slot the item was contained in and flash it
                if (item.ParentInventory?.visualSlots != null)
                {
                    var invSlots = item.ParentInventory.visualSlots;
                    for (int i = 0; i < invSlots.Length; i++)
                    {
                        if (i < 0 || invSlots.Length <= i || i < 0 || item.ParentInventory.Capacity <= i) { break; }
                        
                        var slot = invSlots[i];
                        if (item.ParentInventory.GetItemAt(i) == item)
                        {
                            slot.ShowBorderHighlight(GUIStyle.Red, 0.1f, 0.4f);
                            SoundPlayer.PlayUISound(GUISoundType.PickItem);
                            break;
                        }
                    }
                }
                
                SubEditorScreen.StoreCommand(new AddOrDeleteCommand(new List<MapEntity> { item }, true));

                item.Remove();
                return;
            }

            QuickUseAction quickUseAction = action ?? GetQuickUseAction(item, allowEquip, allowInventorySwap, allowApplyTreatment);
            bool success = false;
            switch (quickUseAction)
            {
                case QuickUseAction.Equip:
                    if (string.IsNullOrEmpty(item.Prefab.EquipConfirmationText) || character != Character.Controlled)
                    {
                        Equip();
                    }
                    else
                    {
                        if (GUIMessageBox.MessageBoxes.Any(mb => mb.UserData as string == "equipconfirmation")) { return; }
                        var equipConfirmation = new GUIMessageBox(string.Empty, TextManager.Get(item.Prefab.EquipConfirmationText),
                            new LocalizedString[] { TextManager.Get("yes"), TextManager.Get("no") })
                        {
                            UserData = "equipconfirmation"
                        };
                        equipConfirmation.Buttons[0].OnClicked = (btn, userdata) =>
                        {
                            Equip();
                            equipConfirmation.Close();
                            return true;
                        };
                        equipConfirmation.Buttons[1].OnClicked = equipConfirmation.Close;
                    }

                    void Equip()
                    {
                        //attempt to put in a free slot first
                        for (int i = capacity - 1; i >= 0; i--)
                        {
                            if (!slots[i].Empty()) { continue; }
                            if (SlotTypes[i] == InvSlotType.Any || !item.AllowedSlots.Any(a => a.HasFlag(SlotTypes[i]))) { continue; }
                            success = TryPutItem(item, i, true, false, Character.Controlled, true);
                            if (success) { break; }
                        }

                        if (!success)
                        {
                            for (int i = capacity - 1; i >= 0; i--)
                            {
                                if (SlotTypes[i] == InvSlotType.Any || !item.AllowedSlots.Any(a => a.HasFlag(SlotTypes[i]))) { continue; }
                                // something else already equipped in a hand slot, attempt to unequip it so items aren't unnecessarily swapped to it
                                if (!slots[i].Empty() && slots[i].First().AllowedSlots.Contains(InvSlotType.Any) && 
                                    (SlotTypes[i] == InvSlotType.LeftHand || SlotTypes[i] == InvSlotType.RightHand))
                                {
                                    TryPutItem(slots[i].First(), Character.Controlled, new List<InvSlotType>() { InvSlotType.Any }, true);
                                }
                                success = TryPutItem(item, i, true, false, Character.Controlled, true);
                                if (success) { break; }
                            }
                        }
                    }
                    break;
                case QuickUseAction.Unequip:
                    if (item.AllowedSlots.Contains(InvSlotType.Any))
                    {
                        success = TryPutItem(item, Character.Controlled, new List<InvSlotType>() { InvSlotType.Any }, true);
                    }
                    break;
                case QuickUseAction.UseTreatment:
                    CharacterHealth.OpenHealthWindow?.OnItemDropped(item, ignoreMousePos: true);
                    return;
                case QuickUseAction.Drop:
                    //do nothing, the item is dropped after a delay
                    return;
                case QuickUseAction.PutToCharacter:
                    if (character.SelectedCharacter != null && character.SelectedCharacter.Inventory != null)
                    {
                        //player has selected the inventory of another character -> attempt to move the item there
                        success = character.SelectedCharacter.Inventory.TryPutItem(item, Character.Controlled, item.AllowedSlots, true);
                    }
                    break;
                case QuickUseAction.PutToContainer:
                    var selectedContainer = character.SelectedItem?.GetComponent<ItemContainer>();
                    if (selectedContainer != null && selectedContainer.Inventory != null)
                    {
                        //player has selected the inventory of another item -> attempt to move the item there
                        success = selectedContainer.Inventory.TryPutItem(item, Character.Controlled, item.AllowedSlots, true);
                    }
                    break;
                case QuickUseAction.TakeFromCharacter:
                    if (character.SelectedBy != null && Character.Controlled == character.SelectedBy &&
                        character.SelectedBy.Inventory != null)
                    {
                        //item is in the inventory of another character -> attempt to get the item from there
                        success = character.SelectedBy.Inventory.TryPutItemWithAutoEquipCheck(item, Character.Controlled, item.AllowedSlots, true);
                    }
                    break;
                case QuickUseAction.TakeFromContainer:
                    // Check open subinventories and put the item in it if equipped
                    ItemInventory activeSubInventory = null;
                    for (int i = 0; i < capacity; i++)
                    {
                        activeSubInventory = GetActiveEquippedSubInventory(i);
                        if (activeSubInventory != null)
                        {
                            success = activeSubInventory.TryPutItem(item, Character.Controlled, item.AllowedSlots, true);
                            break;
                        }
                    }                            

                    // No subinventory found or placing unsuccessful -> attempt to put in the character's inventory
                    if (!success)
                    {
                        success = TryPutItemWithAutoEquipCheck(item, Character.Controlled, item.AllowedSlots, true);
                    }
                    break;
                case QuickUseAction.PutToEquippedItem:
                    //order by the condition of the contained item to prefer putting into the item with the emptiest ammo/battery/tank
                    foreach (Item heldItem in character.HeldItems.OrderByDescending(heldItem => GetContainPriority(item, heldItem)))
                    {
                        if (heldItem.OwnInventory == null) { continue; }
                        //don't allow swapping if we're moving items into an item with 1 slot holding a stack of items
                        //(in that case, the quick action should just fill up the stack)
                        bool disallowSwapping = 
                            (heldItem.OwnInventory.Capacity == 1 || heldItem.OwnInventory.Container.HasSubContainers) &&
                            heldItem.OwnInventory.GetItemAt(0)?.Prefab == item.Prefab && 
                            heldItem.OwnInventory.GetItemsAt(0).Count() > 1;
                        if (heldItem.OwnInventory.TryPutItem(item, Character.Controlled) || 
                            ((heldItem.OwnInventory.Capacity == 1 || heldItem.OwnInventory.Container.HasSubContainers) && heldItem.OwnInventory.TryPutItem(item, 0, allowSwapping: !disallowSwapping, allowCombine: false, user: Character.Controlled)))
                        {
                            success = true;
                            for (int j = 0; j < capacity; j++)
                            {
                                if (slots[j].Contains(heldItem)) { visualSlots[j].ShowBorderHighlight(GUIStyle.Green, 0.1f, 0.4f); }
                            }
                            break;
                        }
                    }
                    break;

                    static float GetContainPriority(Item item, Item containerItem)
                    {
                        var container = containerItem.GetComponent<ItemContainer>();
                        if (container == null) { return 0.0f; }
                        for (int i = 0; i < container.Inventory.Capacity; i++)
                        {
                            var containedItems = container.Inventory.GetItemsAt(i);
                            if (containedItems.Any() && container.Inventory.CanBePutInSlot(item, i))
                            {
                                //if there's a stack in the contained item that we can add the item to, prefer that
                                return 10.0f;
                            }
                        }
                        return -container.GetContainedIndicatorState();
                    }
            }

            if (success)
            {
                for (int i = 0; i < capacity; i++)
                {
                    if (slots[i].Contains(item)) { visualSlots[i].ShowBorderHighlight(GUIStyle.Green, 0.1f, 0.4f); }
                }
            }

            DraggingItems.Clear();
            if (playSound)
            {
                SoundPlayer.PlayUISound(success ? GUISoundType.PickItem : GUISoundType.PickItemFail);
            }
        }

        public bool CanBeAutoMovedToCorrectSlots(Item item)
        {
            if (item == null) { return false; }
            foreach (var allowedSlot in item.AllowedSlots)
            {
                InvSlotType slotsFree = InvSlotType.None;
                for (int i = 0; i < slots.Length; i++)
                {
                    if (allowedSlot.HasFlag(SlotTypes[i]) && slots[i].Empty()) { slotsFree |= SlotTypes[i]; }
                }
                if (allowedSlot == slotsFree) { return true; }
            }
            return false;
        }

        /// <summary>
        /// Flash the slots the item is allowed to go in (not taking into account whether there's already something in those slots)
        /// </summary>
        public void FlashAllowedSlots(Item item, Color color)
        {
            if (item == null || visualSlots == null) { return; }
            bool flashed = false;
            foreach (var allowedSlot in item.AllowedSlots)
            {
                for (int i = 0; i < slots.Length; i++)
                {
                    if (allowedSlot.HasFlag(SlotTypes[i]))
                    {
                        visualSlots[i].ShowBorderHighlight(color, 0.1f, 0.9f);
                        flashed = true;
                    }
                }
            }
            if (flashed)
            {
                SoundPlayer.PlayUISound(GUISoundType.PickItemFail);
            }
        }


        public void DrawOwn(SpriteBatch spriteBatch)
        {
            if (!AccessibleWhenAlive && !character.IsDead && !AccessibleByOwner) { return; }
            if (capacity == 0) { return; }
            if (visualSlots == null) { CreateSlots(); }
            if (GameMain.GraphicsWidth != screenResolution.X ||
                GameMain.GraphicsHeight != screenResolution.Y ||
                prevUIScale != UIScale ||
                prevHUDScale != GUI.Scale)
            {
                CreateSlots();
                SetSlotPositions(layout);
                prevUIScale = UIScale;
                prevHUDScale = GUI.Scale;
            }

            if (layout == Layout.Center)
            {
                CalculateBackgroundFrame();
                GUI.DrawRectangle(spriteBatch, BackgroundFrame, Color.Black * 0.8f, true);
                GUI.DrawString(spriteBatch,
                    new Vector2((int)(BackgroundFrame.Center.X - GUIStyle.Font.MeasureString(character.Name).X / 2), (int)BackgroundFrame.Y + 5),
                    character.Name, Color.White * 0.9f);
            }

            for (int i = 0; i < capacity; i++)
            {
                if (HideSlot(i) || SlotTypes[i] == InvSlotType.HealthInterface) { continue; }

                //don't draw the item if it's being dragged out of the slot
                bool drawItem = !DraggingItems.Any() || !slots[i].Items.All(it => DraggingItems.Contains(it)) || visualSlots[i].MouseOn();

                DrawSlot(spriteBatch, this, visualSlots[i], slots[i].FirstOrDefault(), i, drawItem, SlotTypes[i]);
            }
            
            VisualSlot highlightedQuickUseSlot = null;
            Rectangle inventoryArea = Rectangle.Empty;

            for (int i = 0; i < capacity; i++)
            {
                if (HideSlot(i)) { continue; }

                inventoryArea = inventoryArea == Rectangle.Empty ? visualSlots[i].InteractRect : Rectangle.Union(inventoryArea, visualSlots[i].InteractRect);

                if (slots[i].Empty() || 
                    (DraggingItems.Any(it => slots[i].Contains(it)) && !visualSlots[i].InteractRect.Contains(PlayerInput.MousePosition)) || 
                    !slots[i].First().AllowedSlots.Any(a => a != InvSlotType.Any))
                {
                    //draw limb icons on empty slots
                    if (LimbSlotIcons.ContainsKey(SlotTypes[i]))
                    {
                        var icon = LimbSlotIcons[SlotTypes[i]];
                        icon.Draw(spriteBatch, visualSlots[i].Rect.Center.ToVector2() + visualSlots[i].DrawOffset, GUIStyle.EquipmentSlotIconColor, origin: icon.size / 2, scale: visualSlots[i].Rect.Width / icon.size.X);
                    }
                    continue;
                }
                if (DraggingItems.Any(it => slots[i].Contains(it)) && !visualSlots[i].IsHighlighted) { continue; }
                
                //draw hand icons if the item is equipped in a hand slot
                if (IsInLimbSlot(slots[i].First(), InvSlotType.LeftHand))
                {
                    var icon = LimbSlotIcons[InvSlotType.LeftHand];
                    icon.Draw(spriteBatch, new Vector2(visualSlots[i].Rect.X, visualSlots[i].Rect.Bottom) + visualSlots[i].DrawOffset, Color.White * 0.6f, origin: new Vector2(icon.size.X * 0.35f, icon.size.Y * 0.75f), scale: visualSlots[i].Rect.Width / icon.size.X * 0.7f);
                }
                if (IsInLimbSlot(slots[i].First(), InvSlotType.RightHand))
                {
                    var icon = LimbSlotIcons[InvSlotType.RightHand];
                    icon.Draw(spriteBatch, new Vector2(visualSlots[i].Rect.Right, visualSlots[i].Rect.Bottom) + visualSlots[i].DrawOffset, Color.White * 0.6f, origin: new Vector2(icon.size.X * 0.65f, icon.size.Y * 0.75f), scale: visualSlots[i].Rect.Width / icon.size.X * 0.7f);
                }

                GUIComponent.ComponentState state = visualSlots[i].EquipButtonState;
                if (state == GUIComponent.ComponentState.Hover)
                {       
                    highlightedQuickUseSlot = visualSlots[i];
                }

                if (slots[i].First().AllowedSlots.Count() == 1 || SlotTypes[i] == InvSlotType.HealthInterface)
                {
                    continue;
                }

                Color color = Color.White;
                if (Locked)
                { 
                    color *= 0.5f; 
                }

                Vector2 indicatorScale = new Vector2(
                     visualSlots[i].EquipButtonRect.Size.X / EquippedIndicator.size.X,
                    visualSlots[i].EquipButtonRect.Size.Y / EquippedIndicator.size.Y);

                bool isEquipped = character.HasEquippedItem(slots[i].First());
                var sprite = state switch
                {
                    GUIComponent.ComponentState.None
                        => isEquipped ? EquippedIndicator : UnequippedIndicator,
                    GUIComponent.ComponentState.Hover
                        => isEquipped ? EquippedHoverIndicator : UnequippedHoverIndicator,
                    GUIComponent.ComponentState.Pressed
                    or GUIComponent.ComponentState.Selected
                    or GUIComponent.ComponentState.HoverSelected
                        => isEquipped ? EquippedClickedIndicator : UnequippedClickedIndicator,
                    _ => throw new NotImplementedException()
                };
                sprite.Draw(spriteBatch, visualSlots[i].EquipButtonRect.Center.ToVector2(), color, EquippedIndicator.Origin, 0, indicatorScale);
            }

            if (Locked)
            {
                GUI.DrawRectangle(spriteBatch, inventoryArea, new Color(30,30,30,100), isFilled: true);
                var lockIcon = GUIStyle.GetComponentStyle("LockIcon")?.GetDefaultSprite();
                lockIcon?.Draw(spriteBatch, inventoryArea.Center.ToVector2(), scale: Math.Min(inventoryArea.Height / lockIcon.size.Y * 0.7f, 1.0f));
                if (inventoryArea.Contains(PlayerInput.MousePosition) && character.LockHands)
                {
                    GUIComponent.DrawToolTip(spriteBatch, TextManager.Get("handcuffed"), new Rectangle(inventoryArea.Center - new Point(inventoryArea.Height / 2), new Point(inventoryArea.Height)));
                }
            }
            else if (highlightedQuickUseSlot != null && !highlightedQuickUseSlot.QuickUseButtonToolTip.IsNullOrEmpty())
            {
                GUIComponent.DrawToolTip(spriteBatch, highlightedQuickUseSlot.QuickUseButtonToolTip, highlightedQuickUseSlot.EquipButtonRect);
            }
        }
    }
}<|MERGE_RESOLUTION|>--- conflicted
+++ resolved
@@ -443,28 +443,6 @@
 
             UpdateSlotInput();
 
-<<<<<<< HEAD
-            //force personal slots open if an item is running out of battery/fuel/oxygen/etc
-            if (hidePersonalSlots)
-            {
-                for (int i = 0; i < visualSlots.Length; i++)
-                {
-                    var item = slots[i].FirstOrDefault();
-                    if (item?.OwnInventory != null && item.OwnInventory.Capacity == 1 && PersonalSlots.HasFlag(SlotTypes[i]))
-                    {
-                        var containedItem = item.OwnInventory.AllItems.FirstOrDefault();
-                        if (containedItem != null &&
-                            containedItem.Condition > 0.0f &&
-                            containedItem.Condition / containedItem.MaxCondition < 0.15f)
-                        {
-                            hidePersonalSlots = false;
-                        }
-                    }
-                }
-            }
-
-=======
->>>>>>> f223f774
             hideSubInventories.Clear();
             //remove highlighted subinventory slots that can no longer be accessed
             highlightedSubInventorySlots.RemoveWhere(s => 
