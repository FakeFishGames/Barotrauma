﻿using Barotrauma.Networking;
using Barotrauma.Sounds;
using Microsoft.Xna.Framework;
using Microsoft.Xna.Framework.Graphics;
using System;
using System.Collections.Generic;
using Barotrauma.IO;
using System.Linq;
using System.Xml.Linq;

namespace Barotrauma.Items.Components
{
    enum SoundSelectionMode
    {
        Random,
        CharacterSpecific,
        ItemSpecific,
        All,
        Manual
    }

    class ItemSound
    {
        public readonly RoundSound RoundSound;
        public readonly ActionType Type;

        public Identifier VolumeProperty;

        public float VolumeMultiplier
        {
            get { return RoundSound.Volume; }
        }
        
        public float Range
        {
            get { return RoundSound.Range; }
        }

        public readonly bool Loop;

        public readonly bool OnlyPlayInSameSub;

        public ItemSound(RoundSound sound, ActionType type, bool loop = false, bool onlyPlayInSameSub = false)
        {
            this.RoundSound = sound;
            this.Type = type;
            this.Loop = loop;
            this.OnlyPlayInSameSub = onlyPlayInSameSub;
        }
    }

    partial class ItemComponent : ISerializableEntity
    {
        public bool HasSounds
        {
            get { return sounds.Count > 0; }
        }

        public bool[] HasSoundsOfType { get { return hasSoundsOfType; }  }

        private readonly bool[] hasSoundsOfType;
        private readonly Dictionary<ActionType, List<ItemSound>> sounds;
        private Dictionary<ActionType, SoundSelectionMode> soundSelectionModes;

        /// <summary>
        /// Starts the timer for  delayed client-side corrections (<see cref="StartDelayedCorrection(IReadMessage, float, bool)"/>) - in other words,
        /// the client will not attempt to read server updates for this component until the timer elapses.
        /// </summary>
        protected float correctionTimer;

        public float IsActiveTimer;

        public virtual bool RecreateGUIOnResolutionChange => false;

        public GUILayoutSettings DefaultLayout { get; protected set; }
        public GUILayoutSettings AlternativeLayout { get; protected set; }

        public class GUILayoutSettings
        {
            public Vector2? RelativeSize { get; private set; }
            public Point? AbsoluteSize { get; private set; }
            public Vector2? RelativeOffset { get; private set; }
            public Point? AbsoluteOffset { get; private set; }
            public Anchor? Anchor { get; private set; }
            public Pivot? Pivot { get; private set; }

            public static GUILayoutSettings Load(XElement element)
            {
                var layout = new GUILayoutSettings();
                var relativeSize = XMLExtensions.GetAttributeVector2(element, "relativesize", Vector2.Zero);
                var absoluteSize = XMLExtensions.GetAttributePoint(element, "absolutesize", new Point(-1000, -1000));
                var relativeOffset = XMLExtensions.GetAttributeVector2(element, "relativeoffset", Vector2.Zero);
                var absoluteOffset = XMLExtensions.GetAttributePoint(element, "absoluteoffset", new Point(-1000, -1000));
                if (relativeSize.Length() > 0)
                {
                    layout.RelativeSize = relativeSize;
                }
                if (absoluteSize.X > 0 && absoluteSize.Y > 0)
                {
                    layout.AbsoluteSize = absoluteSize;
                }
                if (relativeOffset.Length() > 0)
                {
                    layout.RelativeOffset = relativeOffset;
                }
                if (absoluteOffset.X > -1000 && absoluteOffset.Y > -1000)
                {
                    layout.AbsoluteOffset = absoluteOffset;
                }
                if (Enum.TryParse(XMLExtensions.GetAttributeString(element, "anchor", ""), out Anchor a))
                {
                    layout.Anchor = a;
                }
                if (Enum.TryParse(XMLExtensions.GetAttributeString(element, "pivot", ""), out Pivot p))
                {
                    layout.Pivot = p;
                }
                return layout;
            }

            public void ApplyTo(RectTransform target)
            {
                if (RelativeOffset.HasValue)
                {
                    target.RelativeOffset = RelativeOffset.Value;
                }
                else if (AbsoluteOffset.HasValue)
                {
                    target.AbsoluteOffset = AbsoluteOffset.Value;
                }
                if (RelativeSize.HasValue)
                {
                    target.RelativeSize = RelativeSize.Value;
                }
                else if (AbsoluteSize.HasValue)
                {
                    target.NonScaledSize = AbsoluteSize.Value;
                }
                if (Anchor.HasValue)
                {
                    target.Anchor = Anchor.Value;
                }
                if (Pivot.HasValue)
                {
                    target.Pivot = Pivot.Value;
                }
                else
                {
                    target.Pivot = RectTransform.MatchPivotToAnchor(target.Anchor);
                }
                target.RecalculateChildren(true, true);
            }
        }

        public GUIFrame GuiFrame { get; set; }

        /// <summary>
        /// Overlay (just a non-interactable sprite) drawn when the item is selected, equipped or focused to via Controllers (e.g. when operating a turret via a periscope or a camera via a monitor).
        /// </summary>
        public Sprite HUDOverlay { get; set; }

        public float HUDOverlayAnimSpeed
        {
            get;
            set;
        }

        private GUIDragHandle guiFrameDragHandle;

        private bool guiFrameUpdatePending;

        [Serialize(false, IsPropertySaveable.No)]
        public bool AllowUIOverlap
        {
            get;
            set;
        }

        [Serialize(true, IsPropertySaveable.No)]
        public bool CloseByClickingOutsideGUIFrame
        {
            get;
            set;
        }

        private ItemComponent linkToUIComponent;
        [Serialize("", IsPropertySaveable.No)]
        public string LinkUIToComponent
        {
            get;
            set;
        }

        [Serialize(0, IsPropertySaveable.No)]
        public int HudPriority
        {
            get;
            private set;
        }

        [Serialize(0, IsPropertySaveable.No)]
        public int HudLayer
        {
            get;
            private set;
        }

        private bool useAlternativeLayout;
        public bool UseAlternativeLayout
        {
            get { return useAlternativeLayout; }
            set
            {
                if (AlternativeLayout != null)
                {
                    if (value == useAlternativeLayout) { return; }
                    useAlternativeLayout = value;
                    if (useAlternativeLayout)
                    {
                        AlternativeLayout?.ApplyTo(GuiFrame.RectTransform);
                    }
                    else
                    {
                        DefaultLayout?.ApplyTo(GuiFrame.RectTransform);
                    }
                }
            }
        }

        private bool shouldMuffleLooping;
        private float lastMuffleCheckTime;
        private ItemSound loopingSound;
        private SoundChannel loopingSoundChannel;
        private readonly List<SoundChannel> playingOneshotSoundChannels = new List<SoundChannel>();
        public ItemComponent ReplacedBy;

        public ItemComponent GetReplacementOrThis()
        {
            return ReplacedBy?.GetReplacementOrThis() ?? this;
        }

        public bool NeedsSoundUpdate()
        {
            if (hasSoundsOfType[(int)ActionType.Always]) { return true; }
            if (loopingSoundChannel != null && loopingSoundChannel.IsPlaying) { return true; }
            if (playingOneshotSoundChannels.Count > 0) { return true; }
            return false;
        }

        public void UpdateSounds()
        {
            if (loopingSound != null && loopingSoundChannel != null && loopingSoundChannel.IsPlaying)
            {
                if (Timing.TotalTime > lastMuffleCheckTime + 0.2f)
                {
                    shouldMuffleLooping = SoundPlayer.ShouldMuffleSound(Character.Controlled, item.WorldPosition, loopingSound.Range, Character.Controlled?.CurrentHull);
                    lastMuffleCheckTime = (float)Timing.TotalTime;
                }
                loopingSoundChannel.Muffled = shouldMuffleLooping;
                float targetGain = GetSoundVolume(loopingSound);
                float gainDiff = targetGain - loopingSoundChannel.Gain;
                loopingSoundChannel.Gain += Math.Abs(gainDiff) < 0.1f ? gainDiff : Math.Sign(gainDiff) * 0.1f;
                loopingSoundChannel.Position = new Vector3(item.WorldPosition, 0.0f);
            }
            for (int i = 0; i < playingOneshotSoundChannels.Count; i++)
            {
                if (!playingOneshotSoundChannels[i].IsPlaying)
                {
                    playingOneshotSoundChannels[i].Dispose();
                    playingOneshotSoundChannels[i] = null;
                }
            }
            playingOneshotSoundChannels.RemoveAll(ch => ch == null);
            foreach (SoundChannel channel in playingOneshotSoundChannels)
            {
                channel.Position = new Vector3(item.WorldPosition, 0.0f);
            }
        }

        public void PlaySound(ActionType type, Character user = null)
        {
            if (!hasSoundsOfType[(int)type]) { return; }
            if (GameMain.Client?.MidRoundSyncing ?? false) { return; }

            //above the top boundary of the level (in an inactive respawn shuttle?)
            if (item.Submarine != null && item.Submarine.IsAboveLevel) 
            {
                return; 
            }

            if (loopingSound != null)
            {
                if (Vector3.DistanceSquared(GameMain.SoundManager.ListenerPosition, new Vector3(item.WorldPosition, 0.0f)) > loopingSound.Range * loopingSound.Range ||
                    (GetSoundVolume(loopingSound)) <= 0.0001f)
                {
                    if (loopingSoundChannel != null)
                    {
                        loopingSoundChannel.FadeOutAndDispose(); 
                        loopingSoundChannel = null;
                        loopingSound = null;
                    }
                    return;
                }

                if (loopingSoundChannel != null && loopingSoundChannel.Sound != loopingSound.RoundSound.Sound)
                {
                    loopingSoundChannel.FadeOutAndDispose();
                    loopingSoundChannel = null;
                    loopingSound = null;
                }

                if (loopingSoundChannel == null || !loopingSoundChannel.IsPlaying)
                {
                    loopingSoundChannel = loopingSound.RoundSound.Sound.Play(
                        new Vector3(item.WorldPosition, 0.0f), 
                        0.01f,
                        loopingSound.RoundSound.GetRandomFrequencyMultiplier(),
                        SoundPlayer.ShouldMuffleSound(Character.Controlled, item.WorldPosition, loopingSound.Range, Character.Controlled?.CurrentHull));
                    if (loopingSoundChannel != null) 
                    { 
                        loopingSoundChannel.Looping = true;
                        item.CheckNeedsSoundUpdate(this);
                        loopingSoundChannel.Near = loopingSound.Range * 0.4f;
                        loopingSoundChannel.Far = loopingSound.Range;
                    }
                }

                // Looping sound with manual selection mode should be changed if value of ManuallySelectedSound has changed
                // Otherwise the sound won't change until the sound condition (such as being active) is disabled and re-enabled
                if (loopingSoundChannel != null && loopingSoundChannel.IsPlaying && soundSelectionModes[type] == SoundSelectionMode.Manual)
                {
                    var playingIndex = sounds[type].IndexOf(loopingSound);
                    var shouldBePlayingIndex = Math.Clamp(ManuallySelectedSound, 0, sounds[type].Count);
                    if (playingIndex != shouldBePlayingIndex)
                    {
                        loopingSoundChannel.FadeOutAndDispose();
                        loopingSoundChannel = null;
                        loopingSound = null;
                    }
                }
                return;
            }

            var matchingSounds = sounds[type];
            if (loopingSoundChannel == null || !loopingSoundChannel.IsPlaying)
            {
                SoundSelectionMode soundSelectionMode = soundSelectionModes[type];
                int index;
                if (soundSelectionMode == SoundSelectionMode.CharacterSpecific && user != null)
                {
                    index = user.ID % matchingSounds.Count;
                }
                else if (soundSelectionMode == SoundSelectionMode.ItemSpecific)
                {
                    index = item.ID % matchingSounds.Count;
                }
                else if (soundSelectionMode == SoundSelectionMode.All)
                {
                    foreach (ItemSound sound in matchingSounds)
                    {
                        PlaySound(sound, item.WorldPosition);
                    }
                    return;
                }
                else if (soundSelectionMode == SoundSelectionMode.Manual)
                {
                    index = Math.Clamp(ManuallySelectedSound, 0, matchingSounds.Count - 1);
                }
                else
                {
                    index = Rand.Int(matchingSounds.Count);
                }

                PlaySound(matchingSounds[index], item.WorldPosition);
                item.CheckNeedsSoundUpdate(this);
            }
        }
        private void PlaySound(ItemSound itemSound, Vector2 position)
        {
            if (Vector2.DistanceSquared(new Vector2(GameMain.SoundManager.ListenerPosition.X, GameMain.SoundManager.ListenerPosition.Y), position) > itemSound.Range * itemSound.Range)
            {
                return;
            }

            if (itemSound.OnlyPlayInSameSub && item.Submarine != null && Character.Controlled != null)
            {
                if (Character.Controlled.Submarine == null || !Character.Controlled.Submarine.IsEntityFoundOnThisSub(item, includingConnectedSubs: true)) { return; }
            }

            if (itemSound.Loop)
            {
                if (loopingSoundChannel != null && loopingSoundChannel.Sound != itemSound.RoundSound.Sound)
                {
                    loopingSoundChannel.FadeOutAndDispose(); loopingSoundChannel = null;
                }
                if (loopingSoundChannel == null || !loopingSoundChannel.IsPlaying)
                {
                    float volume = GetSoundVolume(itemSound);
                    if (volume <= 0.0001f) { return; }
                    loopingSound = itemSound;
                    loopingSoundChannel = SoundPlayer.PlaySound(loopingSound.RoundSound, position, volume: 0.01f, hullGuess: item.CurrentHull);
<<<<<<< HEAD
                    loopingSoundChannel.Looping = true;
                    //TODO: tweak
                    loopingSoundChannel.Near = loopingSound.Range * 0.4f;
                    loopingSoundChannel.Far = loopingSound.Range;
=======
                    if (loopingSoundChannel != null)
                    {
                        loopingSoundChannel.Looping = true;
                        loopingSoundChannel.Near = loopingSound.Range * 0.4f;
                        loopingSoundChannel.Far = loopingSound.Range;
                    }
>>>>>>> 14f61af4
                }
            }
            else
            {
                float volume = GetSoundVolume(itemSound);
                if (volume <= 0.0001f) { return; }
                var channel = SoundPlayer.PlaySound(itemSound.RoundSound, position, volume, hullGuess: item.CurrentHull);
                if (channel != null) { playingOneshotSoundChannels.Add(channel); }
            }
        }

        public void StopLoopingSound()
        {
            if (loopingSound == null) { return; }
            if (loopingSoundChannel != null)
            {
                loopingSoundChannel.FadeOutAndDispose();
                loopingSoundChannel = null;
                loopingSound = null;
            }
        }

        public void StopSounds(ActionType type)
        {
            if (loopingSound == null || loopingSound.Type != type) { return; }
            StopLoopingSound();
        }

        private float GetSoundVolume(ItemSound sound)
        {
            if (sound == null) { return 0.0f; }
            if (sound.VolumeProperty == "") { return sound.VolumeMultiplier; }

            SerializableProperty property = null;
            ISerializableEntity targetEntity = null;
            if (SerializableProperties.TryGetValue(sound.VolumeProperty, out property))
            {
                targetEntity = this;
            }
            else if (Item.SerializableProperties.TryGetValue(sound.VolumeProperty, out property))
            {
                targetEntity = Item;
            }

            if (property != null)
            {
                float newVolume;
                try
                {
                    newVolume = property.GetFloatValue(targetEntity);
                }
                catch
                {
                    return 0.0f;
                }
                newVolume = Math.Min(newVolume * sound.VolumeMultiplier, 1.0f);

                if (!MathUtils.IsValid(newVolume))
                {
                    DebugConsole.Log("Invalid sound volume (item " + item.Name + ", " + GetType().ToString() + "): " + newVolume);
                    GameAnalyticsManager.AddErrorEventOnce(
                        "ItemComponent.PlaySound:" + item.Name + GetType().ToString(),
                        GameAnalyticsManager.ErrorSeverity.Error,
                        "Invalid sound volume (item " + item.Name + ", " + GetType().ToString() + "): " + newVolume);
                    return 0.0f;
                }

                return MathHelper.Clamp(newVolume, 0.0f, 1.0f);
            }

            return 0.0f;
        }
        
        public virtual bool ShouldDrawHUD(Character character)
        {
            return true;
        }

        public ItemComponent GetLinkUIToComponent()
        {
            if (string.IsNullOrEmpty(LinkUIToComponent))
            {
                return null;
            }
            foreach (ItemComponent component in item.Components)
            {
                if (component.name.Equals(LinkUIToComponent, StringComparison.OrdinalIgnoreCase))
                {
                    linkToUIComponent = component;
                }
            }
            if (linkToUIComponent == null)
            {
                DebugConsole.ThrowError("Failed to link the component \"" + Name + "\" to \"" + LinkUIToComponent + "\" in the item \"" + item.Name + "\" - component with a matching name not found.");
            }
            return linkToUIComponent;
        }

        public virtual void DrawHUD(SpriteBatch spriteBatch, Character character)
        {
            if (HUDOverlay != null)
            {
                Vector2 screenSize = new Vector2(GameMain.GraphicsWidth, GameMain.GraphicsHeight);
                if (HUDOverlay is SpriteSheet spriteSheet)
                {
                    spriteSheet.Draw(spriteBatch,
                        spriteIndex: (int)(Math.Floor(Timing.TotalTimeUnpaused * HUDOverlayAnimSpeed) % spriteSheet.FrameCount),
                        pos: screenSize / 2, color: Color.White, origin: HUDOverlay.Origin, rotate: 0, scale: screenSize / spriteSheet.FrameSize.ToVector2());
                }
                else
                {
                    HUDOverlay.Draw(spriteBatch,
                        pos: screenSize / 2, color: Color.White, origin: HUDOverlay.Origin, rotate: 0, scale: screenSize / HUDOverlay.size);
                }
            }
        }

        public virtual void AddToGUIUpdateList(int order = 0)
        {
            GuiFrame?.AddToGUIUpdateList(order: order);
        }

        public void UpdateHUD(Character character, float deltaTime, Camera cam)
        {
            UpdateHUDComponentSpecific(character, deltaTime, cam);
            if (guiFrameUpdatePending && !PlayerInput.PrimaryMouseButtonHeld())
            {
                //send a guiframe position update once the player stops dragging the frame
                guiFrameUpdatePending = false;
                if (SerializableProperties.TryGetValue(nameof(GuiFrameOffset).ToIdentifier(), out var property))
                {
                    GameMain.Client?.CreateEntityEvent(Item, new Item.ChangePropertyEventData(property, this));
                }
            }
        }

        public virtual void UpdateHUDComponentSpecific(Character character, float deltaTime, Camera cam) { }

        public virtual void UpdateEditing(float deltaTime) { }

        public virtual void CreateEditingHUD(SerializableEntityEditor editor)
        {
        }

        private bool LoadElemProjSpecific(ContentXElement subElement)
        {
            switch (subElement.Name.ToString().ToLowerInvariant())
            {
                case "guiframe":
                    if (subElement.GetAttribute("rect") != null)
                    {
                        DebugConsole.ThrowError($"Error in item config \"{item.ConfigFilePath}\" - GUIFrame defined as rect, use RectTransform instead.",
                            contentPackage: subElement.ContentPackage);
                        break;
                    }
                    GuiFrameSource = subElement;
                    ReloadGuiFrame();
                    break;
                case "hudoverlayanimated":
                    HUDOverlay = new SpriteSheet(subElement);
                    HUDOverlayAnimSpeed = subElement.GetAttributeFloat("animspeed", 1.0f);
                    break;
                case "hudoverlay":
                    HUDOverlay = new Sprite(subElement);
                    break;
                case "alternativelayout":
                    AlternativeLayout = GUILayoutSettings.Load(subElement);
                    break;
                case "itemsound":
                case "sound":
                    //TODO: this validation stuff should probably go somewhere else
                    string filePath = subElement.GetAttributeStringUnrestricted("file", "");

                    if (filePath.IsNullOrEmpty()) { filePath = subElement.GetAttributeStringUnrestricted("sound", ""); }

                    if (filePath.IsNullOrEmpty())
                    {
                        DebugConsole.ThrowError(
                            $"Error when instantiating item \"{item.Name}\" - sound with no file path set",
                            contentPackage: subElement.ContentPackage);
                        break;
                    }

                    ActionType type;
                    string typeStr = subElement.GetAttributeString("type", "");
                    try
                    {
                        type = (ActionType)Enum.Parse(typeof(ActionType), typeStr, true);
                    }
                    catch (Exception e)
                    {
                        DebugConsole.ThrowError($"Invalid sound type \"{typeStr}\" in item \"{item.Prefab.Identifier}\"!", e,
                            contentPackage: subElement.ContentPackage);
                        break;
                    }
                    
                    RoundSound sound = RoundSound.Load(subElement);
                    if (sound == null) { break; }
                    ItemSound itemSound = new ItemSound(sound, type, 
                        subElement.GetAttributeBool("loop", false),
                        subElement.GetAttributeBool("onlyinsamesub", false))
                    {
                        VolumeProperty = subElement.GetAttributeIdentifier("volumeproperty", "")
                    };

                    if (soundSelectionModes == null)
                    {
                        soundSelectionModes = new Dictionary<ActionType, SoundSelectionMode>();
                    }
                    if (!soundSelectionModes.ContainsKey(type) || soundSelectionModes[type] == SoundSelectionMode.Random)
                    {
                        soundSelectionModes[type] = subElement.GetAttributeEnum("selectionmode", SoundSelectionMode.Random);
                    }

                    if (!sounds.TryGetValue(itemSound.Type, out List<ItemSound> soundList))
                    {
                        soundList = new List<ItemSound>();
                        sounds.Add(itemSound.Type, soundList);
                        hasSoundsOfType[(int)itemSound.Type] = true;
                    }

                    soundList.Add(itemSound);
                    break;
                default:
                    return false; //unknown element
            }
            return true; //element processed
        }

        private XElement GuiFrameSource;

        protected void ReleaseGuiFrame()
        {
            if (GuiFrame != null)
            {
                GuiFrame.RectTransform.Parent = null;
            }
        }

        protected void ReloadGuiFrame()
        {
            if (GuiFrame != null)
            {
                ReleaseGuiFrame();
            }
            Color? color = null;
            if (GuiFrameSource.Attribute("color") != null)
            {
                color = GuiFrameSource.GetAttributeColor("color", Color.White);
            }
            string style = GuiFrameSource.Attribute("style") == null ? null : GuiFrameSource.GetAttributeString("style", "");
            GuiFrame = new GUIFrame(RectTransform.Load(GuiFrameSource, GUI.Canvas, Anchor.Center), style, color);
            GuiFrame.RectTransform.ScreenSpaceOffset = GuiFrameOffset;

            TryCreateDragHandle();

            DefaultLayout = GUILayoutSettings.Load(GuiFrameSource);
            if (GuiFrame != null)
            {
                GuiFrame.RectTransform.ParentChanged += OnGUIParentChanged;
            }
            GameMain.Instance.ResolutionChanged += OnResolutionChangedPrivate;
        }

        protected void TryCreateDragHandle()
        {
            if (GuiFrame != null && GuiFrameSource.GetAttributeBool("draggable", true))
            {
                bool hideDragIcons = GuiFrameSource.GetAttributeBool("hidedragicons", false);

                guiFrameDragHandle = new GUIDragHandle(new RectTransform(Vector2.One, GuiFrame.RectTransform, Anchor.Center),
                    GuiFrame.RectTransform, style: null)
                {
                    Enabled = !LockGuiFramePosition,
                    DragArea = HUDLayoutSettings.ItemHUDArea
                };

                int iconHeight = GUIStyle.ItemFrameMargin.Y / 4;
                var dragIcon = new GUIImage(new RectTransform(new Point(GuiFrame.Rect.Width, iconHeight), guiFrameDragHandle.RectTransform, Anchor.TopCenter) { AbsoluteOffset = new Point(0, iconHeight / 2) },
                    style: "GUIDragIndicatorHorizontal");
                dragIcon.RectTransform.MinSize = new Point(0, iconHeight);

                guiFrameDragHandle.ValidatePosition = (RectTransform rectT) =>
                {
                    var activeHuds = Character.Controlled?.SelectedItem?.ActiveHUDs ?? item.ActiveHUDs;
                    foreach (ItemComponent ic in activeHuds)
                    {
                        if (ic == this || ic.GuiFrame == null || !ic.CanBeSelected) { continue; }
                        if (ic.GuiFrame.Rect.Width > GameMain.GraphicsWidth * 0.9f && ic.GuiFrame.Rect.Height > GameMain.GraphicsHeight * 0.9f) 
                        { 
                            //a full-screen GUIFrame (or at least close to one) - this component is doing something weird,
                            //an ItemContainer with no GUIFrame definition that positions itself in some other GUIFrame, some kind of an overlay?
                            // -> allow intersecting
                            continue; 
                        }
                        if (dragIcon.Rect.Intersects(ic.GuiFrame.Rect))
                        {
                            GuiFrame.ImmediateFlash();
                            return false;
                        }
                    }
                    foreach (ItemComponent ic in activeHuds)
                    {
                        //refresh slots to ensure they're rendered at the correct position
                        (ic as ItemContainer)?.Inventory.CreateSlots();
                    }
                    GuiFrameOffset = GuiFrame.RectTransform.ScreenSpaceOffset;
                    guiFrameUpdatePending = true;
                    return true;
                };

                int buttonHeight = (int)(GUIStyle.ItemFrameMargin.Y * 0.4f);
                var settingsIcon = new GUIButton(new RectTransform(new Point(buttonHeight), guiFrameDragHandle.RectTransform, Anchor.TopLeft) { AbsoluteOffset = new Point(buttonHeight / 4), MinSize = new Point(buttonHeight) },
                    style: "GUIButtonSettings")
                {
                    OnClicked = (btn, userdata) =>
                    {
                        GUIContextMenu.CreateContextMenu(
                            new ContextMenuOption("item.resetuiposition", isEnabled: true, onSelected: () =>
                            {
                                foreach (var ic in item.Components)
                                {
                                    if (ic.GuiFrame != null && ic.GuiFrameOffset != Point.Zero)
                                    {
                                        ic.GuiFrameOffset = Point.Zero;
                                        ic.guiFrameUpdatePending = true;
                                    }
                                }
                                if (Character.Controlled?.SelectedItem != null && item != Character.Controlled.SelectedItem)
                                {
                                    Character.Controlled.SelectedItem.ForceHUDLayoutUpdate(ignoreLocking: true);
                                }
                                else
                                {
                                    item.ForceHUDLayoutUpdate(ignoreLocking: true);
                                }
                            }),
                            new ContextMenuOption(TextManager.Get(LockGuiFramePosition ? "item.unlockuiposition" : "item.lockuiposition"), isEnabled: true, onSelected: () =>
                            {
                                //ensure the offset is set to where the frame is now
                                //(it may have been repositioned by the overlap prevention logic, which doesn't set this offset)
                                GuiFrameOffset = GuiFrame.RectTransform.ScreenSpaceOffset;
                                LockGuiFramePosition = !LockGuiFramePosition;
                                guiFrameDragHandle.Enabled = !LockGuiFramePosition;
                                if (SerializableProperties.TryGetValue(nameof(LockGuiFramePosition).ToIdentifier(), out var property))
                                {
                                    GameMain.Client?.CreateEntityEvent(Item, new Item.ChangePropertyEventData(property, this));
                                }
                            }));
                        return true;
                    }
                };

                if (hideDragIcons)
                {
                    dragIcon.Visible = false;
                    settingsIcon.Visible = false;
                }
            }
        }

        /// <summary>
        /// Overload this method and implement. The method is automatically called when the resolution changes.
        /// </summary>
        protected virtual void CreateGUI() { }

        /// <summary>
        /// Starts a coroutine that will read the correct state of the component from the NetBuffer when correctionTimer reaches zero.
        /// Useful in cases where we a client is constantly adjusting some value, and we don't want state updates from the server to interfere with it 
        /// (e.g. setting the value back to what a client just set it to, when the client has already modified the value further).
        /// </summary>
        protected void StartDelayedCorrection(IReadMessage buffer, float sendingTime, bool waitForMidRoundSync = false)
        {
            if (delayedCorrectionCoroutine != null) { CoroutineManager.StopCoroutines(delayedCorrectionCoroutine); }

            delayedCorrectionCoroutine = CoroutineManager.StartCoroutine(DoDelayedCorrection(buffer, sendingTime, waitForMidRoundSync));
        }

        private IEnumerable<CoroutineStatus> DoDelayedCorrection(IReadMessage buffer, float sendingTime, bool waitForMidRoundSync)
        {
            while (GameMain.Client != null && 
                (correctionTimer > 0.0f || (waitForMidRoundSync && GameMain.Client.MidRoundSyncing)))
            {
                correctionTimer -= CoroutineManager.DeltaTime;
                yield return CoroutineStatus.Running;
            }

            if (item.Removed || GameMain.Client == null)
            {
                yield return CoroutineStatus.Success;
            }

            ((IServerSerializable)this).ClientEventRead(buffer, sendingTime);

            correctionTimer = 0.0f;
            delayedCorrectionCoroutine = null;

            yield return CoroutineStatus.Success;
        }

        /// <summary>
        /// Launches when the parent of the GuiFrame is changed.
        /// </summary>
        protected void OnGUIParentChanged(RectTransform newParent)
        {
            if (newParent == null)
            {
                // Make sure to unregister. It doesn't matter if we haven't ever registered to the event.
                GameMain.Instance.ResolutionChanged -= OnResolutionChangedPrivate;
            }
        }

        protected virtual void OnResolutionChanged() { }

        private void OnResolutionChangedPrivate()
        {
            if (RecreateGUIOnResolutionChange)
            {
                ReloadGuiFrame();
                CreateGUI();
            }
            OnResolutionChanged();
            item.ForceHUDLayoutUpdate(ignoreLocking: true);
            if (GuiFrame != null && GuiFrame.GetChild<GUIDragHandle>() is GUIDragHandle dragHandle)
            {
                dragHandle.DragArea = HUDLayoutSettings.ItemHUDArea;
            }
        }

        public virtual void OnPlayerSkillsChanged() { }

        public virtual void AddTooltipInfo(ref LocalizedString name, ref LocalizedString description) { }
    }
}<|MERGE_RESOLUTION|>--- conflicted
+++ resolved
@@ -399,19 +399,12 @@
                     if (volume <= 0.0001f) { return; }
                     loopingSound = itemSound;
                     loopingSoundChannel = SoundPlayer.PlaySound(loopingSound.RoundSound, position, volume: 0.01f, hullGuess: item.CurrentHull);
-<<<<<<< HEAD
-                    loopingSoundChannel.Looping = true;
-                    //TODO: tweak
-                    loopingSoundChannel.Near = loopingSound.Range * 0.4f;
-                    loopingSoundChannel.Far = loopingSound.Range;
-=======
                     if (loopingSoundChannel != null)
                     {
                         loopingSoundChannel.Looping = true;
                         loopingSoundChannel.Near = loopingSound.Range * 0.4f;
                         loopingSoundChannel.Far = loopingSound.Range;
                     }
->>>>>>> 14f61af4
                 }
             }
             else
