--- conflicted
+++ resolved
@@ -277,12 +277,8 @@
                 
                 int ignoredItemCount = 0;
                 var subContainableItems = AllSubContainableItems;
-<<<<<<< HEAD
-                float capacity = GetMaxStackSize(targetSlot);
-=======
                 float targetSlotCapacity = GetMaxStackSize(targetSlot);
                 float capacity = targetSlotCapacity * MainContainerCapacity;
->>>>>>> bf73ddb6
                 if (subContainableItems != null)
                 {
                     bool useMainContainerCapacity = true;
@@ -304,23 +300,11 @@
                         }
                         if (!useMainContainerCapacity) { break; }
                     }
-<<<<<<< HEAD
-                    if (useMainContainerCapacity)
-                    {
-                        capacity *= MainContainerCapacity;
-                    }
-                    else
-                    {
-                        // Ignore all items in the main container.
-                        ignoredItemCount = Inventory.AllItems.Count(it => subContainableItems.Any(ri => !ri.MatchesItem(it)));
-                        capacity *= Capacity - MainContainerCapacity;
-=======
                     if (!useMainContainerCapacity)
                     {
                         // Ignore all items in the main container.
                         ignoredItemCount = Inventory.AllItems.Count(it => subContainableItems.Any(ri => !ri.MatchesItem(it)));
                         capacity = targetSlotCapacity * (Capacity - MainContainerCapacity);
->>>>>>> bf73ddb6
                     }
                 }
                 int itemCount = Inventory.AllItems.Count() - ignoredItemCount;
@@ -407,53 +391,8 @@
             foreach (DrawableContainedItem contained in drawableContainedItems)
             {
                 Vector2 itemPos = currentItemPos;
-<<<<<<< HEAD
-                var relatedItem = FindContainableItem(containedItem);
-                if (relatedItem != null)
-                {
-                    if (relatedItem.Hide.HasValue && relatedItem.Hide.Value) { continue; }
-                    if (relatedItem.ItemPos.HasValue)
-                    {
-                        Vector2 pos = relatedItem.ItemPos.Value;
-                        if (item.body != null)
-                        {
-                            Matrix transform = Matrix.CreateRotationZ(item.body.DrawRotation);
-                            pos.X *= item.body.Dir;
-                            itemPos = Vector2.Transform(pos, transform) + item.body.DrawPosition;
-                        }
-                        else
-                        {
-                            itemPos = pos;
-                            // This code is aped based on above. Not tested.
-                            if (item.FlippedX)
-                            {
-                                itemPos.X = -itemPos.X;
-                                itemPos.X += item.Rect.Width;
-                            }
-                            if (item.FlippedY)
-                            {
-                                itemPos.Y = -itemPos.Y;
-                                itemPos.Y -= item.Rect.Height;
-                            }
-                            itemPos += new Vector2(item.Rect.X, item.Rect.Y);
-                            if (item.Submarine != null)
-                            {
-                                itemPos += item.Submarine.DrawPosition;
-                            }
-                            if (Math.Abs(item.RotationRad) > 0.01f)
-                            {
-                                Matrix transform = Matrix.CreateRotationZ(-item.RotationRad);
-                                itemPos = Vector2.Transform(itemPos - item.DrawPosition, transform) + item.DrawPosition;
-                            }
-                        }
-                    }
-                }
-
-                if (containedItem?.Sprite == null) { continue; }
-=======
 
                 if (contained.Item?.Sprite == null) { continue; }
->>>>>>> bf73ddb6
 
                 if (contained.Hide) { continue; }
                 if (contained.ItemPos.HasValue)
@@ -511,15 +450,9 @@
 
                 SpriteEffects spriteEffects = SpriteEffects.None;
                 float spriteRotation = ItemRotation;
-<<<<<<< HEAD
-                if (relatedItem != null && relatedItem.Rotation != 0)
-                {
-                    spriteRotation = relatedItem.Rotation;
-=======
                 if (contained.Rotation != 0)
                 {
                     spriteRotation = contained.Rotation;
->>>>>>> bf73ddb6
                 }
                 if ((item.body != null && item.body.Dir == -1) || item.FlippedX)
                 {
@@ -530,15 +463,6 @@
                     spriteEffects |= MathUtils.NearlyEqual(spriteRotation % 180, 90.0f) ? SpriteEffects.FlipHorizontally : SpriteEffects.FlipVertically;
                 }
 
-<<<<<<< HEAD
-                containedItem.Sprite.Draw(
-                    spriteBatch,
-                    new Vector2(itemPos.X, -itemPos.Y),
-                    isWiringMode ? containedItem.GetSpriteColor(withHighlight: true) * 0.15f : containedItem.GetSpriteColor(withHighlight: true),
-                    origin,
-                    -(containedItem.body == null ? 0.0f : containedItem.body.DrawRotation),
-                    containedItem.Scale,
-=======
                 contained.Item.Sprite.Draw(
                     spriteBatch,
                     new Vector2(itemPos.X, -itemPos.Y),
@@ -546,7 +470,6 @@
                     origin,
                     -(contained.Item.body == null ? 0.0f : contained.Item.body.DrawRotation),
                     contained.Item.Scale,
->>>>>>> bf73ddb6
                     spriteEffects,
                     depth: containedSpriteDepth);
 
