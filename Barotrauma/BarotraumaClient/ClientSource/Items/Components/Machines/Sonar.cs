--- conflicted
+++ resolved
@@ -1342,10 +1342,7 @@
                 }
             }
         }
-
-<<<<<<< HEAD
-        private void Ping(Vector2 pingSource, Vector2 transducerPos, float pingRadius, float prevPingRadius, float displayScale, float range, bool passive, float pingStrength = 1.0f, AITarget needsToBeInSector = null)
-=======
+        
         public void RegisterExplosion(Explosion explosion, Vector2 worldPosition)
         {
             if (Character.Controlled?.SelectedItem != item) { return; }
@@ -1378,9 +1375,7 @@
             }
         }
 
-        private void Ping(Vector2 pingSource, Vector2 transducerPos, float pingRadius, float prevPingRadius, float displayScale, float range, bool passive,
-            float pingStrength = 1.0f, AITarget needsToBeInSector = null)
->>>>>>> 66a7822f
+        private void Ping(Vector2 pingSource, Vector2 transducerPos, float pingRadius, float prevPingRadius, float displayScale, float range, bool passive, float pingStrength = 1.0f, AITarget needsToBeInSector = null)
         {
             float prevPingRadiusSqr = prevPingRadius * prevPingRadius;
             float pingRadiusSqr = pingRadius * pingRadius;
