﻿using Barotrauma.Extensions;
using Barotrauma.Networking;
using Microsoft.Xna.Framework;
using Microsoft.Xna.Framework.Graphics;
using System;
using System.Collections.Generic;
using System.Linq;

namespace Barotrauma.Items.Components
{
    partial class Fabricator : Powered, IServerSerializable, IClientSerializable
    {
        private GUIListBox itemList;

        private GUIFrame selectedItemFrame;
        private GUIFrame selectedItemReqsFrame;

        private GUITextBlock amountTextMin, amountTextMax;
        private GUIScrollBar amountInput;

        public GUIButton ActivateButton
        {
            get { return activateButton; }
        }
        private GUIButton activateButton;

        private GUITextBox itemFilterBox;

        private GUIComponent outputSlot;
        private GUIComponent inputInventoryHolder, outputInventoryHolder;

        public FabricationRecipe SelectedItem
        {
            get { return selectedItem; }
        }
        private FabricationRecipe selectedItem;

        public Identifier SelectedItemIdentifier => SelectedItem?.TargetItem.Identifier ?? Identifier.Empty;

        private GUIComponent inSufficientPowerWarning;

        private FabricationRecipe pendingFabricatedItem;

        private class ToolTip
        {
            public Rectangle TargetElement;
            public LocalizedString Tooltip;
        }
        private ToolTip tooltip;

        private GUITextBlock requiredTimeBlock;

        [Serialize("FabricatorCreate", IsPropertySaveable.Yes)]
        public string CreateButtonText { get; set; }

        [Serialize("vendingmachine.outofstock", IsPropertySaveable.Yes)]
        public string FabricationLimitReachedText { get; set; }

        public override bool RecreateGUIOnResolutionChange => true;

        protected override void OnResolutionChanged()
        {
            if (GuiFrame != null)
            {
                InitInventoryUIs();
            }
        }

        protected override void CreateGUI()
        {
            var paddedFrame = new GUILayoutGroup(new RectTransform(new Vector2(0.95f, 0.9f), GuiFrame.RectTransform, Anchor.Center), childAnchor: Anchor.TopCenter);

            // === LABEL === //
            new GUITextBlock(new RectTransform(new Vector2(1f, 0.05f), paddedFrame.RectTransform), item.Name, font: GUIStyle.SubHeadingFont)
            {
                TextAlignment = Alignment.Center,
                AutoScaleVertical = true
            };

            var mainFrame = new GUILayoutGroup(new RectTransform(new Vector2(1f, 0.95f), paddedFrame.RectTransform, Anchor.Center), childAnchor: Anchor.TopCenter)
            {
                RelativeSpacing = 0.02f,
                Stretch = true,
                CanBeFocused = true
            };
            
            // === TOP AREA ===
            var topFrame = new GUIFrame(new RectTransform(new Vector2(1.0f, 0.65f), mainFrame.RectTransform), style: "InnerFrameDark");

                // === ITEM LIST ===
                var itemListFrame = new GUILayoutGroup(new RectTransform(new Vector2(0.5f, 1.0f), topFrame.RectTransform), childAnchor: Anchor.Center);
                    var paddedItemFrame = new GUILayoutGroup(new RectTransform(new Vector2(0.9f, 0.9f), itemListFrame.RectTransform))
                    {
                        Stretch = true, 
                        RelativeSpacing = 0.03f
                    };
                        var filterArea = new GUILayoutGroup(new RectTransform(new Vector2(1.0f, 0.15f), paddedItemFrame.RectTransform), isHorizontal: true)
                        {
                            Stretch = true, 
                            RelativeSpacing = 0.03f, 
                            UserData = "filterarea"
                        };
                            new GUITextBlock(new RectTransform(new Vector2(0.2f, 1f), filterArea.RectTransform), TextManager.Get("serverlog.filter"), font: GUIStyle.SubHeadingFont)
                            {
                                Padding = Vector4.Zero, 
                                AutoScaleVertical = true
                            };
                            itemFilterBox = new GUITextBox(new RectTransform(new Vector2(0.8f, 1.0f), filterArea.RectTransform), createClearButton: true);
                            itemFilterBox.OnTextChanged += (textBox, text) =>
                            {
                                FilterEntities(text); 
                                return true;
                            };
                            filterArea.RectTransform.MaxSize = new Point(int.MaxValue, itemFilterBox.Rect.Height);

                        itemList = new GUIListBox(new RectTransform(new Vector2(1f, 0.9f), paddedItemFrame.RectTransform), style: null)
                        {
                            PlaySoundOnSelect = true,
                            OnSelected = (component, userdata) =>
                            {
                                selectedItem = userdata as FabricationRecipe;
                                if (selectedItem != null) { SelectItem(Character.Controlled, selectedItem); }
                                return true;
                            }
                        };

                // === SEPARATOR === //
                new GUIFrame(new RectTransform(new Vector2(0.01f, 0.9f), topFrame.RectTransform, Anchor.Center), style: "VerticalLine");

                // === OUTPUT AREA === //
                var outputArea = new GUILayoutGroup(new RectTransform(new Vector2(0.5f, 1f), topFrame.RectTransform, Anchor.TopRight), childAnchor: Anchor.Center);
                    var paddedOutputArea = new GUILayoutGroup(new RectTransform(new Vector2(0.95f, 0.9f), outputArea.RectTransform));
                        var outputTopArea = new GUILayoutGroup(new RectTransform(new Vector2(1f, 0.5F), paddedOutputArea.RectTransform, Anchor.Center), isHorizontal: true);
                            // === OUTPUT SLOT === //
                            outputSlot = new GUIFrame(new RectTransform(new Vector2(0.4f, 1f), outputTopArea.RectTransform), style: null);
                                outputInventoryHolder = new GUIFrame(new RectTransform(new Vector2(1f, 1.2f), outputSlot.RectTransform, Anchor.BottomCenter), style: null);
                                    new GUICustomComponent(new RectTransform(Vector2.One, outputInventoryHolder.RectTransform), DrawOutputOverLay) { CanBeFocused = false };
                            // === DESCRIPTION === //
                            selectedItemFrame = new GUIFrame(new RectTransform(new Vector2(0.6f, 1f), outputTopArea.RectTransform), style: null);
                        // === REQUIREMENTS === //
                        selectedItemReqsFrame = new GUIFrame(new RectTransform(new Vector2(1f, 0.5f), paddedOutputArea.RectTransform), style: null);

            // === BOTTOM AREA === //
            var bottomFrame = new GUIFrame(new RectTransform(new Vector2(1f, 0.3f), mainFrame.RectTransform), style: null);

            if (inputContainer.Capacity > 0)
            {
                // === SEPARATOR === //
                var separatorArea = new GUILayoutGroup(new RectTransform(new Vector2(0.95f, 0.15f), bottomFrame.RectTransform, Anchor.TopCenter), childAnchor: Anchor.CenterLeft, isHorizontal: true)
                {
                    Stretch = true,
                    RelativeSpacing = 0.03f
                };
                var inputLabel = new GUITextBlock(new RectTransform(Vector2.One, separatorArea.RectTransform), TextManager.Get("fabricator.input", "uilabel.input"), font: GUIStyle.SubHeadingFont) { Padding = Vector4.Zero };
                inputLabel.RectTransform.Resize(new Point((int)inputLabel.Font.MeasureString(inputLabel.Text).X, inputLabel.RectTransform.Rect.Height));
                new GUIFrame(new RectTransform(Vector2.One, separatorArea.RectTransform), style: "HorizontalLine");

                // === INPUT AREA === //
                var inputArea = new GUILayoutGroup(new RectTransform(new Vector2(0.95f, 1f), bottomFrame.RectTransform, Anchor.BottomCenter), isHorizontal: true, childAnchor: Anchor.BottomLeft);

                // === INPUT SLOTS === //
                inputInventoryHolder = new GUIFrame(new RectTransform(new Vector2(0.7f, 1f), inputArea.RectTransform), style: null);
                new GUICustomComponent(new RectTransform(Vector2.One, inputInventoryHolder.RectTransform), DrawInputOverLay) { CanBeFocused = false };

                // === ACTIVATE BUTTON === //
                var buttonFrame = new GUILayoutGroup(new RectTransform(new Vector2(0.3f, 0.9f), inputArea.RectTransform))
                {
                    Stretch = true,
                    RelativeSpacing = 0.05f
                };

                var amountInputHolder = new GUILayoutGroup(new RectTransform(new Vector2(1.0f, 0.4f), buttonFrame.RectTransform), isHorizontal: true, childAnchor: Anchor.CenterLeft)
                {
                    Stretch = true
                };

                amountTextMin = new GUITextBlock(new RectTransform(new Vector2(0.15f, 1.0f), amountInputHolder.RectTransform), "1", textAlignment: Alignment.Center);

                amountInput = new GUIScrollBar(new RectTransform(new Vector2(0.7f, 1.0f), amountInputHolder.RectTransform), barSize: 0.1f, style: "GUISlider")
                {
                    OnMoved = (GUIScrollBar scrollBar, float barScroll) =>
                    {
                        scrollBar.Step = 1.0f / Math.Max(scrollBar.Range.Y - 1, 1);
                        AmountToFabricate = (int)MathF.Round(scrollBar.BarScrollValue);
                        RefreshActivateButtonText();
                        if (GameMain.Client != null)
                        {
                            pendingFabricatedItem = null;
                            item.CreateClientEvent(this);
                        }
                        return true;
                    }
                };

                amountTextMax = new GUITextBlock(new RectTransform(new Vector2(0.15f, 1.0f), amountInputHolder.RectTransform), "1", textAlignment: Alignment.Center);

                activateButton = new GUIButton(new RectTransform(new Vector2(1.0f, 0.6f), buttonFrame.RectTransform),
                    TextManager.Get(CreateButtonText), style: "DeviceButton")
                {
                    OnClicked = StartButtonClicked,
                    UserData = selectedItem,
                    Enabled = false
                }; 

                //spacing
                new GUIFrame(new RectTransform(new Vector2(1.0f, 0.01f), buttonFrame.RectTransform), style: null);
            }
            else
            {
                bottomFrame.RectTransform.RelativeSize = new Vector2(1.0f, 0.1f);
                activateButton = new GUIButton(new RectTransform(new Vector2(0.3f, 1.0f), bottomFrame.RectTransform, Anchor.CenterRight),
                    TextManager.Get(CreateButtonText), style: "DeviceButtonFixedSize")
                {
                    OnClicked = StartButtonClicked,
                    UserData = selectedItem,
                    Enabled = false
                };
            }
            // === POWER WARNING === //
            inSufficientPowerWarning = new GUITextBlock(new RectTransform(Vector2.One, activateButton.RectTransform),
                TextManager.Get("FabricatorNoPower"), textColor: GUIStyle.Orange, textAlignment: Alignment.Center, color: Color.Black, style: "OuterGlow", wrap: true)
            {
                HoverColor = Color.Black,
                IgnoreLayoutGroups = true,
                Visible = false,
                CanBeFocused = false
            };
            CreateRecipes();
        }

        private void RefreshActivateButtonText()
        {
            if (amountInput == null)
            {
                activateButton.Text = TextManager.Get(IsActive ? "FabricatorCancel" : CreateButtonText);
            }
            else
            {
                activateButton.Text =
                    IsActive ?
                    $"{TextManager.Get("FabricatorCancel")} ({amountRemaining})" :
                    $"{TextManager.Get(CreateButtonText)} ({AmountToFabricate})";
            }
        }

        partial void CreateRecipes()
        {
            itemList.Content.RectTransform.ClearChildren();

            foreach (FabricationRecipe fi in fabricationRecipes.Values)
            {
                var frame = new GUIFrame(new RectTransform(new Point(itemList.Content.Rect.Width, (int)(40 * GUI.yScale)), itemList.Content.RectTransform), style: null)
                {
                    UserData = fi,
                    HoverColor = Color.Gold * 0.2f,
                    SelectedColor = Color.Gold * 0.5f,
                    ToolTip = fi.TargetItem.Description
                };
                
                var container = new GUILayoutGroup(new RectTransform(Vector2.One, frame.RectTransform),
                    childAnchor: Anchor.CenterLeft, isHorizontal: true) { RelativeSpacing = 0.02f };

                var itemIcon = fi.TargetItem.InventoryIcon ?? fi.TargetItem.Sprite;
                if (itemIcon != null)
                {
                    new GUIImage(new RectTransform(new Point(frame.Rect.Height,frame.Rect.Height), container.RectTransform),
                        itemIcon, scaleToFit: true)
                    {
                        Color = fi.TargetItem.InventoryIconColor,
                        ToolTip = fi.TargetItem.Description
                    };
                }

                new GUITextBlock(new RectTransform(new Vector2(0.85f, 1f), container.RectTransform), GetRecipeNameAndAmount(fi))
                {
                    Padding = Vector4.Zero,
                    AutoScaleVertical = true,
                    ToolTip = fi.TargetItem.Description
                };

                new GUITextBlock(new RectTransform(new Vector2(0.85f, 1f), frame.RectTransform, Anchor.BottomRight), 
                    TextManager.Get(FabricationLimitReachedText), font: GUIStyle.SmallFont, textAlignment: Alignment.BottomRight)
                {
                    UserData = nameof(FabricationLimitReachedText),
                    Visible = false
                };
            }
        }

        private void InitInventoryUIs()
        {
            if (inputInventoryHolder != null)
            {
                inputContainer.AllowUIOverlap = true;
                inputContainer.Inventory.RectTransform = inputInventoryHolder.RectTransform;
            }
            outputContainer.AllowUIOverlap = true;
            outputContainer.Inventory.RectTransform = outputInventoryHolder.RectTransform;
        }

        private static LocalizedString GetRecipeNameAndAmount(FabricationRecipe fabricationRecipe)
        {
            if (fabricationRecipe == null) { return ""; }
            if (fabricationRecipe.Amount > 1)
            {
                return TextManager.GetWithVariables("fabricationrecipenamewithamount",
                    ("[name]", fabricationRecipe.DisplayName), ("[amount]", fabricationRecipe.Amount.ToString()));
            }
            else
            {
                return fabricationRecipe.DisplayName;
            }
        }

        partial void OnItemLoadedProjSpecific()
        {
            CreateGUI();
            InitInventoryUIs();
        }

        partial void SelectProjSpecific(Character character)
        {
            var nonItems = itemList.Content.Children.Where(c => c.UserData is not FabricationRecipe).ToList();
            nonItems.ForEach(i => itemList.Content.RemoveChild(i));

            itemList.Content.RectTransform.SortChildren((c1, c2) =>
            {
                var item1 = c1.GUIComponent.UserData as FabricationRecipe;
                var item2 = c2.GUIComponent.UserData as FabricationRecipe;

                int itemPlacement1 = calculatePlacement(item1);
                int itemPlacement2 = calculatePlacement(item2);
                if (itemPlacement1 != itemPlacement2)
                {
                    return itemPlacement1 > itemPlacement2 ? -1 : 1;
                }

                int calculatePlacement(FabricationRecipe recipe)
                {
                    if (recipe.RequiresRecipe && !AnyOneHasRecipeForItem(character, recipe.TargetItem))
                    {
                        return -2;
                    }
                    int placement = FabricationDegreeOfSuccess(character, recipe.RequiredSkills) >= 0.5f ? 0 : -1;
                    return placement;
                }

                return string.Compare(item1.DisplayName.Value, item2.DisplayName.Value);
            });

            var sufficientSkillsText = new GUITextBlock(new RectTransform(new Vector2(1.0f, 0.15f), itemList.Content.RectTransform),
                    TextManager.Get("fabricatorsufficientskills"), textColor: GUIStyle.Green, font: GUIStyle.SubHeadingFont)
            {
                AutoScaleHorizontal = true,
                CanBeFocused = false
            };
            sufficientSkillsText.RectTransform.SetAsFirstChild();

            var insufficientSkillsText = new GUITextBlock(new RectTransform(new Vector2(1.0f, 0.15f), itemList.Content.RectTransform),
                TextManager.Get("fabricatorinsufficientskills"), textColor: Color.Orange, font: GUIStyle.SubHeadingFont)
            {
                AutoScaleHorizontal = true,
                CanBeFocused = false
            };
            var firstinSufficient = itemList.Content.Children.FirstOrDefault(c => c.UserData is FabricationRecipe fabricableItem && FabricationDegreeOfSuccess(character, fabricableItem.RequiredSkills) < 0.5f);
            if (firstinSufficient != null)
            {
                insufficientSkillsText.RectTransform.RepositionChildInHierarchy(itemList.Content.RectTransform.GetChildIndex(firstinSufficient.RectTransform));
            }
            else
            {
                sufficientSkillsText.Visible = insufficientSkillsText.Visible = false;
                sufficientSkillsText.Enabled = insufficientSkillsText.Enabled = false;
            }

            var requiresRecipeText = new GUITextBlock(new RectTransform(new Vector2(1.0f, 0.15f), itemList.Content.RectTransform),
                TextManager.Get("fabricatorrequiresrecipe"), textColor: Color.Red, font: GUIStyle.SubHeadingFont)
            {
                AutoScaleHorizontal = true,
                CanBeFocused = false
            };
            var firstRequiresRecipe = itemList.Content.Children.FirstOrDefault(c => 
                c.UserData is FabricationRecipe fabricableItem && 
                fabricableItem.RequiresRecipe && !AnyOneHasRecipeForItem(character, fabricableItem.TargetItem));
            if (firstRequiresRecipe != null)
            {
                requiresRecipeText.RectTransform.RepositionChildInHierarchy(itemList.Content.RectTransform.GetChildIndex(firstRequiresRecipe.RectTransform));
            }

            HideEmptyItemListCategories();
<<<<<<< HEAD
=======

            if (selectedItem != null)
            {
                //reselect to recreate the info based on the new user's skills
                SelectItem(character, selectedItem);
            }
>>>>>>> f223f774
        }

        private readonly Dictionary<FabricationRecipe.RequiredItem, int> missingIngredientCounts = new Dictionary<FabricationRecipe.RequiredItem, int>();
        private float ingredientHighlightTimer;

        private void DrawInputOverLay(SpriteBatch spriteBatch, GUICustomComponent overlayComponent)
        {
            overlayComponent.RectTransform.SetAsLastChild();

            missingIngredientCounts.Clear();

            FabricationRecipe targetItem = fabricatedItem ?? selectedItem;
            if (targetItem != null)
            {
                foreach (FabricationRecipe.RequiredItem requiredItem in targetItem.RequiredItems)
                {
                    if (missingIngredientCounts.ContainsKey(requiredItem))
                    {
                        missingIngredientCounts[requiredItem] += requiredItem.Amount;
                    }
                    else
                    {
                        missingIngredientCounts[requiredItem] = requiredItem.Amount;
                    }
                }
                foreach (Item item in inputContainer.Inventory.AllItems)
                {
                    var missingIngredient = missingIngredientCounts.Keys.FirstOrDefault(mi => mi.MatchesItem(item));
                    if (missingIngredient == null) { continue; }

                    if (missingIngredientCounts[missingIngredient] == 1)
                    {
                        missingIngredientCounts.Remove(missingIngredient);
                    }
                    else
                    {
                        missingIngredientCounts[missingIngredient]--;
                    }
                }

                if (ingredientHighlightTimer <= 0.0f)
                {
                    //highlight inventory slots that contain suitable ingredients in linked inventories
                    foreach (var inventory in linkedInventories)
                    {
                        if (inventory.visualSlots == null) { continue; }
                        for (int i = 0; i < inventory.Capacity; i++)
                        {
                            if (inventory.visualSlots[i].HighlightTimer > 0.0f) { continue; }
                            var availableItem = inventory.GetItemAt(i);
                            if (availableItem == null) { continue; }

                            if (missingIngredientCounts.Keys.Any(it => it.MatchesItem(availableItem)))
                            {
                                inventory.visualSlots[i].ShowBorderHighlight(GUIStyle.Green, 0.5f, 0.5f, 0.2f);
                                continue;
                            }
                            if (availableItem.OwnInventory != null)
                            {
                                for (int j = 0; j < availableItem.OwnInventory.Capacity; j++)
                                {
                                    var availableContainedItem = availableItem.OwnInventory.GetItemAt(i);
                                    if (availableContainedItem == null) { continue; }
                                    if (missingIngredientCounts.Keys.Any(it => it.MatchesItem(availableContainedItem)))
                                    {
                                        inventory.visualSlots[i].ShowBorderHighlight(GUIStyle.Green, 0.5f, 0.5f, 0.2f);
                                        break;
                                    }
                                }
                            }
                        }
                    }
                    ingredientHighlightTimer = 1.0f;
                }

                int slotIndex = 0;
                foreach (var kvp in missingIngredientCounts)
                {
                    var requiredItem = kvp.Key;
                    int missingCount = kvp.Value;

                    while (slotIndex < inputContainer.Capacity && inputContainer.Inventory.GetItemAt(slotIndex) != null)
                    {
                        slotIndex++;
                    }

                    if (slotIndex >= inputContainer.Capacity) { break; }

                    if (slotIndex < inputContainer.Capacity && 
                        inputContainer.Inventory.visualSlots[slotIndex].HighlightTimer <= 0.0f &&
                        availableIngredients.Any(i => i.Value.Any() && requiredItem.MatchesItem(i.Value.First())))
                    {
                        inputContainer.Inventory.visualSlots[slotIndex].ShowBorderHighlight(GUIStyle.Green, 0.5f, 0.5f, 0.2f);
                    }

                    var requiredItemPrefab = requiredItem.FirstMatchingPrefab;
                    var itemIcon = requiredItemPrefab.InventoryIcon ?? requiredItemPrefab.Sprite;
                    Rectangle slotRect = inputContainer.Inventory.visualSlots[slotIndex].Rect;
                    itemIcon.Draw(
                        spriteBatch,
                        slotRect.Center.ToVector2(),
                        color: requiredItemPrefab.InventoryIconColor * 0.3f,
                        scale: Math.Min(slotRect.Width / itemIcon.size.X, slotRect.Height / itemIcon.size.Y));
                                        
                    if (missingCount > 1)
                    {
                        Vector2 stackCountPos = new Vector2(slotRect.Right, slotRect.Bottom);
                        string stackCountText = "x" + missingCount;
                        stackCountPos -= GUIStyle.SmallFont.MeasureString(stackCountText) + new Vector2(4, 2);
                        GUIStyle.SmallFont.DrawString(spriteBatch, stackCountText, stackCountPos + Vector2.One, Color.Black);
                        GUIStyle.SmallFont.DrawString(spriteBatch, stackCountText, stackCountPos, Color.White);
                    }

                    if (requiredItem.UseCondition && requiredItem.MinCondition < 1.0f)
                    {
                        DrawConditionBar(spriteBatch, requiredItem.MinCondition);
                    }
                    else if (requiredItem.MaxCondition < 1.0f)
                    {
                        DrawConditionBar(spriteBatch, requiredItem.MaxCondition);
                    }

                    void DrawConditionBar(SpriteBatch sb, float condition)
                    {
                        int spacing = GUI.IntScale(4);
                        int height = GUI.IntScale(10);
                        GUI.DrawRectangle(spriteBatch, new Rectangle(slotRect.X + spacing, slotRect.Bottom - spacing - height, slotRect.Width - spacing * 2, height), Color.Black * 0.8f, true);
                        GUI.DrawRectangle(spriteBatch,
                            new Rectangle(slotRect.X + spacing, slotRect.Bottom - spacing - height, (int)((slotRect.Width - spacing * 2) * condition), height),
                            GUIStyle.Green * 0.8f, true);
                    }

                    if (slotRect.Contains(PlayerInput.MousePosition))
                    {
                        var suitableIngredients = requiredItem.ItemPrefabs.Select(ip => ip.Name);
                        LocalizedString toolTipText = string.Join(", ", suitableIngredients.Count() > 3 ? suitableIngredients.SkipLast(suitableIngredients.Count() - 3) : suitableIngredients);
                        if (suitableIngredients.Count() > 3) { toolTipText += "..."; }
                        if (requiredItem.UseCondition && requiredItem.MinCondition < 1.0f)
                        {
                            toolTipText += " " + (int)Math.Round(requiredItem.MinCondition * 100) + "%";
                        }
                        else if (requiredItem.MaxCondition < 1.0f)
                        {
                            if (requiredItem.MaxCondition <= 0.0f)
                            {
                                toolTipText += " " + (int)Math.Round(requiredItem.MaxCondition * 100) + "%";
                            }
                            else
                            {
                                toolTipText += " 0-" + (int)Math.Round(requiredItem.MaxCondition * 100) + "%";
                            }
                        }
                        else if (requiredItem.MaxCondition <= 0.0f)
                        {
                            toolTipText = TextManager.GetWithVariable("displayname.emptyitem", "[itemname]", toolTipText);
                        }
                        if (!requiredItemPrefab.Description.IsNullOrEmpty())
                        {
                            toolTipText += '\n' + requiredItemPrefab.Description;
                        }
                        tooltip = new ToolTip { TargetElement = slotRect, Tooltip = toolTipText };
                    }

                    slotIndex++;
                }
            }
        }

        private void DrawOutputOverLay(SpriteBatch spriteBatch, GUICustomComponent overlayComponent)
        {
            overlayComponent.RectTransform.SetAsLastChild();

            FabricationRecipe targetItem = fabricatedItem ?? selectedItem;
            if (targetItem != null)
            {
                Rectangle slotRect = outputContainer.Inventory.visualSlots[0].Rect;

                if (fabricatedItem != null)
                {
                    float clampedProgressState = Math.Clamp(progressState, 0f, 1f);
                    GUI.DrawRectangle(spriteBatch,
                        new Rectangle(
                            slotRect.X, slotRect.Y + (int)(slotRect.Height * (1.0f - clampedProgressState)),
                            slotRect.Width, (int)(slotRect.Height * clampedProgressState)),
                        GUIStyle.Green * 0.5f, isFilled: true);
                }

                if (outputContainer.Inventory.IsEmpty())
                {
                    var itemIcon = targetItem.TargetItem.InventoryIcon ?? targetItem.TargetItem.Sprite;
                    itemIcon.Draw(
                        spriteBatch,
                        slotRect.Center.ToVector2(),
                        color: targetItem.TargetItem.InventoryIconColor * 0.4f,
                        scale: Math.Min(slotRect.Width / itemIcon.size.X, slotRect.Height / itemIcon.size.Y) * 0.9f);
                }
            }
            
            if (tooltip != null)
            {
                GUIComponent.DrawToolTip(spriteBatch, tooltip.Tooltip, tooltip.TargetElement);
                tooltip = null;
            }
        }

        private bool FilterEntities(string filter)
        {
            if (string.IsNullOrWhiteSpace(filter))
            {
                itemList.Content.Children.ForEach(c => c.Visible = true);
            }
            else
            {
                foreach (GUIComponent child in itemList.Content.Children)
                {
                    FabricationRecipe recipe = child.UserData as FabricationRecipe;
                    if (recipe?.DisplayName == null) { continue; }
                    child.Visible = recipe.DisplayName.Contains(filter, StringComparison.OrdinalIgnoreCase);
                }
            }

            HideEmptyItemListCategories();

            return true;
        }

        private void HideEmptyItemListCategories()
        {
            //go through the elements backwards, and disable the labels ("insufficient skills to fabricate", "recipe required...") if there's no items below them
            bool recipeVisible = false;
            foreach (GUIComponent child in itemList.Content.Children.Reverse())
            {
                if (child.UserData is not FabricationRecipe recipe)
                {
                    if (child.Enabled)
                    {
                        child.Visible = recipeVisible;
                    }
                    recipeVisible = false;
                }
                else
                {
                    recipeVisible |= child.Visible;
                }
            }

            itemList.UpdateScrollBarSize();
            itemList.BarScroll = 0.0f;
        }

        public bool ClearFilter()
        {
            FilterEntities("");
            itemList.UpdateScrollBarSize();
            itemList.BarScroll = 0.0f;
            itemFilterBox.Text = "";
            return true;
        }

        private bool SelectItem(Character user, FabricationRecipe selectedItem, float? overrideRequiredTime = null)
        {
            this.selectedItem = selectedItem;

            int max = Math.Max(selectedItem.TargetItem.MaxStackSize / selectedItem.Amount, 1);

            if (amountInput != null)
            {
                float prevBarScroll = amountInput.BarScroll;
                amountInput.Range = new Vector2(1, max);
                amountInput.BarScroll = prevBarScroll;

                amountTextMax.Text = max.ToString();
                amountInput.Enabled = amountTextMax.Enabled = max > 1;
                AmountToFabricate = Math.Min((int)amountInput.BarScrollValue, max);
            }
            RefreshActivateButtonText();

            selectedItemFrame.ClearChildren();
            selectedItemReqsFrame.ClearChildren();

            var paddedFrame = new GUILayoutGroup(new RectTransform(new Vector2(1f, 0.9f), selectedItemFrame.RectTransform, Anchor.Center)) { RelativeSpacing = 0.03f };
            var paddedReqFrame = new GUILayoutGroup(new RectTransform(new Vector2(1f, 0.9f), selectedItemReqsFrame.RectTransform, Anchor.Center)) { RelativeSpacing = 0.03f };

            LocalizedString itemName = GetRecipeNameAndAmount(selectedItem);
            LocalizedString name = itemName;

            float quality = selectedItem.Quality ?? GetFabricatedItemQuality(selectedItem, user);
            if (quality > 0)
            {
                name = TextManager.GetWithVariable("itemname.quality" + (int)quality, "[itemname]", itemName + '\n')
                    .Fallback(TextManager.GetWithVariable("itemname.quality3", "[itemname]", itemName + '\n'));
            }

            var nameBlock = new GUITextBlock(new RectTransform(new Vector2(1.0f, 0.0f), paddedFrame.RectTransform),
               RichString.Rich(name), textAlignment: Alignment.TopLeft, textColor: Color.Aqua, font: GUIStyle.SubHeadingFont)
            {
                AutoScaleHorizontal = true
            };
            nameBlock.Padding = new Vector4(0, nameBlock.Padding.Y, GUI.IntScale(5), nameBlock.Padding.W);
            if (nameBlock.TextScale < 0.7f)
            {
                nameBlock.SetRichText(TextManager.GetWithVariable("itemname.quality" + (int)quality, "[itemname]", itemName)
                    .Fallback(TextManager.GetWithVariable("itemname.quality3", "[itemname]", itemName)));
                nameBlock.AutoScaleHorizontal = false;
                nameBlock.TextScale = 0.7f;
                nameBlock.Wrap = true;
                nameBlock.SetTextPos();
                nameBlock.RectTransform.MinSize = new Point(0, (int)(nameBlock.TextSize.Y * nameBlock.TextScale));
            }            
            
            if (!selectedItem.TargetItem.Description.IsNullOrEmpty())
            {
                var description = new GUITextBlock(new RectTransform(new Vector2(1.0f, 0.0f), paddedFrame.RectTransform),
                    selectedItem.TargetItem.Description,
                    font: GUIStyle.SmallFont, wrap: true);
                description.Padding = new Vector4(0, description.Padding.Y, description.Padding.Z, description.Padding.W);
            
                while (description.Rect.Height + nameBlock.Rect.Height > paddedFrame.Rect.Height)
                {
                    var lines = description.WrappedText.Split('\n');
                    if (lines.Count <= 1) { break; }
                    var newString = string.Join('\n', lines.Take(lines.Count - 1));
                    description.Text = newString.Substring(0, newString.Length - 4) + "...";
                    description.CalculateHeightFromText();
                    description.ToolTip = selectedItem.TargetItem.Description;
                }
            }
            
            IEnumerable<Skill> inadequateSkills = Enumerable.Empty<Skill>();
            if (user != null)
            {
                inadequateSkills = selectedItem.RequiredSkills.Where(skill => user.GetSkillLevel(skill.Identifier) < Math.Round(skill.Level * SkillRequirementMultiplier));
            }
            
            if (selectedItem.RequiredSkills.Any())
            {
                LocalizedString text = "";
                new GUITextBlock(new RectTransform(new Vector2(1.0f, 0.0f), paddedReqFrame.RectTransform), 
                    TextManager.Get("FabricatorRequiredSkills"), textColor: inadequateSkills.Any() ? GUIStyle.Red : GUIStyle.Green, font: GUIStyle.SubHeadingFont)
                {
                    AutoScaleHorizontal = true,
                };
                foreach (Skill skill in selectedItem.RequiredSkills)
                {
                    text += TextManager.Get("SkillName." + skill.Identifier) + " " + TextManager.Get("Lvl").ToLower() + " " + Math.Round(skill.Level * SkillRequirementMultiplier);
                    if (skill != selectedItem.RequiredSkills.Last()) { text += "\n"; }
                }
                new GUITextBlock(new RectTransform(new Vector2(1.0f, 0.0f), paddedReqFrame.RectTransform), text, font: GUIStyle.SmallFont);
            }

            float degreeOfSuccess = user == null ? 0.0f : FabricationDegreeOfSuccess(user, selectedItem.RequiredSkills);
            if (degreeOfSuccess > 0.5f) { degreeOfSuccess = 1.0f; }

            float requiredTime = overrideRequiredTime ??
                (user == null ? selectedItem.RequiredTime : GetRequiredTime(selectedItem, user));
            
            if ((int)requiredTime > 0)
            {
                new GUITextBlock(new RectTransform(new Vector2(1.0f, 0.0f), paddedReqFrame.RectTransform), 
                    TextManager.Get("FabricatorRequiredTime") , textColor: ToolBox.GradientLerp(degreeOfSuccess, GUIStyle.Red, Color.Yellow, GUIStyle.Green), font: GUIStyle.SubHeadingFont)
                {
                    AutoScaleHorizontal = true,
                };
                requiredTimeBlock = new GUITextBlock(new RectTransform(new Vector2(1.0f, 0.0f), paddedReqFrame.RectTransform), ToolBox.SecondsToReadableTime(requiredTime), 
                    font: GUIStyle.SmallFont);
            }

            if (SelectedItem.RequiredMoney > 0)
            {
                new GUITextBlock(new RectTransform(new Vector2(1.0f, 0.0f), paddedReqFrame.RectTransform),
                    TextManager.Get("subeditor.price"), textColor: ToolBox.GradientLerp(degreeOfSuccess, GUIStyle.Red, Color.Yellow, GUIStyle.Green), font: GUIStyle.SubHeadingFont)
                {
                    AutoScaleHorizontal = true,
                };
                new GUITextBlock(new RectTransform(new Vector2(1.0f, 0.0f), paddedReqFrame.RectTransform), TextManager.FormatCurrency(SelectedItem.RequiredMoney),
                    font: GUIStyle.SmallFont);

            }
            return true;
        }

        public void HighlightRecipe(string identifier, Color color)
        {
            foreach (GUIComponent child in itemList.Content.Children)
            {
                FabricationRecipe recipe = child.UserData as FabricationRecipe;
                if (recipe?.DisplayName == null) { continue; }
                if (recipe.TargetItem.Identifier == identifier)
                {
                    if (child.FlashTimer > 0.0f) return;
                    child.Flash(color, 1.5f, false);

                    for (int i = 0; i < child.CountChildren; i++)
                    {
                        var grandChild = child.GetChild(i);
                        if (grandChild is GUITextBlock) continue;
                        grandChild.Flash(color, 1.5f, false);
                    }

                    return;
                }
            }
        }
        
        private bool StartButtonClicked(GUIButton button, object obj)
        {
            if (selectedItem == null) { return false; }
            if (fabricatedItem == null && 
                !outputContainer.Inventory.CanBePut(selectedItem.TargetItem, selectedItem.OutCondition * selectedItem.TargetItem.Health))
            {
                outputSlot.Flash(GUIStyle.Red);
                return false;
            }

            amountRemaining = AmountToFabricate;

            if (GameMain.Client != null)
            {
                pendingFabricatedItem = fabricatedItem != null ? null : selectedItem;
                item.CreateClientEvent(this);
            }
            else
            {
                if (fabricatedItem == null)
                {
                    StartFabricating(selectedItem, Character.Controlled);
                }
                else
                {
                    CancelFabricating(Character.Controlled);
                }
            }

            return true;
        }

        public override void UpdateHUD(Character character, float deltaTime, Camera cam)
        {
            activateButton.Enabled = false;
            inSufficientPowerWarning.Visible = IsActive && !hasPower;

            ingredientHighlightTimer -= deltaTime;

            if (!IsActive)
            {
                //only check ingredients if the fabricator isn't active (if it is, this is done in Update)
                if (refreshIngredientsTimer <= 0.0f)
                {
                    RefreshAvailableIngredients();
                    refreshIngredientsTimer = RefreshIngredientsInterval;
                }
                refreshIngredientsTimer -= deltaTime;
            }

            if (character != null)
            {
                foreach (GUIComponent child in itemList.Content.Children)
                {
                    if (child.UserData is not FabricationRecipe recipe) { continue; }

                    if (recipe != selectedItem &&
                        (child.Rect.Y > itemList.Rect.Bottom || child.Rect.Bottom < itemList.Rect.Y))
                    {
                        continue;
                    }

                    bool canBeFabricated = CanBeFabricated(recipe, availableIngredients, character);
                    if (recipe == selectedItem)
                    {
                        activateButton.Enabled = canBeFabricated;
                    }

                    var childContainer = child.GetChild<GUILayoutGroup>();
                    childContainer.GetChild<GUITextBlock>().TextColor = Color.White * (canBeFabricated ? 1.0f : 0.5f);
                    childContainer.GetChild<GUIImage>().Color = recipe.TargetItem.InventoryIconColor * (canBeFabricated ? 1.0f : 0.5f);

                    var limitReachedText = child.FindChild(nameof(FabricationLimitReachedText));
                    limitReachedText.Visible = !canBeFabricated && fabricationLimits.TryGetValue(recipe.RecipeHash, out int amount) && amount <= 0;
                }
            }
        }

        partial void UpdateRequiredTimeProjSpecific()
        {
            if (requiredTimeBlock == null) { return; }
            requiredTimeBlock.Text = ToolBox.SecondsToReadableTime(timeUntilReady > 0.0f ? timeUntilReady : requiredTime);
        }

        public void ClientEventWrite(IWriteMessage msg, NetEntityEvent.IData extraData = null)
        {
            uint recipeHash = pendingFabricatedItem?.RecipeHash ?? 0;
            msg.WriteUInt32(recipeHash);
            msg.WriteRangedInteger(AmountToFabricate, 1, MaxAmountToFabricate);
        }

        public void ClientEventRead(IReadMessage msg, float sendingTime)
        {
            FabricatorState newState = (FabricatorState)msg.ReadByte();
            int amountToFabricate = msg.ReadRangedInteger(0, MaxAmountToFabricate);
            int amountRemaining = msg.ReadRangedInteger(0, MaxAmountToFabricate);
            float newTimeUntilReady = msg.ReadSingle();
            uint recipeHash = msg.ReadUInt32();
            UInt16 userID = msg.ReadUInt16();
            Character user = Entity.FindEntityByID(userID) as Character;

            ushort reachedLimitCount = msg.ReadUInt16();
            for (int i = 0; i < reachedLimitCount; i++)
            {
                fabricationLimits[msg.ReadUInt32()] = 0;
            }

            State = newState;
            this.amountToFabricate = amountToFabricate;
            this.amountRemaining = amountRemaining;
            if (newState == FabricatorState.Stopped || recipeHash == 0)
            {
                CancelFabricating();
            }
            else if (newState == FabricatorState.Active || newState == FabricatorState.Paused)
            {
                //if already fabricating the selected item, return
                if (fabricatedItem != null && fabricatedItem.RecipeHash == recipeHash) { return; }
                if (recipeHash == 0) { return; }

                SelectItem(user, fabricationRecipes[recipeHash]);
                StartFabricating(fabricationRecipes[recipeHash], user);
            }
            timeUntilReady = newTimeUntilReady;
        }
    }
}<|MERGE_RESOLUTION|>--- conflicted
+++ resolved
@@ -388,15 +388,12 @@
             }
 
             HideEmptyItemListCategories();
-<<<<<<< HEAD
-=======
 
             if (selectedItem != null)
             {
                 //reselect to recreate the info based on the new user's skills
                 SelectItem(character, selectedItem);
             }
->>>>>>> f223f774
         }
 
         private readonly Dictionary<FabricationRecipe.RequiredItem, int> missingIngredientCounts = new Dictionary<FabricationRecipe.RequiredItem, int>();
