--- conflicted
+++ resolved
@@ -106,16 +106,6 @@
         private static int? selectedNodeIndex;
         private static int? highlightedNodeIndex;
 
-<<<<<<< HEAD
-        [Serialize(0.3f, IsPropertySaveable.No), Editable(MinValueFloat = 0.01f, MaxValueFloat = 10.0f, DecimalCount = 2)]
-        public float Width
-        {
-            get;
-            set;
-        }
-
-=======
->>>>>>> 14f61af4
         public Vector2 DrawSize
         {
             get { return sectionExtents; }
