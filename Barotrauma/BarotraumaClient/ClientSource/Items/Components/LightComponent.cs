﻿using Barotrauma.Extensions;
using Barotrauma.Lights;
using Barotrauma.Networking;
using Microsoft.Xna.Framework;
using Microsoft.Xna.Framework.Graphics;
using System.Collections.Generic;

namespace Barotrauma.Items.Components
{
    partial class LightComponent : Powered, IServerSerializable, IDrawableComponent
    {
        private bool? lastReceivedState;

        private CoroutineHandle resetPredictionCoroutine;
        private float resetPredictionTimer;

<<<<<<< HEAD
=======
        /// <summary>
        /// The current multiplier for the light color (usually equal to <see cref="lightBrightness"/>, but in the case of e.g. blinking lights the multiplier
        /// doesn't go to 0 when the light turns off, because otherwise it'd take a while for it turn back on based on the lightBrightness which is interpolated
        /// towards the current voltage).
        /// </summary>
        private float lightColorMultiplier;

>>>>>>> bf73ddb6
        public Vector2 DrawSize
        {
            get { return new Vector2(Light.Range * 2, Light.Range * 2); }
        }

        public LightSource Light { get; }

        public override void OnScaleChanged()
        {
            Light.SpriteScale = Vector2.One * item.Scale;
            Light.Position = ParentBody != null ? ParentBody.Position : item.Position;
        }

        partial void SetLightSourceState(bool enabled, float? brightness)
        {
            if (Light == null) { return; }
            Light.Enabled = enabled;
<<<<<<< HEAD
            if (brightness.HasValue)
            {
                lightBrightness = brightness.Value;
            }
            else
            {
                lightBrightness = enabled ? 1.0f : 0.0f;
            }
            if (enabled)
            {
                Light.Color = LightColor.Multiply(lightBrightness);
=======
            lightColorMultiplier = brightness;
            if (enabled)
            {
                Light.Color = LightColor.Multiply(lightColorMultiplier);
>>>>>>> bf73ddb6
            }
        }

        partial void SetLightSourceTransformProjSpecific()
        {
            if (ParentBody != null)
            {
                Light.ParentBody = ParentBody;
            }
            else if (turret != null)
            {
                Light.Position = new Vector2(item.Rect.X + turret.TransformedBarrelPos.X, item.Rect.Y - turret.TransformedBarrelPos.Y);
            }
            else if (item.body != null)
            {
                Light.ParentBody = item.body;
            }
            else
            {
                Light.Position = item.Position;
            }
            PhysicsBody body = Light.ParentBody;
            if (body != null)
            {
                Light.Rotation = body.Dir > 0.0f ? body.DrawRotation : body.DrawRotation - MathHelper.Pi;
                Light.LightSpriteEffect = (body.Dir > 0.0f) ? SpriteEffects.None : SpriteEffects.FlipVertically;
            }
            else
            {
                Light.Rotation = -Rotation - item.RotationRad;
                Light.LightSpriteEffect = item.SpriteEffects;
            }
        }

        public void Draw(SpriteBatch spriteBatch, bool editing = false, float itemDepth = -1)
        {
            if (Light?.LightSprite == null) { return; }
            if ((item.body == null || item.body.Enabled) && lightBrightness > 0.0f && IsOn && Light.Enabled)
            {
                Vector2 origin = Light.LightSprite.Origin;
                if ((Light.LightSpriteEffect & SpriteEffects.FlipHorizontally) == SpriteEffects.FlipHorizontally) { origin.X = Light.LightSprite.SourceRect.Width - origin.X; }
                if ((Light.LightSpriteEffect & SpriteEffects.FlipVertically) == SpriteEffects.FlipVertically) { origin.Y = Light.LightSprite.SourceRect.Height - origin.Y; }

                Vector2 drawPos = item.body?.DrawPosition ?? item.DrawPosition;

                Color color = lightColor;
                if (Light.OverrideLightSpriteAlpha.HasValue)
                {
                    color = new Color(lightColor, Light.OverrideLightSpriteAlpha.Value);
                }
                Light.LightSprite.Draw(spriteBatch, new Vector2(drawPos.X, -drawPos.Y), color * lightBrightness, origin, -Light.Rotation, item.Scale, Light.LightSpriteEffect, itemDepth - 0.0001f);
            }
        }

        public override void FlipX(bool relativeToSub)
        {
            if (Light?.LightSprite != null && item.Prefab.CanSpriteFlipX)
            {
                Light.LightSpriteEffect = Light.LightSpriteEffect == SpriteEffects.None ?
                    SpriteEffects.FlipHorizontally : SpriteEffects.None;
            }
            SetLightSourceTransformProjSpecific();
        }

        partial void OnStateChanged()
        {
            if (GameMain.Client == null || !lastReceivedState.HasValue) { return; }
            //reset to last known server state after the state hasn't changed in 1.0 seconds client-side
            resetPredictionTimer = 1.0f;
            if (resetPredictionCoroutine == null || !CoroutineManager.IsCoroutineRunning(resetPredictionCoroutine))
            {
                resetPredictionCoroutine = CoroutineManager.StartCoroutine(ResetPredictionAfterDelay());
            }
        }

        /// <summary>
        /// Reset client-side prediction of the light's state to the last known state sent by the server after resetPredictionTimer runs out
        /// </summary>
        private IEnumerable<CoroutineStatus> ResetPredictionAfterDelay()
        {
            while (resetPredictionTimer > 0.0f)
            {
                resetPredictionTimer -= CoroutineManager.DeltaTime;
                yield return CoroutineStatus.Running;
            }
            if (lastReceivedState.HasValue) { IsActive = lastReceivedState.Value; }
            resetPredictionCoroutine = null;
            yield return CoroutineStatus.Success;
        }

        public void ClientEventRead(IReadMessage msg, float sendingTime)
        {
            IsActive = msg.ReadBoolean();
            lastReceivedState = IsActive;
        }

        protected override void RemoveComponentSpecific()
        {
            base.RemoveComponentSpecific();
            Light.Remove();
        }
    }
}<|MERGE_RESOLUTION|>--- conflicted
+++ resolved
@@ -14,8 +14,6 @@
         private CoroutineHandle resetPredictionCoroutine;
         private float resetPredictionTimer;
 
-<<<<<<< HEAD
-=======
         /// <summary>
         /// The current multiplier for the light color (usually equal to <see cref="lightBrightness"/>, but in the case of e.g. blinking lights the multiplier
         /// doesn't go to 0 when the light turns off, because otherwise it'd take a while for it turn back on based on the lightBrightness which is interpolated
@@ -23,7 +21,6 @@
         /// </summary>
         private float lightColorMultiplier;
 
->>>>>>> bf73ddb6
         public Vector2 DrawSize
         {
             get { return new Vector2(Light.Range * 2, Light.Range * 2); }
@@ -37,28 +34,14 @@
             Light.Position = ParentBody != null ? ParentBody.Position : item.Position;
         }
 
-        partial void SetLightSourceState(bool enabled, float? brightness)
+        partial void SetLightSourceState(bool enabled, float brightness)
         {
             if (Light == null) { return; }
             Light.Enabled = enabled;
-<<<<<<< HEAD
-            if (brightness.HasValue)
-            {
-                lightBrightness = brightness.Value;
-            }
-            else
-            {
-                lightBrightness = enabled ? 1.0f : 0.0f;
-            }
-            if (enabled)
-            {
-                Light.Color = LightColor.Multiply(lightBrightness);
-=======
             lightColorMultiplier = brightness;
             if (enabled)
             {
                 Light.Color = LightColor.Multiply(lightColorMultiplier);
->>>>>>> bf73ddb6
             }
         }
 
