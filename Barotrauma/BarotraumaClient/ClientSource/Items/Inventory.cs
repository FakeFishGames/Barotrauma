--- conflicted
+++ resolved
@@ -1340,17 +1340,8 @@
                 {
                     return false;
                 }
-<<<<<<< HEAD
-                var parentItem = (selectedSlot?.ParentInventory?.Owner as Item) ?? selectedSlot?.Item;
-                if ((parentItem?.GetRootInventoryOwner() is Character ownerCharacter) &&
-                    ownerCharacter == Character.Controlled &&
-                    CharacterHealth.OpenHealthWindow?.Character != ownerCharacter &&
-                    ownerCharacter.Inventory.IsInLimbSlot(parentItem, InvSlotType.HealthInterface) &&
-                    Screen.Selected != GameMain.SubEditorScreen)
-=======
                 Item parentItem = (owner as Item) ?? selectedSlot?.Item;
                 if (parentItem?.GetRootInventoryOwner() is Character ownerCharacter)
->>>>>>> f223f774
                 {
                     if (ownerCharacter == Character.Controlled &&
                         CharacterHealth.OpenHealthWindow?.Character != ownerCharacter &&
