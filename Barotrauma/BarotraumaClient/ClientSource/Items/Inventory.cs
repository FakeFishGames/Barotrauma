﻿using Barotrauma.Extensions;
using Barotrauma.Items.Components;
using Barotrauma.Networking;
using Microsoft.Xna.Framework;
using Microsoft.Xna.Framework.Graphics;
using System;
using System.Collections.Generic;
using System.Linq;

namespace Barotrauma
{
    class VisualSlot
    {
        public Rectangle Rect;

        public Rectangle InteractRect;

        public bool Disabled;

        public GUIComponent.ComponentState State;

        public Vector2 DrawOffset;

        public Color Color;

        public Color HighlightColor;
        public float HighlightScaleUpAmount;
        private CoroutineHandle highlightCoroutine;
        public float HighlightTimer;

        public Sprite SlotSprite;

        public int InventoryKeyIndex = -1;

        public int SubInventoryDir = -1;

        public bool IsHighlighted
        {
            get
            {
                return State == GUIComponent.ComponentState.Hover;
            }
        }

        public float QuickUseTimer;
        public LocalizedString QuickUseButtonToolTip;
        public bool IsMoving = false;

        private static Rectangle offScreenRect = new Rectangle(new Point(-1000, 0), Point.Zero);
        public GUIComponent.ComponentState EquipButtonState;
        public Rectangle EquipButtonRect
        {
            get
            {
                // Returns a point off-screen, Rectangle.Empty places buttons in the top left of the screen
                if (IsMoving) { return offScreenRect; }

                int buttonDir = Math.Sign(SubInventoryDir);

                float sizeY = Inventory.UnequippedIndicator.size.Y * Inventory.UIScale;

                Vector2 equipIndicatorPos = new Vector2(Rect.Left, Rect.Center.Y + (Rect.Height / 2 + 15 * Inventory.UIScale) * buttonDir - sizeY / 2f);
                equipIndicatorPos += DrawOffset;

                return new Rectangle((int)equipIndicatorPos.X, (int)equipIndicatorPos.Y, (int)Rect.Width, (int)sizeY);
            }
        }

        public VisualSlot(Rectangle rect)
        {
            Rect = rect;
            InteractRect = rect;
            InteractRect.Inflate(5, 5);
            State = GUIComponent.ComponentState.None;
            Color = Color.White * 0.4f;
        }

        public bool MouseOn()
        {
            Rectangle rect = InteractRect;
            rect.Location += DrawOffset.ToPoint();
            return rect.Contains(PlayerInput.MousePosition);
        }

        public void ShowBorderHighlight(Color color, float fadeInDuration, float fadeOutDuration, float scaleUpAmount = 0.5f)
        {
            if (highlightCoroutine != null)
            {
                CoroutineManager.StopCoroutines(highlightCoroutine);
                highlightCoroutine = null;
            }

            HighlightScaleUpAmount = scaleUpAmount;
            currentHighlightState = 0.0f;
            this.fadeInDuration = fadeInDuration;
            this.fadeOutDuration = fadeOutDuration;
            currentHighlightColor = color;
            HighlightTimer = 1.0f;
            highlightCoroutine = CoroutineManager.StartCoroutine(UpdateBorderHighlight());
        }

        private float currentHighlightState, fadeInDuration, fadeOutDuration;
        private Color currentHighlightColor;
        private IEnumerable<CoroutineStatus> UpdateBorderHighlight()
        {
            HighlightTimer = 1.0f;
            while (currentHighlightState < fadeInDuration + fadeOutDuration)
            {
                HighlightColor = (currentHighlightState < fadeInDuration) ?
                    Color.Lerp(Color.Transparent, currentHighlightColor, currentHighlightState / fadeInDuration) :
                    Color.Lerp(currentHighlightColor, Color.Transparent, (currentHighlightState - fadeInDuration) / fadeOutDuration);

                currentHighlightState += CoroutineManager.DeltaTime;
                HighlightTimer = 1.0f - currentHighlightState / (fadeInDuration + fadeOutDuration);

                yield return CoroutineStatus.Running;
            }

            HighlightTimer = 0.0f;
            HighlightColor = Color.Transparent;

            yield return CoroutineStatus.Success;
        }

        /// <summary>
        /// Moves the current border highlight animation (if one is running) to the new slot
        /// </summary>
        public void MoveBorderHighlight(VisualSlot newSlot)
        {
            if (highlightCoroutine == null) { return; }
            CoroutineManager.StopCoroutines(highlightCoroutine);
            highlightCoroutine = null;

            newSlot.HighlightScaleUpAmount = HighlightScaleUpAmount;
            newSlot.currentHighlightState = currentHighlightState;
            newSlot.fadeInDuration = fadeInDuration;
            newSlot.fadeOutDuration = fadeOutDuration;
            newSlot.currentHighlightColor = currentHighlightColor;
            newSlot.highlightCoroutine = CoroutineManager.StartCoroutine(newSlot.UpdateBorderHighlight());
        }
    }

    partial class Inventory
    {
        public static float UIScale
        {
            get { return (GameMain.GraphicsWidth / 1920.0f + GameMain.GraphicsHeight / 1080.0f) / 2.5f * GameSettings.CurrentConfig.Graphics.InventoryScale; }
        }

        public static int ContainedIndicatorHeight
        {
            get { return (int)(15 * UIScale); }
        }

        protected float prevUIScale = UIScale;
        protected float prevHUDScale = GUI.Scale;
        protected Point prevScreenResolution;

        protected static Sprite slotHotkeySprite;

        private static Sprite slotSpriteSmall;
        public static Sprite SlotSpriteSmall
        {
            get
            {
                if (slotSpriteSmall == null)
                {
                    //TODO: define this in xml
                    slotSpriteSmall = new Sprite("Content/UI/InventoryUIAtlas.png", new Rectangle(10, 6, 119, 120), null, 0);
                    // Adjustment to match the old size of 75,71
                    SlotSpriteSmall.size = new Vector2(SlotSpriteSmall.SourceRect.Width * 0.575f, SlotSpriteSmall.SourceRect.Height * 0.575f);
                }
                return slotSpriteSmall;
            }
        }
        public static Sprite DraggableIndicator;
        public static Sprite UnequippedIndicator, UnequippedHoverIndicator, UnequippedClickedIndicator, EquippedIndicator, EquippedHoverIndicator, EquippedClickedIndicator;

        public static Inventory DraggingInventory;

        public Inventory ReplacedBy;

        public Rectangle BackgroundFrame { get; protected set; }

        private List<ushort>[] partialReceivedItemIDs;
        private List<ushort>[] receivedItemIDs;
        private CoroutineHandle syncItemsCoroutine;

        public float HideTimer;

        private bool isSubInventory;

        private const float movableFrameRectHeight = 40f;
        private Color movableFrameRectColor = new Color(60, 60, 60);
        private Rectangle movableFrameRect;
        private Point savedPosition, originalPos;
        private bool canMove = false;
        private bool positionUpdateQueued = false;
        private Vector2 draggableIndicatorOffset;
        private float draggableIndicatorScale;

        public class SlotReference
        {
            public readonly Inventory ParentInventory;
            public readonly int SlotIndex;
            public VisualSlot Slot;

            public Inventory Inventory;
            public readonly Item Item;
            public readonly bool IsSubSlot;
            public RichString Tooltip { get; private set; }

            public int tooltipDisplayedCondition;

            public bool ForceTooltipRefresh;

            public SlotReference(Inventory parentInventory, VisualSlot slot, int slotIndex, bool isSubSlot, Inventory subInventory = null)
            {
                ParentInventory = parentInventory;
                Slot = slot;
                SlotIndex = slotIndex;
                Inventory = subInventory;
                IsSubSlot = isSubSlot;
                Item = ParentInventory.GetItemAt(slotIndex);

                RefreshTooltip();
            }

            public bool TooltipNeedsRefresh()
            {
                if (ForceTooltipRefresh) { return true; }
                if (Item == null) { return false; }
                return (int)Item.ConditionPercentage != tooltipDisplayedCondition;
            }

            public void RefreshTooltip()
            {
                ForceTooltipRefresh = false;
                if (Item == null) { return; }
                IEnumerable<Item> itemsInSlot = null;
                if (ParentInventory != null && Item != null)
                {
                    itemsInSlot = ParentInventory.GetItemsAt(SlotIndex);
                }
                Tooltip = GetTooltip(Item, itemsInSlot, Character.Controlled);
                tooltipDisplayedCondition = (int)Item.ConditionPercentage;
            }

            private static RichString GetTooltip(Item item, IEnumerable<Item> itemsInSlot, Character character)
            {
                if (item == null) { return null; }

                LocalizedString toolTip = "";
                if (GameMain.DebugDraw)
                {
                    toolTip = item.ToString();
                }
                else
                {
                    LocalizedString description = item.Description;
                    if (item.HasTag(Tags.IdCardTag) || item.HasTag(Tags.DespawnContainer))
                    {
                        string[] readTags = item.Tags.Split(',');
                        string idName = null;
                        string idJob = null;
                        foreach (string tag in readTags)
                        {
                            string[] s = tag.Split(':');
                            switch (s[0])
                            {
                                case "name":
                                    idName = s[1];
                                    break;
                                case "job":
                                case "jobid":
                                    idJob = s[1];
                                    break;
                            }
                        }
                        if (idName != null)
                        {
                            if (idJob == null)
                            {
                                description = TextManager.GetWithVariable("IDCardName", "[name]", idName);
                            }
                            else
                            {
                                description = TextManager.GetWithVariables("IDCardNameJob",
                                    ("[name]", idName, FormatCapitals.No),
                                    ("[job]", TextManager.Get("jobname." + idJob).Fallback(idJob), FormatCapitals.Yes));
                            }
                            if (!string.IsNullOrEmpty(item.Description))
                            {
                                description = description + " " + item.Description;
                            }
                        }
                    }

                    LocalizedString name = item.Name;
                    foreach (ItemComponent component in item.Components)
                    {
                        component.AddTooltipInfo(ref name, ref description);
                    }

                    if (item.Prefab.ShowContentsInTooltip && item.OwnInventory != null)
                    {
                        foreach (string itemName in item.OwnInventory.AllItems.Select(it => it.Name).Distinct())
                        {
                            int itemCount = item.OwnInventory.AllItems.Count(it => it != null && it.Name == itemName);
                            description += itemCount == 1 ?
                                "\n    " + itemName :
                                "\n    " + itemName + " x" + itemCount;
                        }
                    }

                    string colorStr = (item.SpawnedInCurrentOutpost && !item.AllowStealing ? GUIStyle.Red : Color.White).ToStringHex();

                    toolTip = $"‖color:{colorStr}‖{name}‖color:end‖";
                    if (item.GetComponent<Quality>() != null)
                    {
                        toolTip += "\n" + TextManager.GetWithVariable("itemname.quality" + item.Quality, "[itemname]", "")
                            .Fallback(TextManager.GetWithVariable("itemname.quality3", "[itemname]", ""))
                            .TrimStart();
                    }

                    if (itemsInSlot.All(it => it.NonInteractable || it.NonPlayerTeamInteractable))
                    {
                        toolTip += " " + TextManager.Get("connectionlocked");
                    }
                    if (!item.IsFullCondition && !item.Prefab.HideConditionInTooltip)
                    {
                        string conditionColorStr = XMLExtensions.ColorToString(ToolBox.GradientLerp(item.Condition / item.MaxCondition, GUIStyle.ColorInventoryEmpty, GUIStyle.ColorInventoryHalf, GUIStyle.ColorInventoryFull));
                        toolTip += $"‖color:{conditionColorStr}‖ ({(int)item.ConditionPercentage} %)‖color:end‖";
                    }
                    if (!description.IsNullOrEmpty()) { toolTip += '\n' + description; }
                    if (item.Prefab.ContentPackage != GameMain.VanillaContent && item.Prefab.ContentPackage != null)
                    {
                        colorStr = XMLExtensions.ColorToString(Color.MediumPurple);
                        toolTip += $"\n‖color:{colorStr}‖{item.Prefab.ContentPackage.Name}‖color:end‖";
                    }
                }
                if (itemsInSlot.Count() > 1)
                {
                    toolTip += $"\n‖color:gui.blue‖[{GameSettings.CurrentConfig.KeyMap.KeyBindText(InputType.TakeOneFromInventorySlot)}] {TextManager.Get("inputtype.takeonefrominventoryslot")}‖color:end‖";
                    toolTip += $"\n‖color:gui.blue‖[{GameSettings.CurrentConfig.KeyMap.KeyBindText(InputType.TakeHalfFromInventorySlot)}] {TextManager.Get("inputtype.takehalffrominventoryslot")}‖color:end‖";
                }
                if (item.Prefab.SkillRequirementHints != null && item.Prefab.SkillRequirementHints.Any())
                {
                    toolTip += item.Prefab.GetSkillRequirementHints(character);
                }
#if DEBUG
                toolTip += $" ({item.Prefab.Identifier})";
#endif
                return RichString.Rich(toolTip);
            }
        }

        public static VisualSlot DraggingSlot;
        public static readonly List<Item> DraggingItems = new List<Item>();
        public static bool DraggingItemToWorld
        {
            get
            {
                return Character.Controlled != null &&
                  !Character.Controlled.HasSelectedAnyItem &&
                  CharacterHealth.OpenHealthWindow == null &&
                  DraggingItems.Any();
            }
        }

        public static readonly List<Item> doubleClickedItems = new List<Item>();

        protected Vector4 padding;

        private int slotsPerRow;
        public int SlotsPerRow
        {
            set { slotsPerRow = Math.Max(1, value); }
        }

        protected static HashSet<SlotReference> highlightedSubInventorySlots = new HashSet<SlotReference>();
        private static readonly List<SlotReference> subInventorySlotsToDraw = new List<SlotReference>();

        protected static SlotReference selectedSlot;

        public VisualSlot[] visualSlots;

        private Rectangle prevRect;
        /// <summary>
        /// If set, the inventory is automatically positioned inside the rect
        /// </summary>
        public RectTransform RectTransform;

        /// <summary>
        /// Normally false - we don't draw the UI because it's drawn when the player hovers the cursor over the item in their inventory.
        /// Enabled in special cases like equippable fabricators where the inventory is a part of the fabricator UI.
        /// </summary>
        public bool DrawWhenEquipped;

        public static SlotReference SelectedSlot
        {
            get
            {
                if (selectedSlot?.ParentInventory?.Owner == null || selectedSlot.ParentInventory.Owner.Removed)
                {
                    return null;
                }
                return selectedSlot;
            }
        }

        public Inventory GetReplacementOrThiS()
        {
            return ReplacedBy?.GetReplacementOrThiS() ?? this;
        }

        public virtual void CreateSlots()
        {
            visualSlots = new VisualSlot[capacity];

            int rows = (int)Math.Ceiling((double)capacity / slotsPerRow);
            int columns = Math.Min(slotsPerRow, capacity);

            Vector2 spacing = new Vector2(5.0f * UIScale);
            spacing.Y += (this is CharacterInventory) ? UnequippedIndicator.size.Y * UIScale : ContainedIndicatorHeight;
            Vector2 rectSize = new Vector2(60.0f * UIScale);

            padding = new Vector4(spacing.X, spacing.Y, spacing.X, spacing.X);


            Vector2 slotAreaSize = new Vector2(
                columns * rectSize.X + (columns - 1) * spacing.X,
                rows * rectSize.Y + (rows - 1) * spacing.Y);
            slotAreaSize.X += padding.X + padding.Z;
            slotAreaSize.Y += padding.Y + padding.W;

            Vector2 topLeft = new Vector2(
                GameMain.GraphicsWidth / 2 - slotAreaSize.X / 2,
                GameMain.GraphicsHeight / 2 - slotAreaSize.Y / 2);

            Vector2 center = topLeft + slotAreaSize / 2;

            if (RectTransform != null)
            {
                Vector2 scale = new Vector2(
                    RectTransform.Rect.Width / slotAreaSize.X,
                    RectTransform.Rect.Height / slotAreaSize.Y);

                spacing *= scale;
                rectSize *= scale;
                padding.X *= scale.X; padding.Z *= scale.X;
                padding.Y *= scale.Y; padding.W *= scale.Y;

                center = RectTransform.Rect.Center.ToVector2();

                topLeft = RectTransform.TopLeft.ToVector2() + new Vector2(padding.X, padding.Y);
                prevRect = RectTransform.Rect;
            }

            Rectangle slotRect = new Rectangle((int)topLeft.X, (int)topLeft.Y, (int)rectSize.X, (int)rectSize.Y);
            for (int i = 0; i < capacity; i++)
            {
                int row = (int)Math.Floor((double)i / slotsPerRow);
                int slotsPerThisRow = Math.Min(slotsPerRow, capacity - row * slotsPerRow);

                int rowWidth = (int)(rectSize.X * slotsPerThisRow + spacing.X * (slotsPerThisRow - 1));
                slotRect.X = (int)(center.X) - rowWidth / 2;
                slotRect.X += (int)((rectSize.X + spacing.X) * (i % slotsPerThisRow));

                slotRect.Y = (int)(topLeft.Y + (rectSize.Y + spacing.Y) * row);
                visualSlots[i] = new VisualSlot(slotRect);
                visualSlots[i].InteractRect = new Rectangle(
                    (int)(visualSlots[i].Rect.X - spacing.X / 2 - 1), (int)(visualSlots[i].Rect.Y - spacing.Y / 2 - 1),
                    (int)(visualSlots[i].Rect.Width + spacing.X + 2), (int)(visualSlots[i].Rect.Height + spacing.Y + 2));

                if (visualSlots[i].Rect.Width > visualSlots[i].Rect.Height)
                {
                    visualSlots[i].Rect.Inflate((visualSlots[i].Rect.Height - visualSlots[i].Rect.Width) / 2, 0);
                }
                else
                {
                    visualSlots[i].Rect.Inflate(0, (visualSlots[i].Rect.Width - visualSlots[i].Rect.Height) / 2);
                }
            }

            if (selectedSlot != null && selectedSlot.ParentInventory == this)
            {
                selectedSlot = new SlotReference(this, visualSlots[selectedSlot.SlotIndex], selectedSlot.SlotIndex, selectedSlot.IsSubSlot, selectedSlot.Inventory);
            }
            CalculateBackgroundFrame();
        }

        protected virtual void CalculateBackgroundFrame()
        {
        }

        public bool Movable()
        {
            return movableFrameRect.Size != Point.Zero;
        }

        public bool IsInventoryHoverAvailable(Character owner, ItemContainer container)
        {
            if (container == null && this is ItemInventory)
            {
                container = (this as ItemInventory).Container;
            }

            if (container == null) { return false; }
            return owner.SelectedCharacter != null|| (!(owner is Character character)) || !container.KeepOpenWhenEquippedBy(character) || !owner.HasEquippedItem(container.Item);
        }

        public virtual bool HideSlot(int i)
        {
            return visualSlots[i].Disabled || (slots[i].HideIfEmpty && slots[i].Empty());
        }

        public virtual void Update(float deltaTime, Camera cam, bool subInventory = false)
        {
            if (visualSlots == null || isSubInventory != subInventory ||
                (RectTransform != null && RectTransform.Rect != prevRect))
            {
                CreateSlots();
                isSubInventory = subInventory;
            }

            if (!subInventory || (OpenState >= 0.99f || OpenState < 0.01f))
            {
                for (int i = 0; i < capacity; i++)
                {
                    if (HideSlot(i)) { continue; }
                    UpdateSlot(visualSlots[i], i, slots[i].Items.FirstOrDefault(), subInventory);
                }
                if (!isSubInventory)
                {
                    ControlInput(cam);
                }
            }
        }

        protected virtual void ControlInput(Camera cam)
        {
            // Note that these targets are static. Therefore the outcome is the same if this method is called multiple times or only once.
            if (selectedSlot != null && !DraggingItemToWorld && cam.GetZoomAmountFromPrevious() <= 0.25f)
            {
                cam.Freeze = true;
            }
        }

        protected void UpdateSlot(VisualSlot slot, int slotIndex, Item item, bool isSubSlot)
        {
            Rectangle interactRect = slot.InteractRect;
            interactRect.Location += slot.DrawOffset.ToPoint();

            bool mouseOnGUI = false;
            /*if (GUI.MouseOn != null)
            {
                //block usage if the mouse is on a GUIComponent that's not related to this inventory
                if (RectTransform == null || (RectTransform != GUI.MouseOn.RectTransform && !GUI.MouseOn.IsParentOf(RectTransform.GUIComponent)))
                {
                    mouseOnGUI = true;
                }
            }*/

            bool mouseOn = interactRect.Contains(PlayerInput.MousePosition) && !Locked && !mouseOnGUI && !slot.Disabled && IsMouseOnInventory;

            // Delete item from container in sub editor
            if (SubEditorScreen.IsSubEditor() && PlayerInput.IsCtrlDown())
            {
                DraggingItems.Clear();
                var mouseDrag = SubEditorScreen.MouseDragStart != Vector2.Zero && Vector2.Distance(PlayerInput.MousePosition, SubEditorScreen.MouseDragStart) >= GUI.Scale * 20;
                if (mouseOn && (PlayerInput.PrimaryMouseButtonClicked() || mouseDrag))
                {
                    if (item != null)
                    {
                        slot.ShowBorderHighlight(GUIStyle.Red, 0.1f, 0.4f);
                        if (!mouseDrag)
                        {
                            SoundPlayer.PlayUISound(GUISoundType.PickItem);
                        }

                        if (!item.Removed)
                        {
                            SubEditorScreen.BulkItemBufferInUse = SubEditorScreen.ItemRemoveMutex;
                            SubEditorScreen.BulkItemBuffer.Add(new AddOrDeleteCommand(new List<MapEntity> { item }, true));
                        }

                        item.OwnInventory?.DeleteAllItems();
                        item.Remove();
                    }
                }
            }
            
            if (PlayerInput.PrimaryMouseButtonHeld() && PlayerInput.SecondaryMouseButtonHeld())
            {
                mouseOn = false;
            }
            
            if (selectedSlot != null && selectedSlot.Slot != slot)
            {
                //subinventory slot highlighted -> don't allow highlighting this one
                if (selectedSlot.IsSubSlot && !isSubSlot)
                {
                    mouseOn = false;
                }
                else if (!selectedSlot.IsSubSlot && isSubSlot && mouseOn)
                {
                    selectedSlot = null;
                }
            }


            slot.State = GUIComponent.ComponentState.None;

            if (mouseOn && (DraggingItems.Any() || selectedSlot == null || selectedSlot.Slot == slot) && DraggingInventory == null)
            // &&
            //(highlightedSubInventories.Count == 0 || highlightedSubInventories.Contains(this) || highlightedSubInventorySlot?.Slot == slot || highlightedSubInventory.Owner == item))
            {
                
                slot.State = GUIComponent.ComponentState.Hover;

                if (selectedSlot == null || (!selectedSlot.IsSubSlot && isSubSlot))
                {
                    var slotRef = new SlotReference(this, slot, slotIndex, isSubSlot, slots[slotIndex].FirstOrDefault()?.GetComponent<ItemContainer>()?.Inventory);
                    if (Screen.Selected is SubEditorScreen editor && !editor.WiringMode && slotRef.ParentInventory is CharacterInventory) { return; }
                    if (CanSelectSlot(slotRef))
                    {
                        selectedSlot = slotRef;
                    }
                }

                if (!DraggingItems.Any())
                {
                    var interactableItems = Screen.Selected == GameMain.GameScreen ? slots[slotIndex].Items.Where(it => !it.NonInteractable && !it.NonPlayerTeamInteractable) : slots[slotIndex].Items;
                    if (PlayerInput.PrimaryMouseButtonDown() && interactableItems.Any())
                    {
                        if (PlayerInput.KeyDown(InputType.TakeHalfFromInventorySlot))
                        {
                            DraggingItems.AddRange(interactableItems.Skip(interactableItems.Count() / 2));
                        }
                        else if (PlayerInput.KeyDown(InputType.TakeOneFromInventorySlot))
                        {
                            DraggingItems.Add(interactableItems.First());
                        }
                        else
                        {
                            DraggingItems.AddRange(interactableItems);
                        }
                        DraggingSlot = slot;
                    }
                }
                else if (PlayerInput.PrimaryMouseButtonReleased())
                {
                    var interactableItems = Screen.Selected == GameMain.GameScreen ? slots[slotIndex].Items.Where(it => !it.NonInteractable && !it.NonPlayerTeamInteractable) : slots[slotIndex].Items;
                    if (PlayerInput.DoubleClicked() && interactableItems.Any())
                    {
                        doubleClickedItems.Clear();
                        if (PlayerInput.KeyDown(InputType.TakeHalfFromInventorySlot))
                        {
                            doubleClickedItems.AddRange(interactableItems.Skip(interactableItems.Count() / 2));
                        }
                        else if (PlayerInput.KeyDown(InputType.TakeOneFromInventorySlot))
                        {
                            doubleClickedItems.Add(interactableItems.First());
                        }
                        else
                        {
                            doubleClickedItems.AddRange(interactableItems);
                        }
                    }
                }
            }
        }

        protected Inventory GetSubInventory(int slotIndex)
        {
            var container = slots[slotIndex].FirstOrDefault()?.GetComponent<ItemContainer>();
            if (container == null) { return null; }

            return container.Inventory;
        }

        protected virtual ItemInventory GetActiveEquippedSubInventory(int slotIndex)
        {
            return null;
        }

        public float OpenState;

        public void UpdateSubInventory(float deltaTime, int slotIndex, Camera cam)
        {
            var item = slots[slotIndex].FirstOrDefault();
            if (item == null) { return; }

            var container = item.GetComponent<ItemContainer>();
            if (container == null || !container.DrawInventory) { return; }
            if (container.Inventory.DrawWhenEquipped) { return; }

            var subInventory = container.Inventory;
            if (subInventory.visualSlots == null) { subInventory.CreateSlots(); }

            canMove = container.MovableFrame && !subInventory.IsInventoryHoverAvailable(Owner as Character, container) && subInventory.originalPos != Point.Zero;
            if (this is CharacterInventory characterInventory && characterInventory.CurrentLayout != CharacterInventory.Layout.Default)
            {
                canMove = false;
            }

            if (canMove)
            {
                subInventory.HideTimer = 1.0f;
                subInventory.OpenState = 1.0f;
                if (subInventory.movableFrameRect.Contains(PlayerInput.MousePosition) && PlayerInput.SecondaryMouseButtonClicked())
                {
                    container.Inventory.savedPosition = container.Inventory.originalPos;
                }
                if (subInventory.movableFrameRect.Contains(PlayerInput.MousePosition) || (DraggingInventory != null && DraggingInventory == subInventory))
                {
                    if (DraggingInventory == null)
                    {
                        if (PlayerInput.PrimaryMouseButtonDown())
                        {
                            // Prevent us from dragging an item
                            DraggingItems.Clear();
                            DraggingSlot = null;
                            DraggingInventory = subInventory;
                        }
                    }
                    else if (PlayerInput.PrimaryMouseButtonReleased())
                    {
                        DraggingInventory = null;
                        subInventory.savedPosition = PlayerInput.MousePosition.ToPoint();
                    }
                    else if (DraggingInventory == subInventory)
                    {
                        subInventory.savedPosition = PlayerInput.MousePosition.ToPoint();
                    }
                }
            }

            int itemCapacity = subInventory.slots.Length;
            var slot = visualSlots[slotIndex];
            int dir = slot.SubInventoryDir;
            Rectangle subRect = slot.Rect;
            Vector2 spacing;

            spacing = new Vector2(10 * UIScale, (10 + UnequippedIndicator.size.Y) * UIScale * GUI.AspectRatioAdjustment);            

            int columns = MathHelper.Clamp((int)Math.Floor(Math.Sqrt(itemCapacity)), 1, container.SlotsPerRow);
            while (itemCapacity / columns * (subRect.Height + spacing.Y) > GameMain.GraphicsHeight * 0.5f)
            {
                columns++;
            }

            int width = (int)(subRect.Width * columns + spacing.X * (columns - 1));
            int startX = slot.Rect.Center.X - (int)(width / 2.0f);
            int startY = dir < 0 ?
                slot.EquipButtonRect.Y - subRect.Height - (int)(35 * UIScale) :
                slot.EquipButtonRect.Bottom + (int)(10 * UIScale);

            if (canMove)
            {
                startX += subInventory.savedPosition.X - subInventory.originalPos.X;
                startY += subInventory.savedPosition.Y - subInventory.originalPos.Y;
            }

            float totalHeight = itemCapacity / columns * (subRect.Height + spacing.Y);
            int padding = (int)(20 * UIScale);

            //prevent the inventory from extending outside the left side of the screen
            startX = Math.Max(startX, padding);
            //same for the right side of the screen
            startX -= Math.Max(startX + width - GameMain.GraphicsWidth + padding, 0);

            //prevent the inventory from extending outside the top of the screen
            startY = Math.Max(startY, (int)totalHeight - padding / 2);
            //same for the bottom side of the screen
            startY -= Math.Max(startY - GameMain.GraphicsHeight + padding * 2 + (canMove ? (int)(movableFrameRectHeight * UIScale) : 0), 0);               

            subRect.X = startX;
            subRect.Y = startY;

            subInventory.OpenState = subInventory.HideTimer >= 0.5f ?
                Math.Min(subInventory.OpenState + deltaTime * 8.0f, 1.0f) :
                Math.Max(subInventory.OpenState - deltaTime * 5.0f, 0.0f);

            for (int i = 0; i < itemCapacity; i++)
            {
                subInventory.visualSlots[i].Rect = subRect;
                subInventory.visualSlots[i].Rect.Location += new Point(0, (int)totalHeight * -dir);

                subInventory.visualSlots[i].DrawOffset = Vector2.SmoothStep(new Vector2(0, -50 * dir), new Vector2(0, totalHeight * dir), subInventory.OpenState);

                subInventory.visualSlots[i].InteractRect = new Rectangle(
                    (int)(subInventory.visualSlots[i].Rect.X - spacing.X / 2 - 1), (int)(subInventory.visualSlots[i].Rect.Y - spacing.Y / 2 - 1),
                    (int)(subInventory.visualSlots[i].Rect.Width + spacing.X + 2), (int)(subInventory.visualSlots[i].Rect.Height + spacing.Y + 2));

                if ((i + 1) % columns == 0)
                {
                    subRect.X = startX;
                    subRect.Y += subRect.Height * dir;
                    subRect.Y += (int)(spacing.Y * dir);
                }
                else
                {
                    subRect.X = (int)(subInventory.visualSlots[i].Rect.Right + spacing.X);
                }
            }

            if (canMove)
            {
                subInventory.movableFrameRect.X = subRect.X - (int)spacing.X;
                subInventory.movableFrameRect.Y = subRect.Y + (int)(spacing.Y);
            }
            visualSlots[slotIndex].State = GUIComponent.ComponentState.Hover;
            
            subInventory.isSubInventory = true;
            subInventory.Update(deltaTime, cam, true);
        }

        public void ClearSubInventories()
        {
            if (highlightedSubInventorySlots.Count == 0) { return; }

            foreach (SlotReference highlightedSubInventorySlot in highlightedSubInventorySlots)
            {
                highlightedSubInventorySlot.Inventory.HideTimer = 0.0f;
            }

            highlightedSubInventorySlots.Clear();
        }

        public virtual void Draw(SpriteBatch spriteBatch, bool subInventory = false)
        {
            if (visualSlots == null || isSubInventory != subInventory) { return; }

            for (int i = 0; i < capacity; i++)
            {
                if (HideSlot(i)) { continue; }

                //don't draw the item if it's being dragged out of the slot
                bool drawItem = !DraggingItems.Any() || !slots[i].Items.All(it => DraggingItems.Contains(it)) || visualSlots[i].MouseOn();

                DrawSlot(spriteBatch, this, visualSlots[i], slots[i].FirstOrDefault(), i, drawItem);
            }
        }
        
        /// <summary>
        /// Check if the mouse is hovering on top of the slot
        /// </summary>
        /// <param name="slot">The desired slot we want to check</param>
        /// <returns>True if our mouse is hover on the slot, false otherwise</returns>
        public static bool IsMouseOnSlot(VisualSlot slot)
        {
            var rect = new Rectangle(slot.InteractRect.X, slot.InteractRect.Y, slot.InteractRect.Width, slot.InteractRect.Height);
            rect.Offset(slot.DrawOffset);
            return rect.Contains(PlayerInput.MousePosition);
        }

        public static bool IsMouseOnInventory
        {
            get; private set;
        }

        /// <summary>
        /// Refresh the value of IsMouseOnInventory
        /// </summary>
        public static void RefreshMouseOnInventory()
        {
            IsMouseOnInventory = DetermineMouseOnInventory();
        }

        /// <summary>
        /// Is the mouse on any inventory element (slot, equip button, subinventory...)
        /// </summary>
        private static bool DetermineMouseOnInventory(bool ignoreDraggedItem = false)
        {
            if (GameMain.GameSession?.Campaign != null &&
                (GameMain.GameSession.Campaign.ShowCampaignUI || GameMain.GameSession.Campaign.ForceMapUI))
            {
                return false;
            }
            if (GameSession.IsTabMenuOpen) { return false; }
            if (CrewManager.IsCommandInterfaceOpen) { return false; }

            if (Character.Controlled == null) { return false; }

            if (!ignoreDraggedItem)
            {
                if (DraggingItems.Any() || DraggingInventory != null) { return true; }
            }

            var isSubEditor = Screen.Selected is SubEditorScreen editor && !editor.WiringMode;

            if (Character.Controlled.Inventory != null && !isSubEditor)
            {
                if (IsOnInventorySlot(Character.Controlled.Inventory)) { return true; }
            }

            if (Character.Controlled.SelectedCharacter?.Inventory != null && !isSubEditor)
            {
                if (IsOnInventorySlot(Character.Controlled.SelectedCharacter.Inventory)) { return true; }
            }

            static bool IsOnInventorySlot(Inventory inventory)
            {
                for (var i = 0; i < inventory.visualSlots.Length; i++)
                {
                    if (inventory.HideSlot(i)) { continue; }
                    var slot = inventory.visualSlots[i];
                    if (slot.InteractRect.Contains(PlayerInput.MousePosition))
                    {
                        return true;
                    }

                    // check if the equip button actually exists
                    if (slot.EquipButtonRect.Contains(PlayerInput.MousePosition) &&
                        i >= 0 && inventory.slots.Length > i &&
                        !inventory.slots[i].Empty())
                    {
                        return true;
                    }
                }
                return false;
            }

            if (Character.Controlled.SelectedItem != null)
            {
                foreach (var ic in Character.Controlled.SelectedItem.ActiveHUDs)
                {
                    var itemContainer = ic as ItemContainer;
                    if (itemContainer?.Inventory?.visualSlots == null) { continue; }

                    foreach (VisualSlot slot in itemContainer.Inventory.visualSlots)
                    {
                        if (slot.InteractRect.Contains(PlayerInput.MousePosition) ||
                            slot.EquipButtonRect.Contains(PlayerInput.MousePosition))
                        {
                            return true;
                        }
                    }
                }
            }

            foreach (SlotReference highlightedSubInventorySlot in highlightedSubInventorySlots)
            {
                if (GetSubInventoryHoverArea(highlightedSubInventorySlot).Contains(PlayerInput.MousePosition)) { return true; }
            }

            return false;
        }
        
        public static CursorState GetInventoryMouseCursor()
        {
            var character = Character.Controlled;
            if (character == null) { return CursorState.Default; }
            if (DraggingItems.Any() || DraggingInventory != null) { return CursorState.Dragging; }
            
            var inv = character.Inventory;
            var selInv = character.SelectedCharacter?.Inventory;
            
            if (inv == null) { return CursorState.Default; }

            foreach (var item in inv.AllItems)
            {
                var container = item?.GetComponent<ItemContainer>();
                if (container == null) { continue; }

                if (container.Inventory.visualSlots != null)
                {
                    if (container.Inventory.visualSlots.Any(slot => slot.IsHighlighted))
                    {
                        return CursorState.Hand;
                    }
                }

                if (container.Inventory.movableFrameRect.Contains(PlayerInput.MousePosition))
                {
                    return CursorState.Move;
                }
            }            
            
            if (selInv != null)
            {
                for (int i = 0; i < selInv.visualSlots.Length; i++)
                {
                    VisualSlot slot = selInv.visualSlots[i];
                    Item item = selInv.slots[i].FirstOrDefault();
                    if (slot.InteractRect.Contains(PlayerInput.MousePosition) || 
                        (slot.EquipButtonRect.Contains(PlayerInput.MousePosition) && item != null && item.AllowedSlots.Contains(InvSlotType.Any)))
                    {
                        return CursorState.Hand;
                    }
                    var container = item?.GetComponent<ItemContainer>();
                    if (container == null) { continue; }
                    if (container.Inventory.visualSlots != null)
                    {
                        if (container.Inventory.visualSlots.Any(slot => slot.IsHighlighted))
                        {
                            return CursorState.Hand;
                        }
                    }
                }
            }
            
            if (character.SelectedItem != null)
            {
                foreach (var ic in character.SelectedItem.ActiveHUDs)
                {
                    var itemContainer = ic as ItemContainer;
                    if (itemContainer?.Inventory?.visualSlots == null) { continue; }
                    if (!ic.Item.IsInteractable(character)) { continue; }

                    foreach (var slot in itemContainer.Inventory.visualSlots)
                    {
                        if (slot.InteractRect.Contains(PlayerInput.MousePosition) ||
                            slot.EquipButtonRect.Contains(PlayerInput.MousePosition))
                        {
                            return CursorState.Hand;
                        }
                    }
                }
            }

            for (int i = 0; i < inv.visualSlots.Length; i++)
            {
                VisualSlot slot = inv.visualSlots[i];
                Item item = inv.slots[i].FirstOrDefault();
                if (slot.EquipButtonRect.Contains(PlayerInput.MousePosition) && item != null && item.AllowedSlots.Contains(InvSlotType.Any))
                {
                    return CursorState.Hand;
                }
                
                // This is the only place we double check this because if we have a inventory container
                // highlighting any area within that container registers as highlighting the
                // original slot the item is in thus giving us a false hand cursor.
                if (slot.InteractRect.Contains(PlayerInput.MousePosition))
                {
                    if (slot.IsHighlighted)
                    {
                        return CursorState.Hand;
                    }
                }
            }
            return CursorState.Default;
        }

        protected static void DrawToolTip(SpriteBatch spriteBatch, RichString toolTip, Rectangle highlightedSlot)
        {           
            GUIComponent.DrawToolTip(spriteBatch, toolTip, highlightedSlot, Anchor.BottomRight);
        }

        public void DrawSubInventory(SpriteBatch spriteBatch, int slotIndex)
        {
            var item = slots[slotIndex].FirstOrDefault();
            if (item == null) { return; }

            var container = item.GetComponent<ItemContainer>();
            if (container == null || !container.DrawInventory) { return; }

            if (container.Inventory.visualSlots == null || !container.Inventory.isSubInventory) { return; }
            if (container.Inventory.DrawWhenEquipped) { return; }

            int itemCapacity = container.Capacity;

#if DEBUG
            System.Diagnostics.Debug.Assert(slotIndex >= 0 && slotIndex < slots.Length);
#else
            if (slotIndex < 0 || slotIndex >= capacity) { return; }
#endif

            if (!canMove)
            {
                Rectangle prevScissorRect = spriteBatch.GraphicsDevice.ScissorRectangle;
                spriteBatch.End();
                spriteBatch.Begin(SpriteSortMode.Deferred, rasterizerState: GameMain.ScissorTestEnable);
                if (visualSlots[slotIndex].SubInventoryDir > 0)
                {
                    spriteBatch.GraphicsDevice.ScissorRectangle = new Rectangle(
                        new Point(0, visualSlots[slotIndex].Rect.Bottom),
                        new Point(GameMain.GraphicsWidth, (int)Math.Max(GameMain.GraphicsHeight - visualSlots[slotIndex].Rect.Bottom, 0)));
                }
                else
                {
                    spriteBatch.GraphicsDevice.ScissorRectangle = new Rectangle(
                        new Point(0, 0),
                        new Point(GameMain.GraphicsWidth, visualSlots[slotIndex].Rect.Y));
                }
                container.Inventory.Draw(spriteBatch, true);
                spriteBatch.End();
                spriteBatch.GraphicsDevice.ScissorRectangle = prevScissorRect;
                spriteBatch.Begin(SpriteSortMode.Deferred);
            }
            else
            {
                container.Inventory.Draw(spriteBatch, true);
            }

            container.InventoryBottomSprite?.Draw(spriteBatch,
                new Vector2(visualSlots[slotIndex].Rect.Center.X, visualSlots[slotIndex].Rect.Y) + visualSlots[slotIndex].DrawOffset,
                0.0f, UIScale);

            container.InventoryTopSprite?.Draw(spriteBatch,
                new Vector2(
                    visualSlots[slotIndex].Rect.Center.X,
                    container.Inventory.visualSlots[container.Inventory.visualSlots.Length - 1].Rect.Y) + container.Inventory.visualSlots[container.Inventory.visualSlots.Length - 1].DrawOffset,
                0.0f, UIScale);

            if (container.MovableFrame && !IsInventoryHoverAvailable(Owner as Character, container))
            {
                if (container.Inventory.positionUpdateQueued) // Wait a frame before updating the positioning of the container after a resolution change to have everything working
                {
                    int height = (int)(movableFrameRectHeight * UIScale);
                    CreateSlots();
                    container.Inventory.movableFrameRect = new Rectangle(container.Inventory.BackgroundFrame.X, container.Inventory.BackgroundFrame.Y - height, container.Inventory.BackgroundFrame.Width, height);
                    draggableIndicatorScale = 1.25f * UIScale;
                    draggableIndicatorOffset = DraggableIndicator.size * draggableIndicatorScale / 2f;
                    draggableIndicatorOffset += new Vector2(height / 2f - draggableIndicatorOffset.Y);
                    container.Inventory.originalPos = container.Inventory.savedPosition = container.Inventory.movableFrameRect.Center;
                    container.Inventory.positionUpdateQueued = false;
                }

                if (container.Inventory.movableFrameRect.Size == Point.Zero || GUI.HasSizeChanged(prevScreenResolution, prevUIScale, prevHUDScale))
                {
                    // Reset position
                    container.Inventory.savedPosition = container.Inventory.originalPos;

                    prevScreenResolution = new Point(GameMain.GraphicsWidth, GameMain.GraphicsHeight);
                    prevUIScale = UIScale;
                    prevHUDScale = GUI.Scale;
                    container.Inventory.positionUpdateQueued = true;
                }
                else
                {
                    Color color = movableFrameRectColor;
                    if (DraggingInventory != null && DraggingInventory != container.Inventory)
                    {
                        color *= 0.7f;
                    }
                    else if (container.Inventory.movableFrameRect.Contains(PlayerInput.MousePosition))
                    {
                        color = Color.Lerp(color, PlayerInput.PrimaryMouseButtonHeld() ? Color.Black : Color.White, 0.25f);
                    }
                    GUI.DrawRectangle(spriteBatch, container.Inventory.movableFrameRect, color, true);
                    DraggableIndicator.Draw(spriteBatch, container.Inventory.movableFrameRect.Location.ToVector2() + draggableIndicatorOffset, 0, draggableIndicatorScale);
                }             
            }
        }

        public static void UpdateDragging()
        {
            if (Screen.Selected == GameMain.GameScreen)
            {
                DraggingItems.RemoveAll(it => !Character.Controlled.CanInteractWith(it));
            }
            if (DraggingItems.Any() && PlayerInput.PrimaryMouseButtonReleased())
            {
                Character.Controlled.ClearInputs();

                bool mouseOnPortrait = CharacterHUD.MouseOnCharacterPortrait();
                if (!DetermineMouseOnInventory(ignoreDraggedItem: true) &&
                    (CharacterHealth.OpenHealthWindow != null || mouseOnPortrait))
                {
                    bool dropSuccessful = false;
                    foreach (Item item in DraggingItems)
                    {
                        var inventory = item.ParentInventory;
                        var indices = inventory?.FindIndices(item);
                        dropSuccessful |= (CharacterHealth.OpenHealthWindow ?? Character.Controlled.CharacterHealth).OnItemDropped(item, ignoreMousePos: mouseOnPortrait);
                        if (dropSuccessful)
                        {
                            if (indices != null && inventory.visualSlots != null)
                            {
                                foreach (int i in indices)
                                {
                                    inventory.visualSlots[i]?.ShowBorderHighlight(GUIStyle.Green, 0.1f, 0.4f);
                                }
                            }
                            break;
                        }
                    }
                    if (dropSuccessful)
                    {
                        DraggingItems.Clear();
                        return;
                    }
                }

                if (selectedSlot == null)
                {
                    if (DraggingItemToWorld &&
                        Character.Controlled.FocusedItem is { OwnInventory: { } inventory } item && item.GetComponent<ItemContainer>() is { } container && 
                        container.HasRequiredItems(Character.Controlled, addMessage: false) && 
                        container.AllowDragAndDrop && 
                        inventory.CanBePut(DraggingItems.FirstOrDefault()))
                    {
                        bool anySuccess = false;
                        foreach (Item it in DraggingItems)
                        {
                            bool success = Character.Controlled.FocusedItem.OwnInventory.TryPutItem(it, Character.Controlled);
                            if (!success) { break; }
                            anySuccess |= success;
                        }
                        if (anySuccess) { SoundPlayer.PlayUISound(GUISoundType.PickItem); }                       
                    }
                    else
                    {
                        if (Screen.Selected is SubEditorScreen)
                        {
                            if (DraggingItems.First()?.ParentInventory != null)
                            {
                                SubEditorScreen.StoreCommand(new InventoryPlaceCommand(DraggingItems.First().ParentInventory, new List<Item>(DraggingItems), true));
                            }
                        }
                        
                        SoundPlayer.PlayUISound(GUISoundType.DropItem);
                        bool removed = false;
                        if (Screen.Selected is SubEditorScreen editor)
                        {
                            if (editor.EntityMenu.Rect.Contains(PlayerInput.MousePosition))
                            {
                                DraggingItems.ForEachMod(it => it.Remove());
                                removed = true;
                            }
                            else
                            {
                                if (editor.WiringMode)
                                {
                                    DraggingItems.ForEachMod(it => it.Remove());
                                    removed = true;
                                }
                                else
                                {
                                    DraggingItems.ForEachMod(it => it.Drop(Character.Controlled));
                                }
                            }
                        }
                        else
                        {
                            DraggingItems.ForEachMod(it => it.Drop(Character.Controlled));
                            DraggingItems.First().CreateDroppedStack(DraggingItems, allowClientExecute: false);
                        }
                        SoundPlayer.PlayUISound(removed ? GUISoundType.PickItem : GUISoundType.DropItem);
                    }
                }
                else if (!DraggingItems.Any(it => selectedSlot.ParentInventory.slots[selectedSlot.SlotIndex].Contains(it)))
                {
                    Inventory oldInventory = DraggingItems.First().ParentInventory;
                    Inventory selectedInventory = selectedSlot.ParentInventory;
                    int slotIndex = selectedSlot.SlotIndex;
                    int oldSlot = oldInventory == null ? 0 : Array.IndexOf(oldInventory.slots, DraggingItems);

                    //if attempting to drop into an invalid slot in the same inventory, try to move to the correct slot
                    if (selectedInventory.slots[slotIndex].Empty() &&
                        selectedInventory == Character.Controlled.Inventory &&
                        !DraggingItems.First().AllowedSlots.Any(a => a.HasFlag(Character.Controlled.Inventory.SlotTypes[slotIndex])) &&
                        DraggingItems.Any(it => selectedInventory.TryPutItem(it, Character.Controlled, it.AllowedSlots)))
                    {
                        if (selectedInventory.visualSlots != null)
                        {
                            for (int i = 0; i < selectedInventory.visualSlots.Length; i++)
                            {
                                if (DraggingItems.Any(it => selectedInventory.slots[i].Contains(it)))
                                {
                                    selectedInventory.visualSlots[slotIndex].ShowBorderHighlight(Color.White, 0.1f, 0.4f);
                                }
                            }
                            selectedInventory.visualSlots[slotIndex].ShowBorderHighlight(GUIStyle.Red, 0.1f, 0.9f);
                        }
                        SoundPlayer.PlayUISound(GUISoundType.PickItem);
                    }
                    else
                    {
                        bool anySuccess = false;
                        bool allowCombine = true;
                        //if we're dragging a stack of partial items or trying to drag to a stack of partial items
                        //(which should not normally exist, but can happen when e.g. fire damages a stack of items)
                        //don't allow combining because it leads to weird behavior (stack of items of mixed quality)
                        if (DraggingItems.Count(it => !it.IsFullCondition && it.Condition > 0.0f) > 1 || 
                            selectedInventory.GetItemsAt(slotIndex).Count(it => !it.IsFullCondition && it.Condition > 0.0f) > 1) 
                        { 
                            allowCombine = false;
                        }
                        int itemCount = 0;
                        foreach (Item item in DraggingItems)
                        {
<<<<<<< HEAD
                            if (selectedInventory.GetItemAt(slotIndex)?.OwnInventory?.Container is { } container)
=======
                            if (selectedInventory.GetItemAt(slotIndex)?.OwnInventory?.Container is { } container &&
                                container.Inventory.CanBePut(item))
>>>>>>> 8face2f3
                            {
                                if (!container.AllowDragAndDrop || !container.DrawInventory)
                                {
                                    allowCombine = false;
                                }
                            }
                            bool success = selectedInventory.TryPutItem(item, slotIndex, allowSwapping: !anySuccess, allowCombine, Character.Controlled);
                            if (success)
                            {
                                anySuccess = true;
                                itemCount++;
                            }
                            if (!success || itemCount >= item.Prefab.GetMaxStackSize(selectedInventory)) 
                            { 
                                break; 
                            }
                        }

                        if (anySuccess)
                        {
                            highlightedSubInventorySlots.RemoveWhere(s => s.ParentInventory == oldInventory || s.ParentInventory == selectedInventory);
                            if (SubEditorScreen.IsSubEditor())
                            {
                                foreach (Item draggingItem in DraggingItems)
                                {
                                    if (selectedInventory.slots[slotIndex].Contains(draggingItem))
                                    {
                                        SubEditorScreen.StoreCommand(new InventoryMoveCommand(oldInventory, selectedInventory, draggingItem, oldSlot, slotIndex));
                                    }
                                }
                            }
                            if (selectedInventory.visualSlots != null) { selectedInventory.visualSlots[slotIndex].ShowBorderHighlight(Color.White, 0.1f, 0.4f); }
                            SoundPlayer.PlayUISound(GUISoundType.PickItem);
                        }
                        else
                        {
                            if (selectedInventory.visualSlots != null){ selectedInventory.visualSlots[slotIndex].ShowBorderHighlight(GUIStyle.Red, 0.1f, 0.9f); }
                            SoundPlayer.PlayUISound(GUISoundType.PickItemFail);
                        }
                    }

                    selectedInventory.HideTimer = 2.0f;
                    if (selectedSlot.ParentInventory?.Owner is Item parentItem && parentItem.ParentInventory != null)
                    {
                        for (int i = 0; i < parentItem.ParentInventory.capacity; i++)
                        {
                            if (parentItem.ParentInventory.HideSlot(i)) { continue; }
                            if (parentItem.ParentInventory.slots[i].FirstOrDefault() != parentItem) { continue; }

                            highlightedSubInventorySlots.Add(new SlotReference(
                                parentItem.ParentInventory, parentItem.ParentInventory.visualSlots[i],
                                i, false, selectedSlot.ParentInventory));
                            break;
                        }

                    }
                    DraggingItems.Clear();
                    DraggingSlot = null;
                }

                DraggingItems.Clear();
            }

            if (selectedSlot != null && !CanSelectSlot(selectedSlot))
            {
                selectedSlot = null;
            }            
        }

        private static bool CanSelectSlot(SlotReference selectedSlot)
        {
            if (!IsMouseOnInventory)
            {
                return false;
            }
            if (!selectedSlot.Slot.MouseOn())
            {
                return false;
            }
            else
            {
                static bool OwnerInaccessible(Entity owner) =>
                    owner != Character.Controlled &&
                    owner != Character.Controlled.SelectedCharacter &&
                    owner != Character.Controlled.SelectedItem &&
                    (Character.Controlled.SelectedItem == null || !Character.Controlled.SelectedItem.linkedTo.Contains(owner));

                Entity owner = selectedSlot.ParentInventory?.Owner;
                Entity rootOwner = (owner as Item)?.GetRootInventoryOwner();
                if (OwnerInaccessible(owner) && (rootOwner == owner || OwnerInaccessible(rootOwner)))
                {
                    return false;
                }
                Item parentItem = (owner as Item) ?? selectedSlot?.Item;
                if (parentItem?.GetRootInventoryOwner() is Character ownerCharacter)
                {
                    if (ownerCharacter == Character.Controlled &&
                        CharacterHealth.OpenHealthWindow?.Character != ownerCharacter &&
                        ownerCharacter.Inventory.IsInLimbSlot(parentItem, InvSlotType.HealthInterface) &&
                        Screen.Selected != GameMain.SubEditorScreen)
                    {
                        highlightedSubInventorySlots.RemoveWhere(s => s.Item == parentItem);
                        return false;
                    }
                }
            }
            return true;
        }


        protected static Rectangle GetSubInventoryHoverArea(SlotReference subSlot)
        {
            if (Character.Controlled == null)
            {
                return Rectangle.Empty;
            }

            Rectangle hoverArea;
            bool isMovable = subSlot.Inventory.Movable() && !subSlot.ParentInventory.IsInventoryHoverAvailable(Character.Controlled, subSlot.Item?.GetComponent<ItemContainer>());
            bool unEquipped = Character.Controlled.Inventory == subSlot.ParentInventory && !Character.Controlled.HasEquippedItem(subSlot.Item);
            bool isDefaultLayout = subSlot.ParentInventory is not CharacterInventory characterInventory || characterInventory.CurrentLayout == CharacterInventory.Layout.Default;
            bool subEditorCharacterInventoryHidden = Screen.Selected == GameMain.SubEditorScreen && !GameMain.SubEditorScreen.DrawCharacterInventory;
            if (subEditorCharacterInventoryHidden || (isMovable && !unEquipped && isDefaultLayout))
            {
                hoverArea = subSlot.Inventory.BackgroundFrame;
                hoverArea.Location += subSlot.Slot.DrawOffset.ToPoint();
                if (subSlot.Inventory.movableFrameRect != Rectangle.Empty)
                {
                    hoverArea = Rectangle.Union(hoverArea, subSlot.Inventory.movableFrameRect);
                }
            }
            else
            {
                //slot not visible as a separate, movable panel -> just use the area of the slot directly
                hoverArea = subSlot.Slot.Rect;
                hoverArea.Location += subSlot.Slot.DrawOffset.ToPoint();
                hoverArea = Rectangle.Union(hoverArea, subSlot.Slot.EquipButtonRect);
            }

            if (subSlot.Inventory?.visualSlots != null)
            {
                foreach (VisualSlot slot in subSlot.Inventory.visualSlots)
                {
                    Rectangle subSlotRect = slot.InteractRect;
                    subSlotRect.Location += slot.DrawOffset.ToPoint();
                    hoverArea = Rectangle.Union(hoverArea, subSlotRect);
                }
                if (subSlot.Slot.SubInventoryDir < 0)
                {
                    // 24/2/2020 - the below statement makes the sub inventory extend all the way to the bottom of the screen because of a double negative
                    // Not sure if it's intentional or not but it was causing hover issues and disabling it seems to have no detrimental effects.
                    // hoverArea.Height -= hoverArea.Bottom - subSlot.Slot.Rect.Bottom;
                }
                else
                {
                    int over = subSlot.Slot.Rect.Y - hoverArea.Y;
                    hoverArea.Y += over;
                    hoverArea.Height -= over;
                }
            }

            float inflateAmount = 10 * UIScale;

            hoverArea.Inflate(inflateAmount, inflateAmount);
            return hoverArea;
        }

        public static void DrawFront(SpriteBatch spriteBatch)
        {
            if (GUI.PauseMenuOpen || GUI.SettingsMenuOpen) { return; }
            if (GameMain.GameSession?.Campaign != null &&
                (GameMain.GameSession.Campaign.ShowCampaignUI || GameMain.GameSession.Campaign.ForceMapUI)) { return; }

            subInventorySlotsToDraw.Clear();
            subInventorySlotsToDraw.AddRange(highlightedSubInventorySlots);
            foreach (var slot in subInventorySlotsToDraw)
            {
                int slotIndex = Array.IndexOf(slot.ParentInventory.visualSlots, slot.Slot);
                if (slotIndex > -1 && slotIndex < slot.ParentInventory.visualSlots.Length &&
                    (slot.Item?.GetComponent<ItemContainer>()?.HasRequiredItems(Character.Controlled, addMessage: false) ?? true))
                {
                    slot.ParentInventory.DrawSubInventory(spriteBatch, slotIndex);
                }
            }  

            if (DraggingItems.Any())
            {
                if (DraggingSlot == null || (!DraggingSlot.MouseOn()))
                {
                    Sprite sprite = DraggingItems.First().Prefab.InventoryIcon ?? DraggingItems.First().Sprite;

                    int iconSize = (int)(64 * GUI.Scale);
                    float scale = Math.Min(Math.Min(iconSize / sprite.size.X, iconSize / sprite.size.Y), 1.5f);
                    Vector2 itemPos = PlayerInput.MousePosition;

                    bool mouseOnHealthInterface = 
                        (CharacterHealth.OpenHealthWindow != null && CharacterHealth.OpenHealthWindow.MouseOnElement)||
                        CharacterHUD.MouseOnCharacterPortrait();
                    mouseOnHealthInterface = mouseOnHealthInterface && DraggingItems.Any(it => it.UseInHealthInterface);

                    if ((GUI.MouseOn == null || mouseOnHealthInterface) && selectedSlot == null)
                    {
                        var shadowSprite = GUIStyle.GetComponentStyle("OuterGlow").Sprites[GUIComponent.ComponentState.None][0];
                        LocalizedString toolTip = mouseOnHealthInterface ? TextManager.Get("QuickUseAction.UseTreatment") :
                            Character.Controlled.FocusedItem != null ?
                                TextManager.GetWithVariable("PutItemIn", "[itemname]", Character.Controlled.FocusedItem.Name, FormatCapitals.Yes) :
                                TextManager.Get(Screen.Selected is SubEditorScreen editor && editor.EntityMenu.Rect.Contains(PlayerInput.MousePosition) ? "Delete" : "DropItem");

                        Vector2 nameSize = GUIStyle.Font.MeasureString(DraggingItems.First().Name);
                        Vector2 toolTipSize = GUIStyle.SmallFont.MeasureString(toolTip);
                        int textWidth = (int)Math.Max(nameSize.X, toolTipSize.X);
                        int textSpacing = (int)(15 * GUI.Scale);

                        Vector2 textPos = itemPos;
                        int textDir = textPos.X + textWidth * 1.5f > GameMain.GraphicsWidth ? -1 : 1;
                        int textOffset = textDir == 1 ? 0 : -1;
                        textPos += new Vector2((iconSize / 2 + textSpacing) * textDir, 0);

                        Point shadowPadding = new Point(40, 20).Multiply(GUI.Scale);
                        Point shadowSize = new Point(iconSize + textWidth + textSpacing, iconSize) + shadowPadding.Multiply(2);

                        shadowSprite.Draw(spriteBatch,
                            new Rectangle(itemPos.ToPoint() - new Point((iconSize / 2 - shadowPadding.X) * textDir - shadowSize.X * textOffset, iconSize / 2 + shadowPadding.Y), shadowSize), Color.Black * 0.8f);

                        GUI.DrawString(spriteBatch, textPos + new Vector2(nameSize.X * textOffset, -iconSize / 2), DraggingItems.First().Name, Color.White);
                        GUI.DrawString(spriteBatch, textPos + new Vector2(toolTipSize.X * textOffset, 0), toolTip,
                            color: Character.Controlled.FocusedItem == null && !mouseOnHealthInterface ? GUIStyle.Red : Color.LightGreen,
                            font: GUIStyle.SmallFont);
                    }

                    Item draggedItem = DraggingItems.First();

                    sprite.Draw(spriteBatch, itemPos + Vector2.One * 2, Color.Black, scale: scale);
                    sprite.Draw(spriteBatch,
                        itemPos,
                        sprite == draggedItem.Sprite ? draggedItem.GetSpriteColor() : draggedItem.GetInventoryIconColor(),
                        scale: scale);

                    if (draggedItem.Prefab.GetMaxStackSize(null) > 1)
                    {
                        int stackAmount = DraggingItems.Count;
                        if (selectedSlot?.ParentInventory != null)
                        {
                            if (selectedSlot.Item?.OwnInventory != null)
                            {
                                int maxAmountPerSlot = 0;
                                for (int i = 0; i < SelectedSlot.Item.OwnInventory.Capacity; i++)
                                {
                                    maxAmountPerSlot = Math.Max(
                                        maxAmountPerSlot,
                                        selectedSlot.Item.OwnInventory.HowManyCanBePut(draggedItem.Prefab, i, draggedItem.Condition, ignoreItemsInSlot: true));
                                }
                                stackAmount = Math.Min(stackAmount, maxAmountPerSlot);
                            }
                            else
                            {
                                stackAmount = Math.Min(
                                    stackAmount,
                                    selectedSlot.ParentInventory.HowManyCanBePut(draggedItem.Prefab, selectedSlot.SlotIndex, draggedItem.Condition, ignoreItemsInSlot: true));
                            }
                        }
                        Vector2 stackCountPos = itemPos + Vector2.One * iconSize * 0.25f;
                        string stackCountText = "x" + stackAmount;
                        GUIStyle.SmallFont.DrawString(spriteBatch, stackCountText, stackCountPos + Vector2.One, Color.Black);
                        GUIStyle.SmallFont.DrawString(spriteBatch, stackCountText, stackCountPos, GUIStyle.TextColorBright);                        
                    }
                }
            }

            if (selectedSlot != null && selectedSlot.Item != null)
            {
                Rectangle slotRect = selectedSlot.Slot.Rect;
                slotRect.Location += selectedSlot.Slot.DrawOffset.ToPoint();
                if (selectedSlot.TooltipNeedsRefresh())
                {
                    selectedSlot.RefreshTooltip();
                }
                DrawToolTip(spriteBatch, selectedSlot.Tooltip, slotRect);
            }
        }

        public static void DrawSlot(SpriteBatch spriteBatch, Inventory inventory, VisualSlot slot, Item item, int slotIndex, bool drawItem = true, InvSlotType type = InvSlotType.Any)
        {
            Rectangle rect = slot.Rect;
            rect.Location += slot.DrawOffset.ToPoint();

            if (slot.HighlightColor.A > 0)
            {
                float inflateAmount = (slot.HighlightColor.A / 255.0f) * slot.HighlightScaleUpAmount * 0.5f;
                rect.Inflate(rect.Width * inflateAmount, rect.Height * inflateAmount);
            }

            Color slotColor = Color.White;
            Item parentItem = inventory?.Owner as Item;
            if (parentItem != null && !parentItem.IsPlayerTeamInteractable) { slotColor = Color.Gray; }
            var itemContainer = item?.GetComponent<ItemContainer>();
            if (itemContainer != null && (itemContainer.InventoryTopSprite != null || itemContainer.InventoryBottomSprite != null))
            {
                if (!highlightedSubInventorySlots.Any(s => s.Slot == slot))
                {
                    itemContainer.InventoryBottomSprite?.Draw(spriteBatch, new Vector2(rect.Center.X, rect.Y), 0, UIScale);
                    itemContainer.InventoryTopSprite?.Draw(spriteBatch, new Vector2(rect.Center.X, rect.Y), 0, UIScale);
                }

                drawItem = false;
            }
            else
            {
                Sprite slotSprite = slot.SlotSprite ?? SlotSpriteSmall;

                if (inventory != null && inventory.Locked) { slotColor = Color.Gray * 0.5f; }
                spriteBatch.Draw(slotSprite.Texture, rect, slotSprite.SourceRect, slotColor);
                
                if (SubEditorScreen.IsSubEditor() && PlayerInput.IsCtrlDown() && selectedSlot?.Slot == slot)
                {
                    GUI.DrawRectangle(spriteBatch, rect, GUIStyle.Red * 0.3f, isFilled: true);
                }

                bool canBePut = false;

                if (DraggingItems.Any() && inventory != null && slotIndex > -1 && slotIndex < inventory.visualSlots.Length)
                {
                    var itemInSlot = inventory.slots[slotIndex].FirstOrDefault();
                    if (inventory.CanBePutInSlot(DraggingItems.First(), slotIndex))
                    {
                        canBePut = true;
                    }
                    else if
                        (itemInSlot?.OwnInventory != null &&
                        itemInSlot.OwnInventory.CanBePut(DraggingItems.First()) &&
                        itemInSlot.OwnInventory.Container.AllowDragAndDrop &&
                        itemInSlot.OwnInventory.Container.DrawInventory)
                    {
                        canBePut = true;
                    }
                    else if (inventory.slots[slotIndex] == null && inventory == Character.Controlled.Inventory && 
                        !DraggingItems.First().AllowedSlots.Any(a => a.HasFlag(Character.Controlled.Inventory.SlotTypes[slotIndex])) &&
                        Character.Controlled.Inventory.CanBeAutoMovedToCorrectSlots(DraggingItems.First()))
                    {
                        canBePut = true;
                    }
                }
                if (slot.MouseOn() && canBePut && selectedSlot?.Slot == slot)
                {
                    GUIStyle.UIGlow.Draw(spriteBatch, rect, GUIStyle.Green);
                }

                if (item != null && drawItem)
                {
                    if (!item.IsFullCondition && !item.Prefab.HideConditionBar && (itemContainer == null || !itemContainer.ShowConditionInContainedStateIndicator))
                    {
                        int dir = slot.SubInventoryDir;
                        Rectangle conditionIndicatorArea;
                        if (itemContainer != null && itemContainer.ShowContainedStateIndicator)
                        {
                            conditionIndicatorArea = new Rectangle(rect.X, rect.Bottom - (int)(10 * GUI.Scale), rect.Width, (int)(10 * GUI.Scale));
                        }
                        else
                        {
                            conditionIndicatorArea = new Rectangle(
                                rect.X, dir < 0 ? rect.Bottom + HUDLayoutSettings.Padding / 2 : rect.Y - HUDLayoutSettings.Padding / 2 - ContainedIndicatorHeight, 
                                rect.Width, ContainedIndicatorHeight);
                            conditionIndicatorArea.Inflate(-4, 0);
                        }

                        var indicatorStyle = GUIStyle.GetComponentStyle("ContainedStateIndicator.Default");
                        Sprite indicatorSprite = indicatorStyle?.GetDefaultSprite();
                        Sprite emptyIndicatorSprite = indicatorStyle?.GetSprite(GUIComponent.ComponentState.Hover);
                        DrawItemStateIndicator(spriteBatch, inventory, indicatorSprite, emptyIndicatorSprite, conditionIndicatorArea, item.Condition / item.MaxCondition);
                    }

                    if (itemContainer != null && itemContainer.ShowContainedStateIndicator && itemContainer.Capacity > 0)
                    {
                        float containedState = itemContainer.GetContainedIndicatorState();
                        int dir = slot.SubInventoryDir;
                        Rectangle containedIndicatorArea = new Rectangle(rect.X,
                            dir < 0 ? rect.Bottom + HUDLayoutSettings.Padding / 2 : rect.Y - HUDLayoutSettings.Padding / 2 - ContainedIndicatorHeight, rect.Width, ContainedIndicatorHeight);
                        containedIndicatorArea.Inflate(-4, 0);

                        Sprite indicatorSprite = 
                            itemContainer.ContainedStateIndicator ??
                            itemContainer.IndicatorStyle?.GetDefaultSprite();
                        Sprite emptyIndicatorSprite =
                            itemContainer.ContainedStateIndicatorEmpty ??
                            itemContainer.IndicatorStyle?.GetSprite(GUIComponent.ComponentState.Hover);

                        bool usingDefaultSprite = itemContainer.IndicatorStyle?.Name == "ContainedStateIndicator.Default";

                        DrawItemStateIndicator(spriteBatch, inventory, indicatorSprite, emptyIndicatorSprite, containedIndicatorArea, containedState, 
                            pulsate: !usingDefaultSprite && containedState >= 0.0f && containedState < 0.25f && inventory == Character.Controlled?.Inventory && Character.Controlled.HasEquippedItem(item));
                    }

                    if (item.Quality != 0)
                    {
                        var style = GUIStyle.GetComponentStyle("InnerGlowSmall");
                        if (style == null)
                        {
                            GUI.DrawRectangle(spriteBatch, rect, GUIStyle.GetQualityColor(item.Quality) * 0.7f);
                        }
                        else
                        {
                            style.Sprites[GUIComponent.ComponentState.None].FirstOrDefault()?.Draw(spriteBatch, rect, GUIStyle.GetQualityColor(item.Quality) * 0.5f);
                        }
                    }
                }
                else
                {
                    var slotIcon = parentItem?.GetComponent<ItemContainer>()?.GetSlotIcon(slotIndex);
                    if (slotIcon != null)
                    {
                        slotIcon.Draw(spriteBatch, rect.Center.ToVector2(), GUIStyle.EquipmentSlotIconColor, scale: Math.Min(rect.Width / slotIcon.size.X, rect.Height / slotIcon.size.Y) * 0.8f);
                    }
                }
            }

            if (GameMain.DebugDraw)
            {
                GUI.DrawRectangle(spriteBatch, rect, Color.White, false, 0, 1);
                GUI.DrawRectangle(spriteBatch, slot.EquipButtonRect, Color.White, false, 0, 1);
            }

            if (slot.HighlightColor != Color.Transparent)
            {
                GUIStyle.UIGlow.Draw(spriteBatch, rect, slot.HighlightColor);
            }

            if (item != null && drawItem)
            {
                Sprite sprite = item.Prefab.InventoryIcon ?? item.Sprite;
                float scale = Math.Min(Math.Min((rect.Width - 10) / sprite.size.X, (rect.Height - 10) / sprite.size.Y), 2.0f);
                Vector2 itemPos = rect.Center.ToVector2();
                if (itemPos.Y > GameMain.GraphicsHeight)
                {
                    itemPos.Y -= Math.Min(
                        (itemPos.Y + sprite.size.Y / 2 * scale) - GameMain.GraphicsHeight,
                        (itemPos.Y - sprite.size.Y / 2 * scale) - rect.Y);
                }

                float rotation = 0.0f;
                if (slot.HighlightColor.A > 0)
                {
                    rotation = (float)Math.Sin(slot.HighlightTimer * MathHelper.TwoPi) * slot.HighlightTimer * 0.3f;
                }

                Color spriteColor = sprite == item.Sprite ? item.GetSpriteColor() : item.GetInventoryIconColor();
                if (inventory != null && (inventory.Locked || inventory.slots[slotIndex].Items.All(it => it.NonInteractable || it.NonPlayerTeamInteractable))) { spriteColor *= 0.5f; }
                if (CharacterHealth.OpenHealthWindow != null && !item.UseInHealthInterface && !item.AllowedSlots.Contains(InvSlotType.HealthInterface) && item.GetComponent<GeneticMaterial>() == null)
                {
                    spriteColor = Color.Lerp(spriteColor, Color.TransparentBlack, 0.5f);
                }
                else
                {
                    sprite.Draw(spriteBatch, itemPos + Vector2.One * 2, Color.Black * 0.6f, rotate: rotation, scale: scale);
                }
                sprite.Draw(spriteBatch, itemPos, spriteColor, rotation, scale);

                if (((item.SpawnedInCurrentOutpost && !item.AllowStealing) || (inventory != null && inventory.slots[slotIndex].Items.Any(it => it.SpawnedInCurrentOutpost && !it.AllowStealing))) && CharacterInventory.LimbSlotIcons.ContainsKey(InvSlotType.LeftHand))
                {
                    var stealIcon = CharacterInventory.LimbSlotIcons[InvSlotType.LeftHand];
                    Vector2 iconSize = new Vector2(25 * GUI.Scale);
                    stealIcon.Draw(
                        spriteBatch,
                        new Vector2(rect.X + iconSize.X * 0.2f, rect.Bottom - iconSize.Y * 1.2f),
                        color: GUIStyle.Red,
                        scale: iconSize.X / stealIcon.size.X);
                }
                int maxStackSize = item.Prefab.GetMaxStackSize(inventory);
                if (inventory is ItemInventory itemInventory)
                {
                    maxStackSize = Math.Min(maxStackSize, itemInventory.Container.GetMaxStackSize(slotIndex));
                }
                if (maxStackSize > 1 && inventory != null)
                {
                    int itemCount = slot.MouseOn() ? inventory.slots[slotIndex].Items.Count : inventory.slots[slotIndex].Items.Where(it => !DraggingItems.Contains(it)).Count();
                    if (item.IsFullCondition || MathUtils.NearlyEqual(item.Condition, 0.0f) || itemCount > 1)
                    {
                        Vector2 stackCountPos = new Vector2(rect.Right, rect.Bottom);
                        string stackCountText = "x" + itemCount;
                        stackCountPos -= GUIStyle.SmallFont.MeasureString(stackCountText) + new Vector2(4, 2);
                        GUIStyle.SmallFont.DrawString(spriteBatch, stackCountText, stackCountPos + Vector2.One, Color.Black);
                        GUIStyle.SmallFont.DrawString(spriteBatch, stackCountText, stackCountPos, Color.White);
                    }
                }

                if (HealingCooldown.IsOnCooldown && item.HasTag(Tags.MedicalItem))
                {
                    RectangleF cdRect = rect;
                    // shrink the rect from top to bottom depending on HealingCooldown.NormalizedCooldown
                    cdRect.Height *= HealingCooldown.NormalizedCooldown;
                    cdRect.Y += rect.Height;
                    GUI.DrawFilledRectangle(spriteBatch, cdRect, Color.White * 0.5f);
                }
            }

            if (inventory != null &&
                !inventory.Locked &&
                Character.Controlled?.Inventory == inventory &&
                slot.InventoryKeyIndex != -1 &&
                slot.InventoryKeyIndex < GameSettings.CurrentConfig.InventoryKeyMap.Bindings.Length)
            {
                spriteBatch.Draw(slotHotkeySprite.Texture, rect.ScaleSize(1.15f), slotHotkeySprite.SourceRect, slotColor);

                GUIStyle.HotkeyFont.DrawString(
                    spriteBatch,
                    GameSettings.CurrentConfig.InventoryKeyMap.Bindings[slot.InventoryKeyIndex].Name,
                    rect.Location.ToVector2() + new Vector2((int)(4.25f * UIScale), (int)Math.Ceiling(-1.5f * UIScale)),
                    Color.Black,
                    rotation: 0.0f,
                    origin: Vector2.Zero,
                    scale: Vector2.One * GUI.AspectRatioAdjustment,
                    SpriteEffects.None,
                    layerDepth: 0.0f);
            }
        }


        private static void DrawItemStateIndicator(
            SpriteBatch spriteBatch, Inventory inventory, 
            Sprite indicatorSprite, Sprite emptyIndicatorSprite, Rectangle containedIndicatorArea, float containedState,
            bool pulsate = false)
        {
            Color backgroundColor = GUIStyle.ColorInventoryBackground;

            if (indicatorSprite == null)
            {
                containedIndicatorArea.Inflate(0, -2);
                GUI.DrawRectangle(spriteBatch, containedIndicatorArea, backgroundColor, true);
                GUI.DrawRectangle(spriteBatch,
                    new Rectangle(containedIndicatorArea.X, containedIndicatorArea.Y, (int)(containedIndicatorArea.Width * containedState), containedIndicatorArea.Height),
                    ToolBox.GradientLerp(containedState, GUIStyle.ColorInventoryEmpty, GUIStyle.ColorInventoryHalf, GUIStyle.ColorInventoryFull) * 0.8f, true);
                GUI.DrawLine(spriteBatch,
                    new Vector2(containedIndicatorArea.X + (int)(containedIndicatorArea.Width * containedState), containedIndicatorArea.Y),
                    new Vector2(containedIndicatorArea.X + (int)(containedIndicatorArea.Width * containedState), containedIndicatorArea.Bottom),
                    Color.Black * 0.8f);
            }
            else
            {
                float indicatorScale = Math.Min(
                    containedIndicatorArea.Width / (float)indicatorSprite.SourceRect.Width,
                    containedIndicatorArea.Height / (float)indicatorSprite.SourceRect.Height);

                if (pulsate)
                {
                    indicatorScale += ((float)Math.Sin(Timing.TotalTime * 5.0f) + 1.0f) * 0.2f;
                }

                indicatorSprite.Draw(spriteBatch, containedIndicatorArea.Center.ToVector2(),
                    (inventory != null && inventory.Locked) ? backgroundColor * 0.5f : backgroundColor,
                    origin: indicatorSprite.size / 2,
                    rotate: 0.0f,
                    scale: indicatorScale);

                if (containedState > 0.0f)
                {
                    Color indicatorColor = ToolBox.GradientLerp(containedState, GUIStyle.ColorInventoryEmpty, GUIStyle.ColorInventoryHalf, GUIStyle.ColorInventoryFull);
                    if (inventory != null && inventory.Locked) { indicatorColor *= 0.5f; }

                    spriteBatch.Draw(indicatorSprite.Texture, containedIndicatorArea.Center.ToVector2(),
                        sourceRectangle: new Rectangle(indicatorSprite.SourceRect.Location, new Point((int)(indicatorSprite.SourceRect.Width * containedState), indicatorSprite.SourceRect.Height)),
                        color: indicatorColor,
                        rotation: 0.0f,
                        origin: indicatorSprite.size / 2,
                        scale: indicatorScale,
                        effects: SpriteEffects.None, layerDepth: 0.0f);

                    spriteBatch.Draw(indicatorSprite.Texture, containedIndicatorArea.Center.ToVector2(),
                        sourceRectangle: new Rectangle(indicatorSprite.SourceRect.X - 1 + (int)(indicatorSprite.SourceRect.Width * containedState), indicatorSprite.SourceRect.Y, Math.Max((int)Math.Ceiling(1 / indicatorScale), 2), indicatorSprite.SourceRect.Height),
                        color: Color.Black,
                        rotation: 0.0f,
                        origin: new Vector2(indicatorSprite.size.X * (0.5f - containedState), indicatorSprite.size.Y * 0.5f),
                        scale: indicatorScale,
                        effects: SpriteEffects.None, layerDepth: 0.0f);
                }
                else if (emptyIndicatorSprite != null)
                {
                    Color indicatorColor = GUIStyle.ColorInventoryEmptyOverlay;
                    if (inventory != null && inventory.Locked) { indicatorColor *= 0.5f; }

                    emptyIndicatorSprite.Draw(spriteBatch, containedIndicatorArea.Center.ToVector2(),
                        indicatorColor,
                        origin: emptyIndicatorSprite.size / 2,
                        rotate: 0.0f,
                        scale: indicatorScale);
                }
            }
        }

        public void ClientEventRead(IReadMessage msg)
        {
            UInt16 lastEventID = msg.ReadUInt16();
            partialReceivedItemIDs ??= new List<ushort>[capacity];
            SharedRead(msg, partialReceivedItemIDs, out bool readyToApply);
            if (!readyToApply) { return; }

            receivedItemIDs = partialReceivedItemIDs.ToArray();
            partialReceivedItemIDs = null;

            //delay applying the new state if less than 1 second has passed since this client last sent a state to the server
            //prevents the inventory from briefly reverting to an old state if items are moved around in quick succession

            //also delay if we're still midround syncing, some of the items in the inventory may not exist yet
            if (syncItemsDelay > 0.0f || GameMain.Client.MidRoundSyncing || NetIdUtils.IdMoreRecent(lastEventID, GameMain.Client.EntityEventManager.LastReceivedID))
            {
                if (syncItemsCoroutine != null) CoroutineManager.StopCoroutines(syncItemsCoroutine);
                syncItemsCoroutine = CoroutineManager.StartCoroutine(SyncItemsAfterDelay(lastEventID));
            }
            else
            {
                if (syncItemsCoroutine != null)
                {
                    CoroutineManager.StopCoroutines(syncItemsCoroutine);
                    syncItemsCoroutine = null;
                }
                ApplyReceivedState();
            }
        }

        private IEnumerable<CoroutineStatus> SyncItemsAfterDelay(UInt16 lastEventID)
        {
            while (syncItemsDelay > 0.0f || 
                //don't apply inventory updates until 
                //  1. MidRound syncing is done AND
                //  2. We've received all the events created before the update was written (otherwise we may not yet know about some items the server has spawned in the inventory)
                (GameMain.Client != null && (GameMain.Client.MidRoundSyncing || NetIdUtils.IdMoreRecent(lastEventID, GameMain.Client.EntityEventManager.LastReceivedID))))
            {
                if (GameMain.GameSession == null || Level.Loaded == null) 
                {
                    yield return CoroutineStatus.Success;
                }
                syncItemsDelay = Math.Max((float)(syncItemsDelay - Timing.Step), 0.0f);
                yield return CoroutineStatus.Running;
            }

            if (Owner.Removed || GameMain.Client == null)
            {
                yield return CoroutineStatus.Success;
            }

            ApplyReceivedState();

            yield return CoroutineStatus.Success;
        }

        public void ApplyReceivedState()
        {
            if (receivedItemIDs == null || (Owner != null && Owner.Removed)) { return; }

            for (int i = 0; i < capacity; i++)
            {
                foreach (Item item in slots[i].Items.ToList())
                {
                    if (!receivedItemIDs[i].Contains(item.ID))
                    {
                        item.Drop(null);
                    }
                }
            }

            //iterate backwards to get the item to the Any slots first
            for (int i = capacity - 1; i >= 0; i--)
            {
                if (!receivedItemIDs[i].Any()) { continue; }
                foreach (UInt16 id in receivedItemIDs[i])
                {
                    if (Entity.FindEntityByID(id) is not Item item || slots[i].Contains(item)) { continue; }

                    if (Owner is Item thisItem && thisItem.Container == item)
                    {
                        //if this item is inside the item we're trying to contain inside it, we need to drop it (both items can't be inside each other!)
                        //can happen when a player swaps the items to be "the other way around", and we receive a message about the contained item
                        //before the message about the "parent item" being placed in some other inventory (like the player's inventory)
                        thisItem.Drop(null);
                    }

                    if (!TryPutItem(item, i, false, false, null, false))
                    {
                        try
                        {
                            ForceToSlot(item, i);
                        }
                        catch (InvalidOperationException e)
                        {
                            DebugConsole.AddSafeError(e.Message + "\n" + e.StackTrace.CleanupStackTrace());
                        }
                    }
                    for (int j = 0; j < capacity; j++)
                    {
                        if (slots[j].Contains(item) && !receivedItemIDs[j].Contains(item.ID))
                        {
                            slots[j].RemoveItem(item);
                        }
                    }
                }
            }

            receivedItemIDs = null;
        }
    }
}<|MERGE_RESOLUTION|>--- conflicted
+++ resolved
@@ -1283,12 +1283,8 @@
                         int itemCount = 0;
                         foreach (Item item in DraggingItems)
                         {
-<<<<<<< HEAD
-                            if (selectedInventory.GetItemAt(slotIndex)?.OwnInventory?.Container is { } container)
-=======
                             if (selectedInventory.GetItemAt(slotIndex)?.OwnInventory?.Container is { } container &&
                                 container.Inventory.CanBePut(item))
->>>>>>> 8face2f3
                             {
                                 if (!container.AllowDragAndDrop || !container.DrawInventory)
                                 {
