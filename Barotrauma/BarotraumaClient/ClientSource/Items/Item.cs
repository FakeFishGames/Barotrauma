﻿using Barotrauma.Extensions;
using Barotrauma.Items.Components;
using Barotrauma.MapCreatures.Behavior;
using Barotrauma.Networking;
using FarseerPhysics;
using Microsoft.Xna.Framework;
using Microsoft.Xna.Framework.Graphics;
using Microsoft.Xna.Framework.Input;
using System;
using System.Collections.Generic;
using System.Collections.Immutable;
using System.Diagnostics.CodeAnalysis;
using System.Globalization;
using System.Linq;
using System.Text;

namespace Barotrauma
{
    partial class Item : MapEntity, IDamageable, ISerializableEntity, IServerSerializable, IClientSerializable
    {
        public static bool ShowItems = true, ShowWires = true;

        private readonly List<PosInfo> positionBuffer = new List<PosInfo>();

        private readonly List<ItemComponent> activeHUDs = new List<ItemComponent>();

        private readonly List<SerializableEntityEditor> activeEditors = new List<SerializableEntityEditor>();


        private GUIComponentStyle iconStyle;
        public GUIComponentStyle IconStyle 
        { 
            get { return iconStyle; }
            private set
            {
                if (IconStyle != value)
                {
                    iconStyle = value;
                    CheckIsHighlighted();
                }
            }
        }

        partial void AssignCampaignInteractionTypeProjSpecific(CampaignMode.InteractionType interactionType, IEnumerable<Client> targetClients)
        {
            if (interactionType == CampaignMode.InteractionType.None)
            {
                IconStyle = null;
            }
            else
            {
                IconStyle = GUIStyle.GetComponentStyle($"CampaignInteractionIcon.{interactionType}");
            }
        }

        public IEnumerable<ItemComponent> ActiveHUDs => activeHUDs;

        public float LastImpactSoundTime;
        public const float ImpactSoundInterval = 0.2f;

        private float editingHUDRefreshTimer;

        private ContainedItemSprite activeContainedSprite;

        private readonly Dictionary<DecorativeSprite, DecorativeSprite.State> spriteAnimState = new Dictionary<DecorativeSprite, DecorativeSprite.State>();

        public float DrawDepthOffset;

        private bool fakeBroken;
        public bool FakeBroken
        {
            get { return fakeBroken; }
            set
            {
                if (value != fakeBroken)
                {
                    fakeBroken = value;
                    SetActiveSprite();
                }
            }
        }

        private Sprite activeSprite;
        public override Sprite Sprite
        {
            get { return activeSprite; }
        }

        public override Rectangle Rect
        {
            get { return base.Rect; }
            set
            {
                cachedVisibleExtents = null;
                base.Rect = value;
            }
        }

        public override bool DrawBelowWater => (!(Screen.Selected is SubEditorScreen editor) || !editor.WiringMode || !isWire || !isLogic) && (base.DrawBelowWater || ParentInventory is CharacterInventory);

        public override bool DrawOverWater => base.DrawOverWater || (IsSelected || Screen.Selected is SubEditorScreen editor && editor.WiringMode) && (isWire || isLogic);

        private GUITextBlock itemInUseWarning;
        private GUITextBlock ItemInUseWarning
        {
            get
            {
                if (itemInUseWarning == null)
                {
                    itemInUseWarning = new GUITextBlock(new RectTransform(new Point(10), GUI.Canvas), "",
                        textColor: GUIStyle.Orange, color: Color.Black,
                        textAlignment: Alignment.Center, style: "OuterGlow");
                }
                return itemInUseWarning;
            }
        }

        public override bool SelectableInEditor
        {
            get
            {
                if (GameMain.SubEditorScreen.IsSubcategoryHidden(Prefab.Subcategory))
                {
                    return false;
                }

                if (!SubEditorScreen.IsLayerVisible(this)) { return false;}

                return parentInventory == null && (body == null || body.Enabled) && ShowItems;
            }
        }

        public override float GetDrawDepth()
        {
            return GetDrawDepth(SpriteDepth + DrawDepthOffset, Sprite);
        }

        public Color GetSpriteColor(Color? defaultColor = null, bool withHighlight = false)
        {
            Color color = defaultColor ?? spriteColor;
            if (Prefab.UseContainedSpriteColor && ownInventory != null)
            {
                foreach (Item item in ContainedItems)
                {
                    color = item.ContainerColor;
                    break;
                }
            }
            if (withHighlight)
            {
                if (IsHighlighted && !GUI.DisableItemHighlights && Screen.Selected != GameMain.GameScreen)
                {
                    color = GUIStyle.Orange * Math.Max(GetSpriteColor().A / (float)byte.MaxValue, 0.1f);
                }
                else if (IsHighlighted && HighlightColor.HasValue)
                {
                    color = Color.Lerp(color, HighlightColor.Value, (MathF.Sin((float)Timing.TotalTime * 3.0f) + 1.0f) / 2.0f);
                }
            }
            return color;
        }

        protected override void CheckIsHighlighted()
        {
            if (IsHighlighted || ExternalHighlight || IconStyle != null)
            {
                highlightedEntities.Add(this);
            }
            else
            {
                highlightedEntities.Remove(this);
            }
        }

        public Color GetInventoryIconColor()
        {
            Color color = InventoryIconColor;
            if (Prefab.UseContainedInventoryIconColor && ownInventory != null)
            {
                foreach (Item item in ContainedItems)
                {
                    color = item.ContainerColor;
                    break;
                }
            }
            return color;
        }

        partial void SetActiveSpriteProjSpecific()
        {
            activeSprite = Prefab.Sprite;
            activeContainedSprite = null;
            Holdable holdable = GetComponent<Holdable>();
            if (holdable != null && holdable.Attached)
            {
                foreach (ContainedItemSprite containedSprite in Prefab.ContainedSprites)
                {
                    if (containedSprite.UseWhenAttached)
                    {
                        activeContainedSprite = containedSprite;
                        activeSprite = containedSprite.Sprite;
                        UpdateSpriteStates(0.0f);
                        return;
                    }
                }
            }

            if (Container != null)
            {
                foreach (ContainedItemSprite containedSprite in Prefab.ContainedSprites)
                {
                    if (containedSprite.MatchesContainer(Container))
                    {
                        activeContainedSprite = containedSprite;
                        activeSprite = containedSprite.Sprite;
                        UpdateSpriteStates(0.0f);
                        return;
                    }
                }
            }

            float displayCondition = FakeBroken ? 0.0f : ConditionPercentageRelativeToDefaultMaxCondition;
            for (int i = 0; i < Prefab.BrokenSprites.Length;i++)
            {
                if (Prefab.BrokenSprites[i].FadeIn) { continue; }
                float minCondition = i > 0 ? Prefab.BrokenSprites[i - i].MaxConditionPercentage : 0.0f;
                if (displayCondition <= minCondition || displayCondition <= Prefab.BrokenSprites[i].MaxConditionPercentage)
                {
                    activeSprite = Prefab.BrokenSprites[i].Sprite;
                    break;
                }
            }
        }

        public void InitSpriteStates()
        {
            Prefab.Sprite?.EnsureLazyLoaded();
            Prefab.InventoryIcon?.EnsureLazyLoaded();
            foreach (BrokenItemSprite brokenSprite in Prefab.BrokenSprites)
            {
                brokenSprite.Sprite.EnsureLazyLoaded();
            }
            foreach (var decorativeSprite in Prefab.DecorativeSprites)
            {
                decorativeSprite.Sprite.EnsureLazyLoaded();
                spriteAnimState.Add(decorativeSprite, new DecorativeSprite.State());
            }
            SetActiveSprite();
            UpdateSpriteStates(0.0f);
        }

        partial void InitProjSpecific()
        {
            InitSpriteStates();
        }

        private Rectangle? cachedVisibleExtents;

        public void ResetCachedVisibleSize()
        {
            cachedVisibleExtents = null;
        }

        public override bool IsVisible(Rectangle worldView)
        {
            // Inside of a container
            if (container != null)
            {
                return false;
            }

            //no drawable components and the body has been disabled = nothing to draw
            if (!hasComponentsToDraw && body != null && !body.Enabled)
            {
                return false;
            }

            if (parentInventory?.Owner is Character character && character.InvisibleTimer > 0.0f)
            {
                return false;
            }

            Rectangle extents;
            if (cachedVisibleExtents.HasValue)
            {
                extents = cachedVisibleExtents.Value;
            }
            else
            {
                int padding = 0;

                RectangleF boundingBox = GetTransformedQuad().BoundingAxisAlignedRectangle;
                Vector2 min = new Vector2(-boundingBox.Width / 2 - padding, -boundingBox.Height / 2 - padding);
                Vector2 max = -min;

                foreach (IDrawableComponent drawable in drawableComponents)
                {
                    min.X = Math.Min(min.X, -drawable.DrawSize.X / 2);
                    min.Y = Math.Min(min.Y, -drawable.DrawSize.Y / 2);
                    max.X = Math.Max(max.X, drawable.DrawSize.X / 2);
                    max.Y = Math.Max(max.Y, drawable.DrawSize.Y / 2);
                }
                foreach (DecorativeSprite decorativeSprite in Prefab.DecorativeSprites)
                {
                    Vector2 scale = decorativeSprite.GetScale(ref spriteAnimState[decorativeSprite].ScaleState, spriteAnimState[decorativeSprite].RandomScaleFactor) * Scale;
                    min.X = Math.Min(-decorativeSprite.Sprite.size.X * decorativeSprite.Sprite.RelativeOrigin.X * scale.X, min.X);
                    min.Y = Math.Min(-decorativeSprite.Sprite.size.Y * (1.0f - decorativeSprite.Sprite.RelativeOrigin.Y) * scale.Y, min.Y);
                    max.X = Math.Max(decorativeSprite.Sprite.size.X * (1.0f - decorativeSprite.Sprite.RelativeOrigin.X) * scale.X, max.X);
                    max.Y = Math.Max(decorativeSprite.Sprite.size.Y * decorativeSprite.Sprite.RelativeOrigin.Y * scale.Y, max.Y);
                }
                cachedVisibleExtents = extents = new Rectangle(min.ToPoint(), max.ToPoint());
            }

            Vector2 worldPosition = WorldPosition + GetCollapseEffectOffset();

            if (worldPosition.X + extents.X > worldView.Right || worldPosition.X + extents.Width < worldView.X) { return false; }
            if (worldPosition.Y + extents.Height < worldView.Y - worldView.Height || worldPosition.Y + extents.Y > worldView.Y) { return false; }

            if (extents.Width * Screen.Selected.Cam.Zoom < 1.0f) { return false; }
            if (extents.Height * Screen.Selected.Cam.Zoom < 1.0f) { return false; }

            return true;
        }

        public override void Draw(SpriteBatch spriteBatch, bool editing, bool back = true)
        {
            Draw(spriteBatch, editing, back, overrideColor: null);
        }

        public void Draw(SpriteBatch spriteBatch, bool editing, bool back = true, Color? overrideColor = null)
        {
            if (!Visible || (!editing && IsHidden) || !SubEditorScreen.IsLayerVisible(this)) { return; }

            if (editing)
            {
                if (isWire)
                {
                    if (!ShowWires) { return; }
                }
                else if (!ShowItems) { return; }
            }

            Color color = GetSpriteColor(spriteColor);

            bool isWiringMode = editing && SubEditorScreen.TransparentWiringMode && SubEditorScreen.IsWiringMode() && !isWire && parentInventory == null;
            bool renderTransparent = isWiringMode && GetComponent<ConnectionPanel>() == null;
            if (renderTransparent) { color *= 0.15f; }

            if (Character.Controlled != null && Character.DebugDrawInteract)
            {
                color = Color.Red;
                foreach (var ic in components)
                {
                    var interactionType = GetComponentInteractionVisibility(Character.Controlled, ic);
                    if (interactionType == InteractionVisibility.MissingRequirement)
                    {
                        color = Color.Orange;
                    }
                    else if (interactionType == InteractionVisibility.Visible)
                    {
                        color = Color.LightGreen;
                        break;
                    }
                }
            }

            BrokenItemSprite fadeInBrokenSprite = null;
            float fadeInBrokenSpriteAlpha = 0.0f;

            float displayCondition = FakeBroken ? 0.0f : ConditionPercentageRelativeToDefaultMaxCondition;
            Vector2 drawOffset = GetCollapseEffectOffset();
            drawOffset.Y = -drawOffset.Y;            

            if (displayCondition < MaxCondition)
            {
                for (int i = 0; i < Prefab.BrokenSprites.Length; i++)
                {
                    if (Prefab.BrokenSprites[i].FadeIn)
                    {
                        float min = i > 0 ? Prefab.BrokenSprites[i - i].MaxConditionPercentage : 0.0f;
                        float max = Prefab.BrokenSprites[i].MaxConditionPercentage;
                        fadeInBrokenSpriteAlpha = 1.0f - ((displayCondition - min) / (max - min));
                        if (fadeInBrokenSpriteAlpha > 0.0f && fadeInBrokenSpriteAlpha <= 1.0f)
                        {
                            fadeInBrokenSprite = Prefab.BrokenSprites[i];
                        }
                        continue;
                    }
                    if (displayCondition <= Prefab.BrokenSprites[i].MaxConditionPercentage)
                    {
                        activeSprite = Prefab.BrokenSprites[i].Sprite;
                        drawOffset = Prefab.BrokenSprites[i].Offset.ToVector2() * Scale;
                        break;
                    }
                }
            }

            float depth = GetDrawDepth();
            if (isWiringMode && isLogic && !PlayerInput.IsShiftDown()) { depth = 0.01f; }
            if (activeSprite != null)
            {
                SpriteEffects oldEffects = activeSprite.effects;
                activeSprite.effects ^= SpriteEffects;
                SpriteEffects oldBrokenSpriteEffects = SpriteEffects.None;
                if (fadeInBrokenSprite != null && fadeInBrokenSprite.Sprite != activeSprite)
                {
                    oldBrokenSpriteEffects = fadeInBrokenSprite.Sprite.effects;
                    fadeInBrokenSprite.Sprite.effects ^= SpriteEffects;
                }

                if (body == null || body.BodyType == BodyType.Static)
                {
                    if (Prefab.ResizeHorizontal || Prefab.ResizeVertical)
                    {
                        if (color.A > 0)
                        {
                            Vector2 size = new Vector2(rect.Width, rect.Height);
                            activeSprite.DrawTiled(spriteBatch, new Vector2(DrawPosition.X - rect.Width / 2, -(DrawPosition.Y + rect.Height / 2)) + drawOffset,
                                size, color: color,
                                textureScale: Vector2.One * Scale,
                                depth: depth);

                            if (fadeInBrokenSprite != null)
                            {
                                float d = Math.Min(depth + (fadeInBrokenSprite.Sprite.Depth - activeSprite.Depth - 0.000001f), 0.999f);
                                fadeInBrokenSprite.Sprite.DrawTiled(spriteBatch, new Vector2(DrawPosition.X - rect.Width / 2, -(DrawPosition.Y + rect.Height / 2)) + fadeInBrokenSprite.Offset.ToVector2() * Scale, size, color: color * fadeInBrokenSpriteAlpha,
                                    textureScale: Vector2.One * Scale,
                                    depth: d);
                            }
                            DrawDecorativeSprites(spriteBatch, DrawPosition, flippedX && Prefab.CanSpriteFlipX, flippedY && Prefab.CanSpriteFlipY, rotation: 0, depth, overrideColor);
                        }
                    }
                    else
                    {
                        Vector2 origin = GetSpriteOrigin(activeSprite);
                        if (color.A > 0)
                        {
                            activeSprite.Draw(spriteBatch, new Vector2(DrawPosition.X, -DrawPosition.Y) + drawOffset, color, origin, RotationRad, Scale, activeSprite.effects, depth);
                            if (fadeInBrokenSprite != null)
                            {
                                float d = Math.Min(depth + (fadeInBrokenSprite.Sprite.Depth - activeSprite.Depth - 0.000001f), 0.999f);
                                fadeInBrokenSprite.Sprite.Draw(spriteBatch, new Vector2(DrawPosition.X, -DrawPosition.Y) + fadeInBrokenSprite.Offset.ToVector2() * Scale, color * fadeInBrokenSpriteAlpha, origin, RotationRad, Scale, activeSprite.effects, d);
                            }
                        }
                        if (Infector != null && (Infector.ParentBallastFlora.HasBrokenThrough || BallastFloraBehavior.AlwaysShowBallastFloraSprite))
                        {
                            Prefab.InfectedSprite?.Draw(spriteBatch, new Vector2(DrawPosition.X, -DrawPosition.Y) + drawOffset, color, Prefab.InfectedSprite.Origin, RotationRad, Scale, activeSprite.effects, depth - 0.001f);
                            Prefab.DamagedInfectedSprite?.Draw(spriteBatch, new Vector2(DrawPosition.X, -DrawPosition.Y) + drawOffset, Infector.HealthColor, Prefab.DamagedInfectedSprite.Origin, RotationRad, Scale, activeSprite.effects, depth - 0.002f);
                        }

                        DrawDecorativeSprites(spriteBatch, DrawPosition, flippedX && Prefab.CanSpriteFlipX, flippedY && Prefab.CanSpriteFlipY, -RotationRad, depth, overrideColor);
                    }
                }
                else if (body.Enabled)
                {
                    var holdable = GetComponent<Holdable>();
                    if (holdable != null && holdable.Picker?.AnimController != null)
                    {
                        //don't draw the item on hands if it's also being worn
                        if (GetComponent<Wearable>() is { IsActive: true }) { return; }
                        if (!back) { return; }
                        if (holdable.Picker.Inventory?.GetItemInLimbSlot(InvSlotType.RightHand) == this)
                        {
                            depth = GetHeldItemDepth(LimbType.RightHand, holdable, depth);
                        }
                        else if (holdable.Picker.Inventory?.GetItemInLimbSlot(InvSlotType.LeftHand) == this)
                        {
                            depth = GetHeldItemDepth(LimbType.LeftHand, holdable, depth);
                        }

                        static float GetHeldItemDepth(LimbType limb, Holdable holdable, float depth)
                        {
                            if (holdable?.Picker?.AnimController == null) { return depth; }
                            //offset used to make sure the item draws just slightly behind the right hand, or slightly in front of the left hand
                            float limbDepthOffset = 0.000001f;
                            float depthOffset = holdable.Picker.AnimController.GetDepthOffset();
                            //use the upper arm as a reference, to ensure the item gets drawn behind / in front of the whole arm (not just the forearm)
                            Limb holdLimb = holdable.Picker.AnimController.GetLimb(limb == LimbType.RightHand ? LimbType.RightArm : LimbType.LeftArm);
                            if (holdLimb?.ActiveSprite != null)
                            {
                                depth = 
                                    holdLimb.ActiveSprite.Depth 
                                    + depthOffset 
                                    + limbDepthOffset * 2 * (limb == LimbType.RightHand ? 1 : -1);
                                foreach (WearableSprite wearableSprite in holdLimb.WearingItems)
                                {
                                    if (!wearableSprite.InheritLimbDepth && wearableSprite.Sprite != null) 
                                    { 
                                        depth =
                                            limb == LimbType.RightHand ?
                                                Math.Max(wearableSprite.Sprite.Depth + limbDepthOffset, depth) : 
                                                Math.Min(wearableSprite.Sprite.Depth - limbDepthOffset, depth);
                                    }
                                }
                                var head = holdable.Picker.AnimController.GetLimb(LimbType.Head);
                                if (head?.Sprite != null)
                                {
                                    //ensure the holdable item is always drawn in front of the head no matter what the wearables or whatnot do with the sprite depths
                                    depth =
                                        limb == LimbType.RightHand ?
                                            Math.Min(head.Sprite.Depth + depthOffset - limbDepthOffset, depth) :
                                            Math.Max(head.Sprite.Depth + depthOffset + limbDepthOffset, depth);
                                }
                            }
                            return depth;
                        }
                    }
                    Vector2 origin = GetSpriteOrigin(activeSprite);
                    body.Draw(spriteBatch, activeSprite, color, depth, Scale, origin: origin);
                    if (fadeInBrokenSprite != null)
                    {
                        float d = Math.Min(depth + (fadeInBrokenSprite.Sprite.Depth - activeSprite.Depth - 0.000001f), 0.999f);
                        body.Draw(spriteBatch, fadeInBrokenSprite.Sprite, color * fadeInBrokenSpriteAlpha, d, Scale);
                    }
                    DrawDecorativeSprites(spriteBatch, body.DrawPosition, flipX: body.Dir < 0, flipY: false, rotation: body.Rotation, depth, overrideColor);
                }

                foreach (var upgrade in Upgrades)
                {
                    var upgradeSprites = GetUpgradeSprites(upgrade);

                    foreach (var decorativeSprite in upgradeSprites)
                    {
                        if (!spriteAnimState[decorativeSprite].IsActive) { continue; }
                        float rotation = decorativeSprite.GetRotation(ref spriteAnimState[decorativeSprite].RotationState, spriteAnimState[decorativeSprite].RandomRotationFactor);
                        Vector2 offset = decorativeSprite.GetOffset(ref spriteAnimState[decorativeSprite].OffsetState, spriteAnimState[decorativeSprite].RandomOffsetMultiplier, -RotationRad) * Scale;
                        if (flippedX && Prefab.CanSpriteFlipX) { offset.X = -offset.X; }
                        if (flippedY && Prefab.CanSpriteFlipY) { offset.Y = -offset.Y; }
                        decorativeSprite.Sprite.Draw(spriteBatch, new Vector2(DrawPosition.X + offset.X, -(DrawPosition.Y + offset.Y)), color, decorativeSprite.Sprite.Origin,
                            rotation, decorativeSprite.GetScale(ref spriteAnimState[decorativeSprite].ScaleState, spriteAnimState[decorativeSprite].RandomScaleFactor) * Scale, activeSprite.effects,
                            depth: depth + (decorativeSprite.Sprite.Depth - activeSprite.Depth));
                    }
                }

                activeSprite.effects = oldEffects;
                if (fadeInBrokenSprite != null && fadeInBrokenSprite.Sprite != activeSprite)
                {
                    fadeInBrokenSprite.Sprite.effects = oldBrokenSpriteEffects;
                }
            }

            //use a backwards for loop because the drawable components may disable drawing,
            //causing them to be removed from the list
            for (int i = drawableComponents.Count - 1; i >= 0; i--)
            {
                drawableComponents[i].Draw(spriteBatch, editing, depth, overrideColor);
            }

            if (GameMain.DebugDraw)
            {
                body?.DebugDraw(spriteBatch, Color.White);
                if (GetComponent<TriggerComponent>()?.PhysicsBody is PhysicsBody triggerBody)
                {
                    triggerBody.UpdateDrawPosition();
                    triggerBody.DebugDraw(spriteBatch, Color.White);
                }
            }

            if (editing && IsSelected && PlayerInput.KeyDown(Keys.Space))
            {
                if (GetComponent<ElectricalDischarger>() is { } discharger)
                {
                    discharger.DrawElectricity(spriteBatch);
                }
            }

            if (!editing || (body != null && !body.Enabled))
            {
                return;
            }

            if (IsSelected || IsHighlighted)
            {
                Vector2 drawPos = new Vector2(DrawPosition.X - rect.Width / 2, -(DrawPosition.Y + rect.Height / 2));
                Vector2 drawSize = new Vector2(MathF.Ceiling(rect.Width + Math.Abs(drawPos.X - (int)drawPos.X)), MathF.Ceiling(rect.Height + Math.Abs(drawPos.Y - (int)drawPos.Y)));
                drawPos = new Vector2(MathF.Floor(drawPos.X), MathF.Floor(drawPos.Y));
                GUI.DrawRectangle(sb: spriteBatch,
                    center: drawPos + drawSize * 0.5f,
                    width: drawSize.X,
                    height: drawSize.Y,
                    rotation: RotationRad,
                    clr: Color.White,
                    depth: 0,
                    thickness: Math.Max(2f / Screen.Selected.Cam.Zoom, 1));

                foreach (Rectangle t in Prefab.Triggers)
                {
                    Rectangle transformedTrigger = TransformTrigger(t);

                    Vector2 rectWorldPos = new Vector2(transformedTrigger.X, transformedTrigger.Y);
                    if (Submarine != null) rectWorldPos += Submarine.Position;
                    rectWorldPos.Y = -rectWorldPos.Y;

                    GUI.DrawRectangle(spriteBatch,
                        rectWorldPos,
                        new Vector2(transformedTrigger.Width, transformedTrigger.Height),
                        GUIStyle.Green,
                        false,
                        0,
                        (int)Math.Max((1.5f / GameScreen.Selected.Cam.Zoom), 1.0f));
                }
            }

            if (!ShowLinks || GUI.DisableHUD) { return; }

            foreach (MapEntity e in linkedTo)
            {
                bool isLinkAllowed = Prefab.IsLinkAllowed(e.Prefab);
                Color lineColor = GUIStyle.Red * 0.5f;
                if (isLinkAllowed)
                {
                    lineColor = e is Item i && (DisplaySideBySideWhenLinked || i.DisplaySideBySideWhenLinked) ? Color.Purple * 0.5f : Color.LightGreen * 0.5f;
                }
                Vector2 from = new Vector2(WorldPosition.X, -WorldPosition.Y);
                Vector2 to = new Vector2(e.WorldPosition.X, -e.WorldPosition.Y);
                GUI.DrawLine(spriteBatch, from, to, lineColor * 0.25f, width: 3);
                GUI.DrawLine(spriteBatch, from, to, lineColor, width: 1);
                //GUI.DrawString(spriteBatch, from, $"Linked to {e.Name}", lineColor, Color.Black * 0.5f);
            }

            Vector2 GetSpriteOrigin(Sprite sprite)
            {
                Vector2 origin = sprite.Origin;
                if ((sprite.effects & SpriteEffects.FlipHorizontally) == SpriteEffects.FlipHorizontally)
                {
                    origin.X = sprite.SourceRect.Width - origin.X;
                }
                if ((sprite.effects & SpriteEffects.FlipVertically) == SpriteEffects.FlipVertically)
                {
                    origin.Y = sprite.SourceRect.Height - origin.Y;
                }
                return origin;
            }

            Color GetSpriteColor(Color defaultColor)
            {
                return
                    overrideColor ??
                    (IsIncludedInSelection && editing ? GUIStyle.Blue : this.GetSpriteColor(defaultColor: defaultColor, withHighlight: true));
            }
        }

        public void DrawDecorativeSprites(SpriteBatch spriteBatch, Vector2 drawPos, bool flipX, bool flipY, float rotation, float depth, Color? overrideColor = null)
        {
            foreach (var decorativeSprite in Prefab.DecorativeSprites)
            {
                Color decorativeSpriteColor = overrideColor ?? GetSpriteColor(decorativeSprite.Color).Multiply(GetSpriteColor(spriteColor));
                if (!spriteAnimState[decorativeSprite].IsActive) { continue; }

                Vector2 offset = decorativeSprite.GetOffset(ref spriteAnimState[decorativeSprite].OffsetState, spriteAnimState[decorativeSprite].RandomOffsetMultiplier,
                    flipX ^ flipY ? -rotation : rotation) * Scale;

                if (ResizeHorizontal || ResizeVertical)
                {
                    decorativeSprite.Sprite.DrawTiled(spriteBatch,
                        new Vector2(DrawPosition.X + offset.X - rect.Width / 2, -(DrawPosition.Y + offset.Y + rect.Height / 2)),
                        new Vector2(rect.Width, rect.Height), color: decorativeSpriteColor,
                        textureScale: Vector2.One * Scale,
                        depth: Math.Min(depth + (decorativeSprite.Sprite.Depth - activeSprite.Depth), 0.999f));
                }
                else
                {
                    float spriteRotation = decorativeSprite.GetRotation(ref spriteAnimState[decorativeSprite].RotationState, spriteAnimState[decorativeSprite].RandomRotationFactor);
                    
                    Vector2 origin = decorativeSprite.Sprite.Origin;
                    SpriteEffects spriteEffects = SpriteEffects.None;
                    if (flipX && Prefab.CanSpriteFlipX) 
                    { 
                        offset.X = -offset.X;
                        origin.X = -origin.X + decorativeSprite.Sprite.size.X;
                        spriteEffects = SpriteEffects.FlipHorizontally;
                    }
                    if (flipY && Prefab.CanSpriteFlipY) 
                    { 
                        offset.Y = -offset.Y;
                        origin.Y = -origin.Y + decorativeSprite.Sprite.size.Y;
                        spriteEffects |= SpriteEffects.FlipVertically;
                    }
                    decorativeSprite.Sprite.Draw(spriteBatch, new Vector2(drawPos.X + offset.X, -(drawPos.Y + offset.Y)), decorativeSpriteColor, origin,
                        -rotation + spriteRotation, decorativeSprite.GetScale(ref spriteAnimState[decorativeSprite].ScaleState, spriteAnimState[decorativeSprite].RandomScaleFactor) * Scale, spriteEffects,
                        depth: depth + (decorativeSprite.Sprite.Depth - activeSprite.Depth));
                }
            }
        }

        partial void OnCollisionProjSpecific(float impact)
        {
            if (impact > 1.0f &&
                Container == null &&
                !string.IsNullOrEmpty(Prefab.ImpactSoundTag) &&
                Timing.TotalTime > LastImpactSoundTime + ImpactSoundInterval)
            {
                LastImpactSoundTime = (float)Timing.TotalTime;
                SoundPlayer.PlaySound(Prefab.ImpactSoundTag, WorldPosition, hullGuess: CurrentHull);
            }
        }

        partial void Splash()
        {
            if (body == null || CurrentHull == null) { return; }
            //create a splash particle
            float massFactor = MathHelper.Clamp(body.Mass, 0.5f, 20.0f);
            for (int i = 0; i < MathHelper.Clamp(Math.Abs(body.LinearVelocity.Y), 1.0f, 10.0f); i++)
            {
                var splash = GameMain.ParticleManager.CreateParticle("watersplash",
                    new Vector2(WorldPosition.X, CurrentHull.WorldSurface),
                    new Vector2(0.0f, Math.Abs(-body.LinearVelocity.Y * massFactor)) + Rand.Vector(Math.Abs(body.LinearVelocity.Y * 10)),
                    Rand.Range(0.0f, MathHelper.TwoPi), CurrentHull);
                if (splash != null)
                {
                    splash.Size *= MathHelper.Clamp(Math.Abs(body.LinearVelocity.Y) * 0.1f * massFactor, 1.0f, 4.0f);
                }
            }
            GameMain.ParticleManager.CreateParticle("bubbles",
                new Vector2(WorldPosition.X, CurrentHull.WorldSurface),
                body.LinearVelocity * massFactor,
                0.0f, CurrentHull);

            //create a wave
            if (body.LinearVelocity.Y < 0.0f)
            {
                int n = (int)((Position.X - CurrentHull.Rect.X) / Hull.WaveWidth);
                if (n >= 0 && n < currentHull.WaveVel.Length)
                {
                    CurrentHull.WaveVel[n] += MathHelper.Clamp(body.LinearVelocity.Y * massFactor, -5.0f, 5.0f);
                }
            }
            SoundPlayer.PlaySplashSound(WorldPosition, Math.Abs(body.LinearVelocity.Y) + Rand.Range(-10.0f, -5.0f));
        }

        public void CheckNeedsSoundUpdate(ItemComponent ic)
        {
            if (ic.NeedsSoundUpdate())
            {
                if (!updateableComponents.Contains(ic))
                {
                    updateableComponents.Add(ic);
                }
                isActive = true;
            }
        }

        public void UpdateSpriteStates(float deltaTime)
        {
            if (activeContainedSprite != null)
            {
                if (activeContainedSprite.DecorativeSpriteBehavior == ContainedItemSprite.DecorativeSpriteBehaviorType.HideWhenVisible)
                {
                    foreach (DecorativeSprite decorativeSprite in Prefab.DecorativeSprites)
                    {
                        var spriteState = spriteAnimState[decorativeSprite];
                        spriteState.IsActive = false;
                    }
                    return;
                }
            }
            else
            {
                foreach (var containedSprite in Prefab.ContainedSprites)
                {
                    if (containedSprite.Sprite != activeSprite && containedSprite.DecorativeSpriteBehavior == ContainedItemSprite.DecorativeSpriteBehaviorType.HideWhenNotVisible)
                    {
                        foreach (DecorativeSprite decorativeSprite in Prefab.DecorativeSprites)
                        {
                            var spriteState = spriteAnimState[decorativeSprite];
                            spriteState.IsActive = false;
                        }
                        return;
                    }
                }
            }

            if (Prefab.DecorativeSpriteGroups.Count > 0)
            {
                DecorativeSprite.UpdateSpriteStates(Prefab.DecorativeSpriteGroups, spriteAnimState, ID, deltaTime, ConditionalMatches);
            }

            foreach (var upgrade in Upgrades)
            {
                var upgradeSprites = GetUpgradeSprites(upgrade);
                foreach (var decorativeSprite in upgradeSprites)
                {
                    var spriteState = spriteAnimState[decorativeSprite];
                    spriteState.IsActive = true;
                    foreach (var conditional in decorativeSprite.IsActiveConditionals)
                    {
                        if (!ConditionalMatches(conditional))
                        {
                            spriteState.IsActive = false;
                            break;
                        }
                    }
                }
            }

            foreach (var containedItem in ContainedItems)
            {
                containedItem.UpdateSpriteStates(deltaTime);
            }
        }

        public override void UpdateEditing(Camera cam, float deltaTime)
        {
            if (editingHUD == null || editingHUD.UserData as Item != this)
            {
                editingHUD = CreateEditingHUD(Screen.Selected != GameMain.SubEditorScreen);
                editingHUDRefreshTimer = 1.0f;
            }
            if (editingHUDRefreshTimer <= 0.0f)
            {
                activeEditors.ForEach(e => e?.RefreshValues());
                editingHUDRefreshTimer = 1.0f;
            }

            if (Screen.Selected != GameMain.SubEditorScreen) { return; }

            if (GetComponent<ElectricalDischarger>() is { } discharger)
            {
                if (PlayerInput.KeyDown(Keys.Space))
                {
                    discharger.FindNodes(WorldPosition, discharger.Range);
                }
                else
                {
                    discharger.IsActive = false;
                }
            }

            if (Character.Controlled == null) { activeHUDs.Clear(); }

            foreach (ItemComponent ic in components)
            {
                ic.UpdateEditing(deltaTime);
            }

            if (!Linkable) { return; }

            if (!PlayerInput.KeyDown(Keys.Space)) { return; }
            bool lClick = PlayerInput.PrimaryMouseButtonClicked();
            bool rClick = PlayerInput.SecondaryMouseButtonClicked();
            if (!lClick && !rClick) { return; }

            Vector2 position = cam.ScreenToWorld(PlayerInput.MousePosition);
            var otherEntity = highlightedEntities.FirstOrDefault(e => e != this && e.IsMouseOn(position));
            if (otherEntity != null)
            {
                if (linkedTo.Contains(otherEntity))
                {
                    linkedTo.Remove(otherEntity);
                    if (otherEntity.linkedTo != null && otherEntity.linkedTo.Contains(this))
                    {
                        otherEntity.linkedTo.Remove(this);
                    }
                }
                else
                {
                    linkedTo.Add(otherEntity);
                    if (otherEntity.Linkable && otherEntity.linkedTo != null)
                    {
                        otherEntity.linkedTo.Add(this);
                    }
                }
            }
        }

        public override bool IsMouseOn(Vector2 position)
        {
            Vector2 rectSize = rect.Size.ToVector2();

            Vector2 bodyPos = WorldPosition;

            Vector2 transformedMousePos = MathUtils.RotatePointAroundTarget(position, bodyPos, RotationRad);

            return
                Math.Abs(transformedMousePos.X - bodyPos.X) < rectSize.X / 2.0f &&
                Math.Abs(transformedMousePos.Y - bodyPos.Y) < rectSize.Y / 2.0f;
        }

        public GUIComponent CreateEditingHUD(bool inGame = false)
        {
            activeEditors.Clear();

            int heightScaled = (int)(20 * GUI.Scale);
            editingHUD = new GUIFrame(new RectTransform(new Vector2(0.3f, 0.25f), GUI.Canvas, Anchor.CenterRight) { MinSize = new Point(400, 0) }) { UserData = this };
            GUIListBox listBox = new GUIListBox(new RectTransform(new Vector2(0.95f, 0.8f), editingHUD.RectTransform, Anchor.Center), style: null)
            {
                CanTakeKeyBoardFocus = false,
                Spacing = (int)(25 * GUI.Scale)
            };

            var itemEditor = new SerializableEntityEditor(listBox.Content.RectTransform, this, inGame, showName: true, titleFont: GUIStyle.LargeFont) { UserData = this };
            activeEditors.Add(itemEditor);
            itemEditor.Children.First().Color = Color.Black * 0.7f;
            if (!inGame)
            {
                if (Linkable)
                {
                    var linkText = new GUITextBlock(new RectTransform(new Point(editingHUD.Rect.Width, heightScaled), isFixedSize: true), TextManager.Get("HoldToLink"), font: GUIStyle.SmallFont);
                    var itemsText = new GUITextBlock(new RectTransform(new Point(editingHUD.Rect.Width, heightScaled), isFixedSize: true), TextManager.Get("AllowedLinks"), font: GUIStyle.SmallFont);
                    LocalizedString allowedItems = AllowedLinks.None() ? TextManager.Get("None") : string.Join(", ", AllowedLinks);
                    itemsText.Text = TextManager.AddPunctuation(':', itemsText.Text, allowedItems);
                    itemEditor.AddCustomContent(linkText, 1);
                    itemEditor.AddCustomContent(itemsText, 2);
                    linkText.TextColor = GUIStyle.Orange;
                    itemsText.TextColor = GUIStyle.Orange;
                }
                
                //create a tag picker for item containers to make it easier to pick relevant tags for PreferredContainers
                var itemContainer = GetComponent<ItemContainer>();
                if (itemContainer != null)
                {
                    var tagBox = itemEditor.Fields["Tags".ToIdentifier()].First() as GUITextBox;
                    var tagsField = tagBox?.Parent;

                    var containerTagLayout = new GUILayoutGroup(new RectTransform(new Point(editingHUD.Rect.Width, heightScaled), isFixedSize: true), isHorizontal: true);
                    var containerTagButtonLayout = new GUILayoutGroup(new RectTransform(new Vector2(0.25f, 1), containerTagLayout.RectTransform), isHorizontal: true, childAnchor: Anchor.CenterRight);
                    new GUIButton(new RectTransform(new Vector2(0.95f, 1), containerTagButtonLayout.RectTransform), text: TextManager.Get("containertaguibutton"), style: "GUIButtonSmall")
                    {
                        OnClicked = (_, _) => { CreateContainerTagPicker(tagBox); return true; },
                        TextBlock = { AutoScaleHorizontal = true }
                    };
                    var containerTagText = new GUITextBlock(new RectTransform(new Vector2(0.8f, 1), containerTagLayout.RectTransform), TextManager.Get("containertaguibuttondescription"), font: GUIStyle.SmallFont)
                    {
                        TextColor = GUIStyle.Orange
                    };
                    var limitedString = ToolBox.LimitString(containerTagText.Text, containerTagText.Font, itemEditor.Rect.Width - containerTagButtonLayout.Rect.Width);
                    if (limitedString != containerTagText.Text)
                    {
                        containerTagText.ToolTip = containerTagText.Text;
                        containerTagText.Text = limitedString;
                    }
                    itemEditor.AddCustomContent(containerTagLayout, 3);
                }

                var buttonContainer = new GUILayoutGroup(new RectTransform(new Point(listBox.Content.Rect.Width, heightScaled)), isHorizontal: true)
                {
                    Stretch = true,
                    RelativeSpacing = 0.02f,
                    CanBeFocused = true
                };

                GUINumberInput rotationField =
                    itemEditor.Fields.TryGetValue("Rotation".ToIdentifier(), out var rotationFieldComponents)
                        ? rotationFieldComponents.OfType<GUINumberInput>().FirstOrDefault()
                        : null;

                var mirrorX = new GUIButton(new RectTransform(new Vector2(0.23f, 1.0f), buttonContainer.RectTransform), TextManager.Get("MirrorEntityX"), style: "GUIButtonSmall")
                {
                    ToolTip = TextManager.Get("MirrorEntityXToolTip"),
                    Enabled = Prefab.CanFlipX,
                    OnClicked = (button, data) =>
                    {
                        foreach (MapEntity me in SelectedList)
                        {
                            me.FlipX(relativeToSub: false);
                        }
                        if (!SelectedList.Contains(this)) { FlipX(relativeToSub: false); }
                        ColorFlipButton(button, FlippedX);
                        if (rotationField != null) { rotationField.FloatValue = Rotation; }
                        return true;
                    }
                };
                ColorFlipButton(mirrorX, FlippedX);
                var mirrorY = new GUIButton(new RectTransform(new Vector2(0.23f, 1.0f), buttonContainer.RectTransform), TextManager.Get("MirrorEntityY"), style: "GUIButtonSmall")
                {
                    ToolTip = TextManager.Get("MirrorEntityYToolTip"),
                    Enabled = Prefab.CanFlipY,
                    OnClicked = (button, data) =>
                    {
                        foreach (MapEntity me in SelectedList)
                        {
                            me.FlipY(relativeToSub: false);
                        }
                        if (!SelectedList.Contains(this)) { FlipY(relativeToSub: false); }
                        ColorFlipButton(button, FlippedY);
                        if (rotationField != null) { rotationField.FloatValue = Rotation; }
                        return true;
                    }
                };
                ColorFlipButton(mirrorY, FlippedY);
                if (Sprite != null)
                {
                    var reloadTextureButton = new GUIButton(new RectTransform(new Vector2(0.23f, 1.0f), buttonContainer.RectTransform), TextManager.Get("ReloadSprite"), style: "GUIButtonSmall");
                    reloadTextureButton.OnClicked += (button, data) =>
                    {
                        Sprite.ReloadXML();
                        Sprite.ReloadTexture();
                        return true;
                    };
                }
                new GUIButton(new RectTransform(new Vector2(0.23f, 1.0f), buttonContainer.RectTransform), TextManager.Get("ResetToPrefab"), style: "GUIButtonSmall")
                {
                    OnClicked = (button, data) =>
                    {
                        foreach (MapEntity me in SelectedList)
                        {
                            (me as Item)?.Reset();
                            (me as Structure)?.Reset();
                        }
                        if (!SelectedList.Contains(this)) { Reset(); }
                        CreateEditingHUD();
                        return true;
                    }
                };
                buttonContainer.RectTransform.MinSize = new Point(0, buttonContainer.RectTransform.Children.Max(c => c.MinSize.Y));
                buttonContainer.RectTransform.IsFixedSize = true;
                itemEditor.AddCustomContent(buttonContainer, itemEditor.ContentCount);
                GUITextBlock.AutoScaleAndNormalize(buttonContainer.Children.Select(b => ((GUIButton)b).TextBlock));

                if (Submarine.MainSub?.Info?.Type == SubmarineType.OutpostModule)
                {
                    GUITickBox tickBox = new GUITickBox(new RectTransform(new Point(listBox.Content.Rect.Width, 10)), TextManager.Get("sp.structure.removeiflinkedoutpostdoorinuse.name"))
                    {
                        Font = GUIStyle.SmallFont,
                        Selected = RemoveIfLinkedOutpostDoorInUse,
                        ToolTip = TextManager.Get("sp.structure.removeiflinkedoutpostdoorinuse.description"),
                        OnSelected = (tickBox) =>
                        {
                            RemoveIfLinkedOutpostDoorInUse = tickBox.Selected;
                            return true;
                        }
                    };
                    itemEditor.AddCustomContent(tickBox, 1);
                }

                if (!Layer.IsNullOrEmpty())
                {
                    var layerText = new GUITextBlock(new RectTransform(new Point(listBox.Content.Rect.Width, heightScaled)) { MinSize = new Point(0, heightScaled) }, TextManager.AddPunctuation(':', TextManager.Get("editor.layer"), Layer));
                    itemEditor.AddCustomContent(layerText, 1);
                }
            }

            foreach (ItemComponent ic in components)
            {
                if (inGame)
                {
                    if (!ic.AllowInGameEditing) { continue; }
                    if (SerializableProperty.GetProperties<InGameEditable>(ic).Count == 0 &&
                        !SerializableProperty.GetProperties<ConditionallyEditable>(ic).Any(p => p.GetAttribute<ConditionallyEditable>().IsEditable(ic)))
                    {
                        continue;
                    }
                }
                else
                {
                    if (ic.RequiredItems.Count == 0 && ic.DisabledRequiredItems.Count == 0 && SerializableProperty.GetProperties<Editable>(ic).Count == 0) { continue; }
                }

                new GUIFrame(new RectTransform(new Vector2(1.0f, 0.02f), listBox.Content.RectTransform), style: "HorizontalLine");

                var componentEditor = new SerializableEntityEditor(listBox.Content.RectTransform, ic, inGame, showName: !inGame, titleFont: GUIStyle.SubHeadingFont) { UserData = ic };
                componentEditor.Children.First().Color = Color.Black * 0.7f;
                activeEditors.Add(componentEditor);

                if (inGame)
                {
                    ic.CreateEditingHUD(componentEditor);
                    componentEditor.Recalculate();
                    continue;
                }

                List<RelatedItem> requiredItems = new List<RelatedItem>();
                foreach (var kvp in ic.RequiredItems)
                {
                    foreach (RelatedItem relatedItem in kvp.Value)
                    {
                        requiredItems.Add(relatedItem);
                    }
                }
                requiredItems.AddRange(ic.DisabledRequiredItems);

                foreach (RelatedItem relatedItem in requiredItems)
                {
                    var textBlock = new GUITextBlock(new RectTransform(new Point(listBox.Content.Rect.Width, heightScaled)),
                        TextManager.Get($"{relatedItem.Type}.required").Fallback($"{relatedItem.Type} required"), font: GUIStyle.SmallFont)
                    {
                        Padding = new Vector4(10.0f, 0.0f, 10.0f, 0.0f)
                    };

                    var tooltip = TextManager.Get($"{relatedItem.Type}.required.tooltip").Fallback(LocalizedString.EmptyString);
                    if (!tooltip.IsNullOrWhiteSpace())
                    {
                        textBlock.ToolTip = tooltip;
                    }
                    
                    textBlock.RectTransform.IsFixedSize = true;
                    componentEditor.AddCustomContent(textBlock, 1);

                    GUITextBox namesBox = new GUITextBox(new RectTransform(new Vector2(0.5f, 1.0f), textBlock.RectTransform, Anchor.CenterRight))
                    {
                        Font = GUIStyle.SmallFont,
                        Text = relatedItem.JoinedIdentifiers,
                        OverflowClip = true
                    };
                    textBlock.RectTransform.Resize(new Point(textBlock.Rect.Width, namesBox.RectTransform.MinSize.Y));

                    namesBox.OnDeselected += (textBox, key) =>
                    {
                        relatedItem.JoinedIdentifiers = textBox.Text;
                        textBox.Text = relatedItem.JoinedIdentifiers;
                    };

                    namesBox.OnEnterPressed += (textBox, text) =>
                    {
                        relatedItem.JoinedIdentifiers = text;
                        textBox.Text = relatedItem.JoinedIdentifiers;
                        return true;
                    };
                }

                ic.CreateEditingHUD(componentEditor);
                componentEditor.Recalculate();
            }

            PositionEditingHUD();
            SetHUDLayout();

            return editingHUD;
        }

        private ImmutableArray<DecorativeSprite> GetUpgradeSprites(Upgrade upgrade)
        {
            var upgradeSprites = upgrade.Prefab.DecorativeSprites;

            if (Prefab.UpgradeOverrideSprites.ContainsKey(upgrade.Prefab.Identifier))
            {
                upgradeSprites = Prefab.UpgradeOverrideSprites[upgrade.Prefab.Identifier];
            }

            return upgradeSprites;
        }

        public override bool AddUpgrade(Upgrade upgrade, bool createNetworkEvent = false)
        {
            if (upgrade.Prefab.IsWallUpgrade) { return false; }
            bool result = base.AddUpgrade(upgrade, createNetworkEvent);
            if (result && !upgrade.Disposed)
            {
                var upgradeSprites = GetUpgradeSprites(upgrade);

                if (upgradeSprites.Any())
                {
                    foreach (DecorativeSprite decorativeSprite in upgradeSprites)
                    {
                        decorativeSprite.Sprite.EnsureLazyLoaded();
                        spriteAnimState.Add(decorativeSprite, new DecorativeSprite.State());
                    }
                    UpdateSpriteStates(0.0f);
                }
            }
            return result;
        }

        public void CreateContainerTagPicker([MaybeNull] GUITextBox tagTextBox)
        {
            var msgBox = new GUIMessageBox(string.Empty, string.Empty, new[] { TextManager.Get("Ok") }, new Vector2(0.35f, 0.6f), new Point(400, 400));
            msgBox.Buttons[0].OnClicked = msgBox.Close;

            var infoIcon = new GUIImage(new RectTransform(new Vector2(0.066f), msgBox.InnerFrame.RectTransform)
            {
                RelativeOffset = new Vector2(0.015f)
            }, style: "GUIButtonInfo")
            {
                ToolTip = TextManager.Get("containertagui.tutorial"),
                IgnoreLayoutGroups = true
            };

            var layout = new GUILayoutGroup(new RectTransform(new Vector2(1f, 0.85f), msgBox.Content.RectTransform));

            var list = new GUIListBox(new RectTransform(new Vector2(1f, 1f), layout.RectTransform));

            const float NameSize = 0.4f;
            const float ItemSize = 0.5f;
            const float CountSize = 0.1f;

            var headerLayout = new GUILayoutGroup(new RectTransform(new Vector2(1f, 0.075f), list.Content.RectTransform), isHorizontal: true);
            new GUIButton(new RectTransform(new Vector2(NameSize, 1f), headerLayout.RectTransform), TextManager.Get("tagheader.tag"), style: "GUIButtonSmallFreeScale") { ForceUpperCase = ForceUpperCase.Yes, CanBeFocused = false };
            new GUIButton(new RectTransform(new Vector2(ItemSize, 1f), headerLayout.RectTransform), TextManager.Get("tagheader.items"), style: "GUIButtonSmallFreeScale") { ForceUpperCase = ForceUpperCase.Yes, CanBeFocused = false  };
            new GUIButton(new RectTransform(new Vector2(CountSize, 1f), headerLayout.RectTransform), TextManager.Get("tagheader.count"), style: "GUIButtonSmallFreeScale") { ForceUpperCase = ForceUpperCase.Yes, CanBeFocused = false };

            var itemsByTag =
                ContainerTagPrefab.Prefabs
                    .ToImmutableDictionary(
                        ct => ct,
                        ct => ct.GetItemsAndSpawnProbabilities());

            // Group the prefabs by category and turn them into a dictionary where the key is the category and value is the list of identifiers of the prefabs.
            // LINQ GroupBy returns GroupedEnumerable where the enumerable is the list of prefabs and key is what we grouped by.
            var tagCategories = ContainerTagPrefab.Prefabs
                .GroupBy(ct => ct.Category)
                .ToImmutableDictionary(
                    g => g.Key,
                    g => g.Select(ct => ct.Identifier).ToImmutableArray());

            foreach (var (category, categoryTags) in tagCategories)
            {
                var categoryButton = new GUIButton(new RectTransform(new Vector2(1f, 0.075f), list.Content.RectTransform), style: "GUIButtonSmallFreeScale");
                categoryButton.Color *= 0.66f;
                var categoryLayout = new GUILayoutGroup(new RectTransform(Vector2.One, categoryButton.RectTransform), isHorizontal: true, childAnchor: Anchor.CenterLeft) { Stretch = true };
                var categoryText = new GUITextBlock(new RectTransform(Vector2.One, categoryLayout.RectTransform), TextManager.Get($"tagcategory.{category}"), font: GUIStyle.SubHeadingFont);
                var arrowImage = new GUIImage(new RectTransform(new Vector2(1f, 0.5f), categoryLayout.RectTransform, scaleBasis: ScaleBasis.BothHeight), style: "GUIButtonVerticalArrowFreeScale");
                var arrowPadding = new GUIFrame(new RectTransform(new Vector2(0.025f, 1f), categoryLayout.RectTransform), style: null);

                bool hasHiddenCategories = false;
                foreach (var categoryTag in categoryTags.OrderBy(t => t.Value))
                {
                    var found = itemsByTag.FirstOrNull(kvp => kvp.Key.Identifier == categoryTag);
                    if (found is null)
                    {
                        DebugConsole.ThrowError($"Failed to find tag with identifier {categoryTag} in itemsByTag");
                        continue;
                    }

                    var (tag, prefabsAndProbabilities) = found.Value;

                    bool isCorrectSubType = tag.IsRecommendedForSub(Submarine);

                    var tagLayout = new GUILayoutGroup(new RectTransform(new Vector2(1f, 0.1f), list.Content.RectTransform), isHorizontal: true, childAnchor: Anchor.CenterLeft)
                    {
                        UserData = category,
                        Visible = isCorrectSubType
                    };

                    if (!isCorrectSubType)
                    {
                        hasHiddenCategories = true;
                    }

                    var checkBoxLayout = new GUILayoutGroup(new RectTransform(new Vector2(NameSize, 1f), tagLayout.RectTransform), childAnchor: Anchor.Center);
                    var enabledCheckBox = new GUITickBox(new RectTransform(Vector2.One, checkBoxLayout.RectTransform, Anchor.Center), tag.Name, font: GUIStyle.SmallFont)
                    {
                        Selected = tags.Contains(tag.Identifier),
                        ToolTip = tag.Description
                    };

                    var tickBoxText = enabledCheckBox.TextBlock;
                    tickBoxText.Text = ToolBox.LimitString(tickBoxText.Text, tickBoxText.Font, tickBoxText.Rect.Width);

                    var itemLayout = new GUILayoutGroup(new RectTransform(new Vector2(ItemSize, 1f), tagLayout.RectTransform), isHorizontal: true, childAnchor: Anchor.CenterLeft);
                    var itemLayoutScissor = new GUIScissorComponent(new RectTransform(new Vector2(0.8f, 1f), itemLayout.RectTransform)) { CanBeFocused = false };
                    var itemLayoutButtonLayout = new GUILayoutGroup(new RectTransform(new Vector2(0.2f, 1), itemLayout.RectTransform), isHorizontal: true, childAnchor: Anchor.Center);
                    var itemLayoutButton = new GUIButton(new RectTransform(new Vector2(0.8f), itemLayoutButtonLayout.RectTransform), text: "...", style: "GUICharacterInfoButton")
                    {
                        UserData = tag,
                        ToolTip = TextManager.Get("containertagui.viewprobabilities")
                    };
                    
                    itemLayoutButtonLayout.Recalculate();

                    float scroll = 0f;
                    float localScroll = 0f;
                    int lastSkippedItems = 0;
                    int skippedItems = 0;
                    var itemLayoutDraw = new GUICustomComponent(new RectTransform(new Vector2(1f, 0.9f), itemLayoutScissor.Content.RectTransform, Anchor.CenterLeft), onDraw: (spriteBatch, component) =>
                    {
                        component.ToolTip = string.Empty;

                        const float padding = 8f;
                        float offset = 0f;
                        float size = component.Rect.Height;
                        int start = (int)Math.Floor(scroll);
                        int amountToDraw = (int)Math.Ceiling(component.Rect.Width / size) + 1; // +1 just to be on the safe side
                        bool shouldIncrementOnSkip = true;
                        float toDrawWidth = prefabsAndProbabilities.Length * (size + padding);

                        // if the width is less than the component width we need to limit how many items we draw or it looks weird
                        if (toDrawWidth < component.Rect.Width)
                        {
                            shouldIncrementOnSkip = false;
                            amountToDraw = prefabsAndProbabilities.Length;
                        }

                        for (int i = start; i < start + amountToDraw; i++)
                        {
                            var (ip, probability, _) = prefabsAndProbabilities[i % prefabsAndProbabilities.Length];
                            var sprite = ip.InventoryIcon ?? ip.Sprite;

                            if (sprite is null)
                            {
                                // I don't think this should happen but just in case
                                if (shouldIncrementOnSkip)
                                {
                                    amountToDraw++;
                                    skippedItems++;
                                }
                                continue;
                            }

                            if (ShouldHideItemPrefab(ip, probability))
                            {
                                if (shouldIncrementOnSkip)
                                {
                                    skippedItems++;
                                    amountToDraw++;
                                }
                                continue;
                            }

                            float partialScroll = localScroll * (size + padding);
                            var drawRect = new RectangleF(itemLayoutScissor.Rect.X + offset - partialScroll, component.Rect.Y, size, size);

                            var isMouseOver = drawRect.Contains(PlayerInput.MousePosition);
                            if (isMouseOver)
                            {
                                component.ToolTip = ip.CreateTooltipText();
                            }

                            var slotSprite = Inventory.SlotSpriteSmall;
                            slotSprite?.Draw(spriteBatch, drawRect.Location, Color.White, origin: Vector2.Zero, rotate: 0f, scale: size / slotSprite.size.X * Inventory.SlotSpriteSmallScale);

                            float iconScale = Math.Min(drawRect.Width / sprite.size.X, drawRect.Height / sprite.size.Y) * 0.9f;

                            Color drawColor = ip.InventoryIconColor;

                            sprite.Draw(spriteBatch, drawRect.Center, drawColor, origin: sprite.Origin, scale: iconScale);
                            offset += size + padding;
                        }

                        // we need to compensate for the skipped items so that the scroll doesn't jump around
                        if (skippedItems < lastSkippedItems)
                        {
                            scroll += lastSkippedItems - skippedItems;
                        }

                        lastSkippedItems = skippedItems;
                        skippedItems = 0;
                    }, onUpdate: (deltaTime, component) =>
                    {
                        if (GUI.MouseOn != component && MathUtils.NearlyEqual(localScroll, 0, deltaTime * 2))
                        {
                            localScroll = 0f;
                            return;
                        }

                        float totalWidth = prefabsAndProbabilities.Length * (component.Rect.Height + 8f);
                        if (totalWidth < component.Rect.Width) { return; }
                        scroll += deltaTime;
                        localScroll = scroll % 1f;
                    })
                    {
                        HoverCursor = CursorState.Default,
                        AlwaysOverrideCursor = true
                    };

                    var tooltip = TextManager.Get(tag.WarnIfLess ? "ContainerTagUI.RecommendedAmount" : "ContainerTagUI.SuggestedAmount");

                    var countBlock = new GUITextBlock(new RectTransform(new Vector2(CountSize, 1f), tagLayout.RectTransform), string.Empty, textAlignment: Alignment.Center)
                    {
                        ToolTip = tooltip
                    };
                    UpdateCountBlock(countBlock, tag);

                    enabledCheckBox.OnSelected += tickBox =>
                    {
                        if (tickBox.Selected)
                        {
                            AddTag(tag.Identifier);
                        }
                        else
                        {
                            RemoveTag(tag.Identifier);
                        }

                        if (tagTextBox is not null)
                        {
                            tagTextBox.Text = string.Join(',', tags.Where(t => !Prefab.Tags.Contains(t)));
                        }
                        UpdateCountBlock(countBlock, tag);
                        return true;
                    };

                    itemLayoutButton.OnClicked = (button, _) =>
                    {
                        CreateContainerTagItemListPopup(tag, button.Rect.Center, layout, prefabsAndProbabilities);
                        return true;
                    };

                    void UpdateCountBlock(GUITextBlock textBlock, ContainerTagPrefab containerTag)
                    {
                        if (textBlock is null) { return; }

                        var tagCount = Submarine.GetItems(alsoFromConnectedSubs: true).Count(i => i.HasTag(containerTag.Identifier));
                        textBlock.Text = $"{tagCount} ({containerTag.RecommendedAmount})";

                        if (!isCorrectSubType || !containerTag.WarnIfLess || containerTag.RecommendedAmount <= 0) { return; }

                        if (tagCount < containerTag.RecommendedAmount)
                        {
                            textBlock.TextColor = GUIStyle.Red;
                            textBlock.Text += "*";
                            textBlock.ToolTip = RichString.Rich($"{tooltip}\n\n‖color:gui.red‖{TextManager.Get("ContainerTagUI.RecommendedAmountWarning")}‖color:end‖");
                        }
                        else if (tagCount >= containerTag.RecommendedAmount)
                        {
                            textBlock.TextColor = GUIStyle.Green;
                            textBlock.ToolTip = tooltip;
                        }
                    }
                }

                arrowImage.SpriteEffects = hasHiddenCategories ? SpriteEffects.None : SpriteEffects.FlipVertically;
                categoryButton.OnClicked = (_, _) =>
                {
                    arrowImage.SpriteEffects ^= SpriteEffects.FlipVertically;

                    foreach (var child in list.Content.Children)
                    {
                        if (child.UserData is Identifier id && id == category)
                        {
                            child.Visible = !child.Visible;
                        }
                    }
                    return true;
                };
            }
        }

        private static void CreateContainerTagItemListPopup(ContainerTagPrefab tag, Point location, GUIComponent popupParent, ImmutableArray<ContainerTagPrefab.ItemAndProbability> prefabAndProbabilities)
        {
            const string TooltipUserData = "tooltip";
            const string ProbabilityUserData = "probability";

            if (popupParent.GetChildByUserData(TooltipUserData) is { } existingTooltip)
            {
                popupParent.RemoveChild(existingTooltip);
            }

            var tooltip = new GUIFrame(new RectTransform(new Point(popupParent.Rect.Height), popupParent.RectTransform)
            {
                AbsoluteOffset = location - popupParent.Rect.Location
            })
            {
                UserData = TooltipUserData,
                IgnoreLayoutGroups = true
            };

            if (tooltip.Rect.Bottom > GameMain.GraphicsHeight)
            {
                int diffY = tooltip.Rect.Bottom - GameMain.GraphicsHeight;
                tooltip.RectTransform.AbsoluteOffset -= new Point(0, diffY);
            }

            if (tooltip.Rect.Right > GameMain.GraphicsWidth)
            {
                int diffX = tooltip.Rect.Right - GameMain.GraphicsWidth;
                tooltip.RectTransform.AbsoluteOffset -= new Point(diffX, 0);
            }

            var tooltipLayout = new GUILayoutGroup(new RectTransform(ToolBox.PaddingSizeParentRelative(tooltip.RectTransform, 0.9f), tooltip.RectTransform, Anchor.Center));

            var tooltipHeader = new GUITextBlock(new RectTransform(new Vector2(1f, 0.1f), tooltipLayout.RectTransform), tag.Name, textAlignment: Alignment.Center, font: GUIStyle.SubHeadingFont);
            var tooltipList = new GUIListBox(new RectTransform(new Vector2(1f, 0.7f), tooltipLayout.RectTransform));

            var tooltipHeaderLayout = new GUILayoutGroup(new RectTransform(new Vector2(1f, 0.1f), tooltipList.Content.RectTransform), isHorizontal: true);
            new GUIButton(new RectTransform(new Vector2(0.66f, 1f), tooltipHeaderLayout.RectTransform), TextManager.Get("tagheader.item"), style: "GUIButtonSmallFreeScale") { ForceUpperCase = ForceUpperCase.Yes, CanBeFocused = false };
            new GUIButton(new RectTransform(new Vector2(0.33f, 1f), tooltipHeaderLayout.RectTransform), TextManager.Get("tagheader.probability"), style: "GUIButtonSmallFreeScale") { ForceUpperCase = ForceUpperCase.Yes, CanBeFocused = false };

            foreach (var itemAndProbability in prefabAndProbabilities.OrderByDescending(p => p.Probability))
            {
                var (ip, probability, campaignOnlyProbability) = itemAndProbability;
                if (ShouldHideItemPrefab(ip, probability)) { continue; }

                var itemLayout = new GUILayoutGroup(new RectTransform(new Vector2(1f, 0.1f), tooltipList.Content.RectTransform), isHorizontal: true, childAnchor: Anchor.CenterLeft)
                {
                    UserData = itemAndProbability
                };

                var itemNameLayout = new GUILayoutGroup(new RectTransform(new Vector2(0.66f, 1f), itemLayout.RectTransform), childAnchor: Anchor.CenterLeft, isHorizontal: true)
                {
                    Stretch = true
                };

                var itemIcon = new GUIImage(new RectTransform(Vector2.One, itemNameLayout.RectTransform, scaleBasis: ScaleBasis.BothHeight), ip.InventoryIcon ?? ip.Sprite, scaleToFit: true)
                {
                    Color = ip.InventoryIconColor
                };
                
                var itemName = new GUITextBlock(new RectTransform(Vector2.One, itemNameLayout.RectTransform), ip.Name);
                itemName.Text = ToolBox.LimitString(ip.Name, itemName.Font, itemName.Rect.Width);
                
                var toolTipContainer = new GUIFrame(new RectTransform(Vector2.One, itemNameLayout.RectTransform), style: null)
                {
                    IgnoreLayoutGroups = true,
                    ToolTip = ip.CreateTooltipText()
                };

                var probabilityText = new GUITextBlock(new RectTransform(new Vector2(0.33f, 1f), itemLayout.RectTransform), ProbabilityToPercentage(campaignOnlyProbability), textAlignment: Alignment.Right)
                {
                    UserData = ProbabilityUserData
                };
                if (MathUtils.NearlyEqual(campaignOnlyProbability, 0f)) { probabilityText.TextColor = GUIStyle.Red; }
            }

            var campaignCheckbox = new GUITickBox(new RectTransform(new Vector2(1f, 0.1f), tooltipLayout.RectTransform), label: TextManager.Get("containertagui.campaignonly"))
            {
                ToolTip = TextManager.Get("containertagui.campaignonlytooltip"),
                Selected = true,
                OnSelected = box =>
                {
                    foreach (var child in tooltipList.Content.Children)
                    {
                        if (child.UserData is not ContainerTagPrefab.ItemAndProbability data) { continue; }

                        if (child.GetChildByUserData(ProbabilityUserData) is not GUITextBlock text) { continue; }
                        
                        float probability = box.Selected 
                            ? data.CampaignProbability 
                            : data.Probability;
                        text.Text = ProbabilityToPercentage(probability);

                        text.TextColor = MathUtils.NearlyEqual(probability, 0f) 
                            ? GUIStyle.Red 
                            : GUIStyle.TextColorNormal;
                    }

                    return true;
                }
            };

            var tooltipClose = new GUIButton(new RectTransform(new Vector2(1f, 0.1f), tooltipLayout.RectTransform), TextManager.Get("Close"))
            {
                OnClicked = (_, _) =>
                {
                    popupParent.RemoveChild(tooltip);
                    return true;
                }
            };

            static LocalizedString ProbabilityToPercentage(float probability)
                => TextManager.GetWithVariable("percentageformat", "[value]", MathF.Round((probability * 100f), 1).ToString(CultureInfo.InvariantCulture));

        }

        private static bool ShouldHideItemPrefab(ItemPrefab ip, float probability)
            => ip.HideInMenus && MathUtils.NearlyEqual(probability, 0f);

        /// <summary>
        /// Reposition currently active item interfaces to make sure they don't overlap with each other
        /// </summary>
        private void SetHUDLayout(bool ignoreLocking = false)
        {
            //reset positions first
            List<GUIComponent> elementsToMove = new List<GUIComponent>();

            if (editingHUD != null && editingHUD.UserData == this &&
                ((HasInGameEditableProperties && Character.Controlled?.SelectedItem == this) || Screen.Selected == GameMain.SubEditorScreen))
            {
                elementsToMove.Add(editingHUD);
            }

            debugInitialHudPositions.Clear();
            foreach (ItemComponent ic in activeHUDs)
            {
                if (ic.GuiFrame == null || ic.GetLinkUIToComponent() != null) { continue; }
                
                bool nearlyCoversScreen = ic.GuiFrame.Rect.Width >= GameMain.GraphicsWidth * 0.9f && 
                                          ic.GuiFrame.Rect.Height >= GameMain.GraphicsHeight * 0.9f;
                
                // when we are not using overlap prevention, we still need to clamp the frame to the screen area to
                // prevent frames becoming inaccessible outside the screen for example after a resolution change
                if (ic.AllowUIOverlap || (!ignoreLocking && ic.LockGuiFramePosition) || nearlyCoversScreen)
                {
                    ic.GuiFrame.ClampToArea(new Rectangle(0, 0, GameMain.GraphicsWidth, GameMain.GraphicsHeight));
                    continue;
                }

                ic.GuiFrame.RectTransform.ScreenSpaceOffset = ic.GuiFrameOffset;
                elementsToMove.Add(ic.GuiFrame);
                debugInitialHudPositions.Add(ic.GuiFrame.Rect);
            }

            List<Rectangle> disallowedAreas = new List<Rectangle>();
            if (GameMain.GameSession?.CrewManager != null && Screen.Selected == GameMain.GameScreen)
            {
                int disallowedPadding = (int)(50 * GUI.Scale);
                disallowedAreas.Add(GameMain.GameSession.CrewManager.GetActiveCrewArea());
                disallowedAreas.Add(new Rectangle(
                    HUDLayoutSettings.ChatBoxArea.X - disallowedPadding, HUDLayoutSettings.ChatBoxArea.Y,
                    HUDLayoutSettings.ChatBoxArea.Width + disallowedPadding, HUDLayoutSettings.ChatBoxArea.Height));
            }

            if (Screen.Selected is SubEditorScreen editor)
            {
                disallowedAreas.Add(editor.EntityMenu.Rect);
                disallowedAreas.Add(editor.TopPanel.Rect);
                disallowedAreas.Add(editor.ToggleEntityMenuButton.Rect);
            }

            GUI.PreventElementOverlap(elementsToMove, disallowedAreas, clampArea: HUDLayoutSettings.ItemHUDArea);

            //System.Diagnostics.Debug.WriteLine("after: " + elementsToMove[0].Rect.ToString() + "   " + elementsToMove[1].Rect.ToString());
            foreach (ItemComponent ic in activeHUDs)
            {
                if (ic.GuiFrame == null) { continue; }

                var linkUIToComponent = ic.GetLinkUIToComponent();
                if (linkUIToComponent == null) { continue; }

                ic.GuiFrame.RectTransform.ScreenSpaceOffset = linkUIToComponent.GuiFrame.RectTransform.ScreenSpaceOffset;
            }
        }

        private readonly List<Rectangle> debugInitialHudPositions = new List<Rectangle>();

        private readonly List<ItemComponent> prevActiveHUDs = new List<ItemComponent>();
        private readonly List<ItemComponent> activeComponents = new List<ItemComponent>();
        private readonly List<ItemComponent> maxPriorityHUDs = new List<ItemComponent>();

        public void UpdateHUD(Camera cam, Character character, float deltaTime)
        {
            bool editingHUDCreated = false;
            if ((HasInGameEditableProperties && (character.SelectedItem == this || EditableWhenEquipped)) ||
                Screen.Selected == GameMain.SubEditorScreen)
            {
                GUIComponent prevEditingHUD = editingHUD;
                UpdateEditing(cam, deltaTime);
                editingHUDCreated = editingHUD != null && editingHUD != prevEditingHUD;
            }

            if (editingHUD == null ||
                !(GUI.KeyboardDispatcher.Subscriber is GUITextBox textBox) ||
                !editingHUD.IsParentOf(textBox))
            {
                editingHUDRefreshTimer -= deltaTime;
            }

            prevActiveHUDs.Clear();
            prevActiveHUDs.AddRange(activeHUDs);
            activeComponents.Clear();
            activeComponents.AddRange(components);

            foreach (MapEntity entity in linkedTo)
            {
                if (Prefab.IsLinkAllowed(entity.Prefab) && entity is Item i)
                {
                    if (!i.DisplaySideBySideWhenLinked) { continue; }
                    activeComponents.AddRange(i.components);
                }
            }

            activeHUDs.Clear();
            maxPriorityHUDs.Clear();
            bool DrawHud(ItemComponent ic)
            {
                if (!ic.ShouldDrawHUD(character)) { return false; }
                if (character.HasEquippedItem(this))
                {
                    return ic.DrawHudWhenEquipped;
                }
                else
                {
                    return ic.CanBeSelected && ic.HasRequiredItems(character, addMessage: false);
                }
            }
            //the HUD of the component with the highest priority will be drawn
            //if all components have a priority of 0, all of them are drawn
            foreach (ItemComponent ic in activeComponents)
            {
                if (ic.HudPriority > 0 && DrawHud(ic) && (maxPriorityHUDs.Count == 0 || ic.HudPriority >= maxPriorityHUDs[0].HudPriority))
                {
                    if (maxPriorityHUDs.Count > 0 && ic.HudPriority > maxPriorityHUDs[0].HudPriority) { maxPriorityHUDs.Clear(); }
                    maxPriorityHUDs.Add(ic);
                }
            }

            if (maxPriorityHUDs.Count > 0)
            {
                activeHUDs.AddRange(maxPriorityHUDs);
            }
            else
            {
                foreach (ItemComponent ic in activeComponents)
                {
                    if (DrawHud(ic))
                    {
                        activeHUDs.Add(ic);
                    }
                }
            }

            activeHUDs.Sort((h1, h2) => { return h2.HudLayer.CompareTo(h1.HudLayer); });

            //active HUDs have changed, need to reposition
            if (!prevActiveHUDs.SequenceEqual(activeHUDs) || editingHUDCreated)
            {
                SetHUDLayout();
            }

            Rectangle mergedHUDRect = Rectangle.Empty;
            foreach (ItemComponent ic in activeHUDs)
            {
                ic.UpdateHUD(character, deltaTime, cam);
                if (ic.GuiFrame != null && ic.GuiFrame.Rect.Height < GameMain.GraphicsHeight)
                {
                    mergedHUDRect = mergedHUDRect == Rectangle.Empty ?
                        ic.GuiFrame.Rect :
                        Rectangle.Union(mergedHUDRect, ic.GuiFrame.Rect);
                }
            }

            if (mergedHUDRect != Rectangle.Empty)
            {
                if (itemInUseWarning != null) { itemInUseWarning.Visible = false; }
                foreach (Character otherCharacter in Character.CharacterList)
                {
                    if (otherCharacter != character &&
                        otherCharacter.SelectedItem == this)
                    {
                        ItemInUseWarning.Visible = true;
                        if (mergedHUDRect.Width > GameMain.GraphicsWidth / 2) { mergedHUDRect.Inflate(-GameMain.GraphicsWidth / 4, 0); }
                        itemInUseWarning.RectTransform.ScreenSpaceOffset = new Point(mergedHUDRect.X, mergedHUDRect.Bottom);
                        itemInUseWarning.RectTransform.NonScaledSize = new Point(mergedHUDRect.Width, (int)(50 * GUI.Scale));
                        if (itemInUseWarning.UserData != otherCharacter)
                        {
                            itemInUseWarning.Text = TextManager.GetWithVariable("ItemInUse", "[character]", otherCharacter.Name);
                            itemInUseWarning.UserData = otherCharacter;
                        }
                        break;
                    }
                }
            }
        }

        public void DrawHUD(SpriteBatch spriteBatch, Camera cam, Character character)
        {
            if (HasInGameEditableProperties && (character.SelectedItem == this || EditableWhenEquipped))
            {
                DrawEditing(spriteBatch, cam);
            }

            foreach (ItemComponent ic in activeHUDs)
            {
                if (ic.CanBeSelected)
                {
                    ic.DrawHUD(spriteBatch, character);
                }
            }

            if (GameMain.DebugDraw)
            {
                int i = 0;
                foreach (ItemComponent ic in activeHUDs)
                {
                    if (i >= debugInitialHudPositions.Count) { break; }
                    if (activeHUDs[i].GuiFrame == null) { continue; }
                    if (ic.GuiFrame == null || ic.AllowUIOverlap || ic.GetLinkUIToComponent() != null) { continue; }

                    GUI.DrawRectangle(spriteBatch, debugInitialHudPositions[i], Color.Orange);
                    GUI.DrawRectangle(spriteBatch, ic.GuiFrame.Rect, Color.LightGreen);
                    GUI.DrawLine(spriteBatch, debugInitialHudPositions[i].Location.ToVector2(), ic.GuiFrame.Rect.Location.ToVector2(), Color.Orange);

                    i++;
                }
            }
        }

        readonly List<ColoredText> texts = new();
        public List<ColoredText> GetHUDTexts(Character character, bool recreateHudTexts = true)
        {
            // Always create the texts if they have not yet been created
            if (texts.Any() && !recreateHudTexts) { return texts; }
            texts.Clear();

            string nameText = RichString.Rich(Prefab.Name).SanitizedValue;
            if (Prefab.Tags.Contains("identitycard") || Tags.Contains("despawncontainer"))
            {
                string[] readTags = Tags.Split(',');
                string idName = null;
                foreach (string tag in readTags)
                {
                    string[] s = tag.Split(':');
                    if (s[0] == "name")
                    {
                        idName = s[1];
                        break;
                    }
                }
                if (idName != null)
                {
                    nameText += $" ({idName})";
                }
            }
            if (DroppedStack.Any())
            {
                nameText += $" x{DroppedStack.Count()}";
            }

            texts.Add(new ColoredText(nameText, GUIStyle.TextColorNormal, isCommand: false, isError: false));

            if (CampaignMode.BlocksInteraction(CampaignInteractionType))
            {
                texts.Add(new ColoredText(TextManager.GetWithVariable($"CampaignInteraction.{CampaignInteractionType}", "[key]", GameSettings.CurrentConfig.KeyMap.KeyBindText(InputType.Use)).Value, Color.Cyan, isCommand: false, isError: false));
            }
            else
            {
                foreach (ItemComponent itemComponent in components)
                {
                    var interactionVisibility = GetComponentInteractionVisibility(character, itemComponent);
                    if (interactionVisibility == InteractionVisibility.None) { continue; }
                    if (itemComponent.DisplayMsg.IsNullOrEmpty()) { continue; }
                    
                    Color color = interactionVisibility == InteractionVisibility.MissingRequirement ? Color.Gray : Color.Cyan;
                    texts.Add(new ColoredText(itemComponent.DisplayMsg.Value, color, isCommand: false, isError: false));
                }
            }
            if (PlayerInput.KeyDown(InputType.ContextualCommand))
            {
                texts.Add(new ColoredText(TextManager.ParseInputTypes(TextManager.Get("itemmsgcontextualorders")).Value, Color.Cyan, isCommand: false, isError: false));
            }
            else
            {
                texts.Add(new ColoredText(TextManager.Get("itemmsg.morreoptionsavailable").Value, Color.LightGray * 0.7f, isCommand: false, isError: false));
            }            
            return texts;
        }

        private enum InteractionVisibility
        {
            None,
            MissingRequirement,
            Visible
        }

        /// <summary>
        /// Determine, for UI display purposes, the type of interaction visibility for an item component.
        ///
        /// Example:
        /// Visible -> Display cyan "click to interact" type text on item hover.
        /// MissingRequirement -> Display gray "need tool" type text on item hover.
        /// None -> Hide from item hover texts.
        /// </summary>
        /// <param name="character">Character, for tool requirement purposes.</param>
        /// <param name="itemComponent">The item component to inspect.</param>
        /// <returns>The interaction visibility state for this component.</returns>
        private static InteractionVisibility GetComponentInteractionVisibility(Character character, ItemComponent itemComponent)
        {
            if (!itemComponent.CanBePicked && !itemComponent.CanBeSelected) { return InteractionVisibility.None; }
            if (itemComponent is Holdable holdable && !holdable.CanBeDeattached()) { return InteractionVisibility.None; }
            if (itemComponent is ConnectionPanel connectionPanel && !connectionPanel.CanRewire()) { return InteractionVisibility.None; }
            
            InteractionVisibility interactionVisibility = InteractionVisibility.MissingRequirement;
            if (itemComponent.HasRequiredItems(character, addMessage: false))
            {
                if (itemComponent is Repairable repairable)
                {
                    if (repairable.IsBelowRepairThreshold)
                    {
                        interactionVisibility = InteractionVisibility.Visible;
                    }
                }
                else
                {
                    interactionVisibility = InteractionVisibility.Visible;
                }
            }
            
            return interactionVisibility;
        }

        public bool HasVisibleInteraction(Character character)
        {
            foreach (var component in components)
            {
                if (GetComponentInteractionVisibility(character, component) == InteractionVisibility.Visible)
                {
                    return true;
                }
            }
            
            return false;
        }

        public void ForceHUDLayoutUpdate(bool ignoreLocking = false)
        {
            foreach (ItemComponent ic in activeHUDs)
            {
                if (ic.GuiFrame == null) { continue; }
                if (!ic.CanBeSelected && !ic.DrawHudWhenEquipped) { continue; }
                ic.GuiFrame.RectTransform.ScreenSpaceOffset = Point.Zero;
                if (ic.UseAlternativeLayout)
                {
                    ic.AlternativeLayout?.ApplyTo(ic.GuiFrame.RectTransform);
                }
                else
                {
                    ic.DefaultLayout?.ApplyTo(ic.GuiFrame.RectTransform);
                }
            }
            SetHUDLayout(ignoreLocking);
        }

        public override void AddToGUIUpdateList(int order = 0)
        {
            if (Screen.Selected is SubEditorScreen)
            {
                if (editingHUD != null && editingHUD.UserData == this) { editingHUD.AddToGUIUpdateList(); }
            }
            else
            {
                if (HasInGameEditableProperties && Character.Controlled != null && (Character.Controlled.SelectedItem == this || EditableWhenEquipped))
                {
                    if (editingHUD != null && editingHUD.UserData == this) { editingHUD.AddToGUIUpdateList(); }
                }
            }

            var character = Character.Controlled;
            var selectedItem = Character.Controlled?.SelectedItem;
            if (character != null && selectedItem != this && GetComponent<RemoteController>() == null)
            {
                bool insideCircuitBox = 
                    selectedItem?.GetComponent<CircuitBox>() != null &&
                    selectedItem.ContainedItems.Contains(this);
                if (!insideCircuitBox &&
                    selectedItem?.GetComponent<RemoteController>()?.TargetItem != this &&
                    !character.HeldItems.Any(it => it.GetComponent<RemoteController>()?.TargetItem == this))
                {
                    return;
                }
            }

            bool needsLayoutUpdate = false;
            foreach (ItemComponent ic in activeHUDs)
            {
                if (!ic.CanBeSelected) { continue; }

                bool useAlternativeLayout = activeHUDs.Count > 1;
                bool wasUsingAlternativeLayout = ic.UseAlternativeLayout;
                ic.UseAlternativeLayout = useAlternativeLayout;
                needsLayoutUpdate |= ic.UseAlternativeLayout != wasUsingAlternativeLayout;
                ic.AddToGUIUpdateList(order);
            }

            if (itemInUseWarning != null && itemInUseWarning.Visible)
            {
                itemInUseWarning.AddToGUIUpdateList();
            }

            if (needsLayoutUpdate)
            {
                SetHUDLayout();
            }
        }

        public void ClientEventRead(IReadMessage msg, float sendingTime)
        {
            EventType eventType =
                (EventType)msg.ReadRangedInteger((int)EventType.MinValue, (int)EventType.MaxValue);

            switch (eventType)
            {
                case EventType.ComponentState:
                    {
                        int componentIndex = msg.ReadRangedInteger(0, components.Count - 1);
                        if (components[componentIndex] is IServerSerializable serverSerializable)
                        {
                            serverSerializable.ClientEventRead(msg, sendingTime);
                        }
                        else
                        {
                            throw new Exception($"Failed to read component state - {components[componentIndex].GetType()} in item \"{Prefab.Identifier}\" is not IServerSerializable.");
                        }
                    }
                    break;
                case EventType.InventoryState:
                    {
                        int containerIndex = msg.ReadRangedInteger(0, components.Count - 1);
                        if (components[containerIndex] is ItemContainer container)
                        {
                            container.Inventory.ClientEventRead(msg);
                        }
                        else
                        {
                            throw new Exception($"Failed to read inventory state - {components[containerIndex].GetType()} in item \"{Prefab.Identifier}\"  is not an ItemContainer.");
                        }
                    }
                    break;
                case EventType.Status:
                    bool loadingRound = msg.ReadBoolean();
                    float newCondition = msg.ReadSingle();
                    SetCondition(newCondition, isNetworkEvent: true, executeEffects: !loadingRound);
                    break;
                case EventType.AssignCampaignInteraction:
                    bool isVisible = msg.ReadBoolean();
                    if (isVisible)
                    {
                        var interactionType = (CampaignMode.InteractionType)msg.ReadByte();
                        AssignCampaignInteractionType(interactionType);
                    }
                    break;
                case EventType.ApplyStatusEffect:
                    {
                        ActionType actionType = (ActionType)msg.ReadRangedInteger(0, Enum.GetValues(typeof(ActionType)).Length - 1);
                        byte componentIndex         = msg.ReadByte();
                        ushort targetCharacterID    = msg.ReadUInt16();
                        byte targetLimbID           = msg.ReadByte();
                        ushort useTargetID          = msg.ReadUInt16();
                        Vector2? worldPosition      = null;
                        bool hasPosition            = msg.ReadBoolean();
                        if (hasPosition)
                        {
                            worldPosition = new Vector2(msg.ReadSingle(), msg.ReadSingle());
                        }

                        ItemComponent targetComponent = componentIndex < components.Count ? components[componentIndex] : null;
                        Character targetCharacter = FindEntityByID(targetCharacterID) as Character;
                        Limb targetLimb = targetCharacter != null && targetLimbID < targetCharacter.AnimController.Limbs.Length ?
                            targetCharacter.AnimController.Limbs[targetLimbID] : null;
                        Entity useTarget = FindEntityByID(useTargetID);

                        if (targetComponent == null)
                        {
                            ApplyStatusEffects(actionType, 1.0f, targetCharacter, targetLimb, useTarget, isNetworkEvent: true, worldPosition: worldPosition);
                        }
                        else
                        {
                            targetComponent.ApplyStatusEffects(actionType, 1.0f, targetCharacter, targetLimb, useTarget, worldPosition: worldPosition);
                        }
                    }
                    break;
                case EventType.ChangeProperty:
                    ReadPropertyChange(msg, false);
                    break;
                case EventType.ItemStat:
                    byte length = msg.ReadByte();
                    for (int i = 0; i < length; i++)
                    {
                        var statIdentifier = INetSerializableStruct.Read<TalentStatIdentifier>(msg);
                        var statValue = msg.ReadSingle();
                        StatManager.ApplyStatDirect(statIdentifier, statValue);
                    }
                    break;
                case EventType.Upgrade:
                    Identifier identifier = msg.ReadIdentifier();
                    byte level = msg.ReadByte();
                    if (UpgradePrefab.Find(identifier) is { } upgradePrefab)
                    {
                        Upgrade upgrade = new Upgrade(this, upgradePrefab, level);

                        byte targetCount = msg.ReadByte();
                        for (int i = 0; i < targetCount; i++)
                        {
                            byte propertyCount = msg.ReadByte();
                            for (int j = 0; j < propertyCount; j++)
                            {
                                float value = msg.ReadSingle();
                                upgrade.TargetComponents.ElementAt(i).Value[j].SetOriginalValue(value);
                            }
                        }

                        AddUpgrade(upgrade, false);
                    }
                    break;
                case EventType.DroppedStack:
                    int itemCount = msg.ReadRangedInteger(0, Inventory.MaxPossibleStackSize);
                    if (itemCount > 0)
                    {
                        List<Item> droppedStack = new List<Item>();
                        for (int i = 0; i < itemCount; i++)
                        {
                            var id = msg.ReadUInt16();
                            if (FindEntityByID(id) is not Item droppedItem)
                            {
                                DebugConsole.ThrowError($"Error while reading {EventType.DroppedStack} message: could not find an item with the ID {id}.");
                            }
                            else
                            {
                                droppedStack.Add(droppedItem);
                            }
                        }
                        CreateDroppedStack(droppedStack, allowClientExecute: true);
                    }
                    else
                    {
                        RemoveFromDroppedStack(allowClientExecute: true);
                    }
                    break;
                case EventType.SetHighlight:
                    bool isTargetedForThisClient = msg.ReadBoolean();
                    if (isTargetedForThisClient)
                    {
                        bool highlight = msg.ReadBoolean();
                        ExternalHighlight = highlight;
                        if (highlight)
                        { 
                            Color highlightColor = msg.ReadColorR8G8B8A8();
                            HighlightColor = highlightColor;
                        }
                        else
                        {
                            HighlightColor = null;
                        }
                    }
                    break;
                case EventType.SwapItem:
                    ushort newId = msg.ReadUInt16();
                    uint prefabUintId = msg.ReadUInt32();
                    ItemPrefab newPrefab = ItemPrefab.Prefabs.FirstOrDefault(p => p.UintIdentifier == prefabUintId);
                    if (newPrefab is null)
                    {
                        DebugConsole.ThrowError($"Error while reading {EventType.SwapItem} message: could not find an item prefab with the hash {prefabUintId}.");
                        break;
                    }
                    ReplaceFromNetwork(newPrefab, newId);
                    break;
                default:
                    throw new Exception($"Malformed incoming item event: unsupported event type {eventType}");
            }
        }

        public void ClientEventWrite(IWriteMessage msg, NetEntityEvent.IData extraData = null)
        {
            Exception error(string reason)
            {
                string errorMsg = $"Failed to write a network event for the item \"{Name}\" - {reason}";
                GameAnalyticsManager.AddErrorEventOnce($"Item.ClientWrite:{Name}", GameAnalyticsManager.ErrorSeverity.Error, errorMsg);
                return new Exception(errorMsg);
            }
            
            if (extraData is null) { throw error("event data was null"); }
            if (!(extraData is IEventData eventData)) { throw error($"event data was of the wrong type (\"{extraData.GetType().Name}\")"); }

            EventType eventType = eventData.EventType;
            msg.WriteRangedInteger((int)eventType, (int)EventType.MinValue, (int)EventType.MaxValue);
            switch (eventData)
            {
                case ComponentStateEventData componentStateEventData:
                {
                    var component = componentStateEventData.Component;
                    if (component is null) { throw error("component was null"); }
                    if (component is not IClientSerializable clientSerializable) { throw error($"component was not {nameof(IClientSerializable)}"); }
                    int componentIndex = components.IndexOf(component);
                    if (componentIndex < 0) { throw error("component did not belong to item"); }
                    msg.WriteRangedInteger(componentIndex, 0, components.Count - 1);
                    clientSerializable.ClientEventWrite(msg, extraData);
                }
                break;
                case InventoryStateEventData inventoryStateEventData:
                {
                    var container = inventoryStateEventData.Component;
                    if (container is null) { throw error("container was null"); }
                    int containerIndex = components.IndexOf(container);
                    if (containerIndex < 0) { throw error("container did not belong to item"); }
                    msg.WriteRangedInteger(containerIndex, 0, components.Count - 1);
                    container.Inventory.ClientEventWrite(msg, inventoryStateEventData);
                }
                break;
                case TreatmentEventData treatmentEventData:
                    Character targetCharacter = treatmentEventData.TargetCharacter;

                    msg.WriteUInt16(targetCharacter.ID);
                    msg.WriteByte(treatmentEventData.LimbIndex);
                    break;
                case ChangePropertyEventData changePropertyEventData:
                    WritePropertyChange(msg, changePropertyEventData, inGameEditableOnly: true);
                    editingHUDRefreshTimer = 1.0f;
                    break;
                case CombineEventData combineEventData:
                    Item combineTarget = combineEventData.CombineTarget;
                    msg.WriteUInt16(combineTarget.ID);
                    break;
                default:
                    throw error($"Unsupported event type {eventData.GetType().Name}");
            }
        }

        partial void UpdateNetPosition(float deltaTime)
        {
            if (GameMain.Client == null) { return; }

            if (parentInventory != null || body == null || !body.Enabled || Removed || (GetComponent<Projectile>() is { IsStuckToTarget: true }))
            {
                positionBuffer.Clear();
                return;
            }

            isActive = true;

            if (positionBuffer.Count > 0)
            {
                transformDirty = true;
            }

            body.CorrectPosition(positionBuffer, out Vector2 newPosition, out Vector2 newVelocity, out float newRotation, out float newAngularVelocity);
            body.LinearVelocity = newVelocity;
            body.AngularVelocity = newAngularVelocity;
            float distSqr = Vector2.DistanceSquared(newPosition, body.SimPosition);

            if (distSqr > 0.0001f ||
                Math.Abs(newRotation - body.Rotation) > 0.01f)
            {
                body.TargetPosition = newPosition;
                body.TargetRotation = newRotation;
                body.MoveToTargetPosition(lerp: true);
                if (distSqr > 10.0f * 10.0f)
                {
                    //very large change in position, we need to recheck which submarine the item is in
                    Submarine = null;
                    UpdateTransform();
                }
            }

            //if the item is outside the level, but not in a sub, it implies the item is inside a sub server-side but the client failed to properly move it
            // -> let's correct that by finding the correct sub
            if (Level.IsPositionAboveLevel(WorldPosition) && Submarine == null)
            {
                var newSub = Submarine.FindContainingInLocalCoordinates(ConvertUnits.ToDisplayUnits(body.SimPosition), inflate: 0.0f);
                if (newSub != null)
                {
                    Submarine = newSub;
                    FindHull();
                }
            }

            Vector2 displayPos = ConvertUnits.ToDisplayUnits(body.SimPosition);
            rect.X = (int)(displayPos.X - rect.Width / 2.0f);
            rect.Y = (int)(displayPos.Y + rect.Height / 2.0f);
        }

        public void ClientReadPosition(IReadMessage msg, float sendingTime)
        {
            if (body == null)
            {
                string errorMsg = "Received a position update for an item with no physics body (" + Name + ")";
#if DEBUG
                DebugConsole.ThrowError(errorMsg);
#else
                if (GameSettings.CurrentConfig.VerboseLogging) { DebugConsole.ThrowError(errorMsg); }
#endif
                GameAnalyticsManager.AddErrorEventOnce("Item.ClientReadPosition:nophysicsbody", GameAnalyticsManager.ErrorSeverity.Error, errorMsg);
                return;
            }


            var posInfo = body.ClientRead(msg, sendingTime, parentDebugName: Name);
            msg.ReadPadBits();

            if (GetComponent<Projectile>() is { IsStuckToTarget: true }) { return; }

            if (posInfo != null)
            {
                int index = 0;
                while (index < positionBuffer.Count && sendingTime > positionBuffer[index].Timestamp)
                {
                    index++;
                }

                positionBuffer.Insert(index, posInfo);
            }
            /*body.FarseerBody.Awake = awake;
            if (body.FarseerBody.Awake)
            {
                if ((newVelocity - body.LinearVelocity).LengthSquared() > 8.0f * 8.0f) body.LinearVelocity = newVelocity;
            }
            else
            {
                try
                {
                    body.FarseerBody.Enabled = false;
                }
                catch (Exception e)
                {
                    DebugConsole.ThrowError("Exception in PhysicsBody.Enabled = false (" + body.PhysEnabled + ")", e);
                    if (body.UserData != null) DebugConsole.NewMessage("PhysicsBody UserData: " + body.UserData.GetType().ToString(), GUIStyle.Red);
                    if (GameMain.World.ContactManager == null) DebugConsole.NewMessage("ContactManager is null!", GUIStyle.Red);
                    else if (GameMain.World.ContactManager.BroadPhase == null) DebugConsole.NewMessage("Broadphase is null!", GUIStyle.Red);
                    if (body.FarseerBody.FixtureList == null) DebugConsole.NewMessage("FixtureList is null!", GUIStyle.Red);
                }
            }

            if ((newPosition - SimPosition).Length() > body.LinearVelocity.Length() * 2.0f)
            {
                if (body.SetTransform(newPosition, newRotation))
                {
                    Vector2 displayPos = ConvertUnits.ToDisplayUnits(body.SimPosition);
                    rect.X = (int)(displayPos.X - rect.Width / 2.0f);
                    rect.Y = (int)(displayPos.Y + rect.Height / 2.0f);
                }
            }*/
        }

        public void CreateClientEvent<T>(T ic) where T : ItemComponent, IClientSerializable
            => CreateClientEvent(ic, null);

        public void CreateClientEvent<T>(T ic, ItemComponent.IEventData extraData) where T : ItemComponent, IClientSerializable
        {
            if (GameMain.Client == null) { return; }

            #warning TODO: this should throw an exception
            if (!components.Contains(ic)) { return; }

            var eventData = new ComponentStateEventData(ic, extraData);
            if (!ic.ValidateEventData(eventData)) {
                string errorMsg =
                    $"Client-side component event creation for the item \"{Prefab.Identifier}\" failed: {typeof(T).Name}.{nameof(ItemComponent.ValidateEventData)} returned false. " +
                    $"Data: {extraData?.GetType().ToString() ?? "null"}";
                GameAnalyticsManager.AddErrorEventOnce($"Item.CreateClientEvent:ValidateEventData:{Prefab.Identifier}", GameAnalyticsManager.ErrorSeverity.Error, errorMsg);
                throw new Exception(errorMsg);
            }
            GameMain.Client.CreateEntityEvent(this, eventData);
        }

        public static Item ReadSpawnData(IReadMessage msg, bool spawn = true)
        {
            string itemName = msg.ReadString();
            string itemIdentifier = msg.ReadString();
            bool descriptionChanged = msg.ReadBoolean();
            string itemDesc = "";
            if (descriptionChanged)
            {
                itemDesc = msg.ReadString();
            }
            ushort itemId = msg.ReadUInt16();
            ushort inventoryId = msg.ReadUInt16();

            DebugConsole.Log($"Received entity spawn message for item \"{itemName}\" (identifier: {itemIdentifier}, id: {itemId})");

            ItemPrefab itemPrefab = 
                string.IsNullOrEmpty(itemIdentifier) ?
                ItemPrefab.Find(itemName, Identifier.Empty) :
                ItemPrefab.Find(itemName, itemIdentifier.ToIdentifier());

            Vector2 pos = Vector2.Zero;
            Submarine sub = null;
            float rotation = 0.0f;
            int itemContainerIndex = -1;
            int inventorySlotIndex = -1;

            if (inventoryId > 0)
            {
                itemContainerIndex = msg.ReadByte();
                inventorySlotIndex = msg.ReadByte();
            }
            else
            {
                pos = new Vector2(msg.ReadSingle(), msg.ReadSingle());
                rotation = msg.ReadRangedSingle(0, MathHelper.TwoPi, 8);
                ushort subID = msg.ReadUInt16();
                if (subID > 0)
                {
                    sub = Submarine.Loaded.Find(s => s.ID == subID);
                }
            }

            byte bodyType           = msg.ReadByte();
            bool spawnedInOutpost   = msg.ReadBoolean();
            bool allowStealing      = msg.ReadBoolean();
            int quality             = msg.ReadRangedInteger(0, Items.Components.Quality.MaxQuality);
            byte teamID             = msg.ReadByte();

            bool hasIdCard          = msg.ReadBoolean();
            string ownerName = "", ownerTags = "";
            int ownerBeardIndex = -1, ownerHairIndex = -1, ownerMoustacheIndex = -1, ownerFaceAttachmentIndex = -1;
            Color ownerHairColor = Color.White,
                ownerFacialHairColor = Color.White,
                ownerSkinColor = Color.White;
            Identifier ownerJobId = Identifier.Empty;
            Vector2 ownerSheetIndex = Vector2.Zero;
            int submarineSpecificId = 0;
            if (hasIdCard)
            {
                submarineSpecificId = msg.ReadInt32();
                ownerName = msg.ReadString();
                ownerTags = msg.ReadString();                
                ownerBeardIndex = msg.ReadByte() - 1;
                ownerHairIndex = msg.ReadByte() - 1;
                ownerMoustacheIndex = msg.ReadByte() - 1;
                ownerFaceAttachmentIndex = msg.ReadByte() - 1;                
                ownerHairColor = msg.ReadColorR8G8B8();
                ownerFacialHairColor = msg.ReadColorR8G8B8();
                ownerSkinColor = msg.ReadColorR8G8B8();                
                ownerJobId = msg.ReadIdentifier();
                
                int x = msg.ReadByte();
                int y = msg.ReadByte();
                ownerSheetIndex = (x, y);
            }
            
            bool tagsChanged = msg.ReadBoolean();
            string tags = "";
            if (tagsChanged)
            {
                HashSet<Identifier> addedTags = msg.ReadString().ToIdentifiers().ToHashSet();
                HashSet<Identifier> removedTags = msg.ReadString().ToIdentifiers().ToHashSet();
                if (itemPrefab != null)
                {
                    tags = string.Join(',', itemPrefab.Tags.Where(t => !removedTags.Contains(t)).Union(addedTags));
                }
            }
            
            bool isNameTag = msg.ReadBoolean();
            string writtenName = "";
            if (isNameTag)
            {
                writtenName = msg.ReadString();
            }

            if (!spawn) { return null; }

            //----------------------------------------

            if (itemPrefab == null)
            {
                string errorMsg = "Failed to spawn item, prefab not found (name: " + (itemName ?? "null") + ", identifier: " + (itemIdentifier ?? "null") + ")";
                errorMsg += "\n" + string.Join(", ", ContentPackageManager.EnabledPackages.All.Select(cp => cp.Name));
                GameAnalyticsManager.AddErrorEventOnce("Item.ReadSpawnData:PrefabNotFound" + (itemName ?? "null") + (itemIdentifier ?? "null"),
                    GameAnalyticsManager.ErrorSeverity.Critical,
                    errorMsg);
                DebugConsole.ThrowError(errorMsg);
                return null;
            }

            Inventory inventory = null;
            if (inventoryId > 0)
            {
                var inventoryOwner = FindEntityByID(inventoryId);
                if (inventoryOwner is Character character)
                {
                    inventory = character.Inventory;
                }
                else if (inventoryOwner is Item parentItem)
                {
                    if (itemContainerIndex < 0 || itemContainerIndex >= parentItem.components.Count)
                    {
                        string errorMsg =
                            $"Failed to spawn item \"{(itemIdentifier ?? "null")}\" in the inventory of \"{parentItem.Prefab.Identifier} ({parentItem.ID})\" (component index out of range). Index: {itemContainerIndex}, components: {parentItem.components.Count}.";
                        GameAnalyticsManager.AddErrorEventOnce("Item.ReadSpawnData:ContainerIndexOutOfRange" + (itemName ?? "null") + (itemIdentifier ?? "null"),
                            GameAnalyticsManager.ErrorSeverity.Error,
                            errorMsg);
                        DebugConsole.ThrowError(errorMsg);
                        inventory = parentItem.GetComponent<ItemContainer>()?.Inventory;
                    }
                    else if (parentItem.components[itemContainerIndex] is ItemContainer container)
                    {
                        inventory = container.Inventory;
                    }
                }
                else if (inventoryOwner == null)
                {
                    DebugConsole.ThrowError($"Failed to spawn item \"{(itemIdentifier ?? "null")}\" in the inventory of an entity with the ID {inventoryId} (entity not found)");
                }
                else
                {
                    DebugConsole.ThrowError($"Failed to spawn item \"{(itemIdentifier ?? "null")}\" in the inventory of \"{inventoryOwner} ({inventoryOwner.ID})\" (invalid entity, should be an item or a character)");
                }
            }

            Item item = null;
            try
            {
                item = new Item(itemPrefab, pos, sub, id: itemId)
                {
                    SpawnedInCurrentOutpost = spawnedInOutpost,
                    AllowStealing = allowStealing,
                    Quality = quality
                };
            }
            catch (Exception e)
            {
                DebugConsole.ThrowError($"Failed to spawn item {itemPrefab.Name}", e);
                throw;
            }

            if (item.body != null)
            {
                item.body.BodyType = (BodyType)bodyType;
            }

            foreach (WifiComponent wifiComponent in item.GetComponents<WifiComponent>())
            {
                wifiComponent.TeamID = (CharacterTeamType)teamID;
            }
            foreach (IdCard idCard in item.GetComponents<IdCard>())
            {
                idCard.SubmarineSpecificID = submarineSpecificId;
                idCard.TeamID = (CharacterTeamType)teamID;
                idCard.OwnerName = ownerName;
                idCard.OwnerTags = ownerTags;
                idCard.OwnerBeardIndex = ownerBeardIndex;
                idCard.OwnerHairIndex = ownerHairIndex;
                idCard.OwnerMoustacheIndex = ownerMoustacheIndex;
                idCard.OwnerFaceAttachmentIndex = ownerFaceAttachmentIndex;
                idCard.OwnerHairColor = ownerHairColor;
                idCard.OwnerFacialHairColor = ownerFacialHairColor;
                idCard.OwnerSkinColor = ownerSkinColor;
                idCard.OwnerJobId = ownerJobId;
                idCard.OwnerSheetIndex = ownerSheetIndex;
            }
            if (descriptionChanged) { item.Description = itemDesc; }
            if (tagsChanged) { item.Tags = tags; }
            var nameTag = item.GetComponent<NameTag>();
            if (nameTag != null)
            {
                nameTag.WrittenName = writtenName;
            }

            if (sub != null)
            {
                item.CurrentHull = Hull.FindHull(pos + sub.Position, null, true);
                item.Submarine = item.CurrentHull?.Submarine;
            }

            if (inventory != null)
            {
<<<<<<< HEAD
                if (inventorySlotIndex is >= 0 and < 255)
                {
                    if (!inventory.TryPutItem(item, inventorySlotIndex, allowSwapping: false, allowCombine: false, user: null, createNetworkEvent: false, ignoreCondition: true) &&
                        inventory.IsSlotEmpty(inventorySlotIndex))
                    {
                        //If the item won't go nicely, force it to the slot. If the server says the item is in the slot, it should go in the slot.
                        //May happen e.g. when a character is configured to spawn with an item that won't normally go in its inventory slots.
                        inventory.ForceToSlot(item, index: inventorySlotIndex);
                        return item;
                    }
                }
                inventory.TryPutItem(item, user: null, allowedSlots: item.AllowedSlots, createNetworkEvent: false);
=======
                if (inventorySlotIndex is >= 0 and < 255 &&
                    !inventory.TryPutItem(item, inventorySlotIndex, allowSwapping: false, allowCombine: false, user: null, createNetworkEvent: false, ignoreCondition: true) &&
                    inventory.IsSlotEmpty(inventorySlotIndex))
                {
                    //If the item won't go nicely, force it to the slot. If the server says the item is in the slot, it should go in the slot.
                    //May happen e.g. when a character is configured to spawn with an item that won't normally go in its inventory slots.
                    inventory.ForceToSlot(item, index: inventorySlotIndex);
                }
                else
                {
                    inventory.TryPutItem(item, user: null, allowedSlots: item.AllowedSlots, createNetworkEvent: false);
                }
                item.SetTransform(inventory.Owner.SimPosition, 0.0f);
                item.Submarine = inventory.Owner.Submarine;
                if (inventory.Owner is Character { Enabled: false } && item.body != null)
                {
                    item.body.Enabled = false;
                }                
>>>>>>> 14f61af4
            }

            return item;
        }

        partial void RemoveProjSpecific()
        {
            if (Inventory.DraggingItems.Contains(this))
            {
                Inventory.DraggingItems.Clear();
                Inventory.DraggingSlot = null;
            }
        }

        public void OnPlayerSkillsChanged()
        {
            foreach (ItemComponent ic in components)
            {
                ic.OnPlayerSkillsChanged();
            }
        }
    }
}<|MERGE_RESOLUTION|>--- conflicted
+++ resolved
@@ -2501,20 +2501,6 @@
 
             if (inventory != null)
             {
-<<<<<<< HEAD
-                if (inventorySlotIndex is >= 0 and < 255)
-                {
-                    if (!inventory.TryPutItem(item, inventorySlotIndex, allowSwapping: false, allowCombine: false, user: null, createNetworkEvent: false, ignoreCondition: true) &&
-                        inventory.IsSlotEmpty(inventorySlotIndex))
-                    {
-                        //If the item won't go nicely, force it to the slot. If the server says the item is in the slot, it should go in the slot.
-                        //May happen e.g. when a character is configured to spawn with an item that won't normally go in its inventory slots.
-                        inventory.ForceToSlot(item, index: inventorySlotIndex);
-                        return item;
-                    }
-                }
-                inventory.TryPutItem(item, user: null, allowedSlots: item.AllowedSlots, createNetworkEvent: false);
-=======
                 if (inventorySlotIndex is >= 0 and < 255 &&
                     !inventory.TryPutItem(item, inventorySlotIndex, allowSwapping: false, allowCombine: false, user: null, createNetworkEvent: false, ignoreCondition: true) &&
                     inventory.IsSlotEmpty(inventorySlotIndex))
@@ -2533,7 +2519,6 @@
                 {
                     item.body.Enabled = false;
                 }                
->>>>>>> 14f61af4
             }
 
             return item;
