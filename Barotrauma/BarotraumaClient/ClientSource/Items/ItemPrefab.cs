--- conflicted
+++ resolved
@@ -254,11 +254,7 @@
             if (!DefaultPrice.RequiresUnlock) { return true; }
             return Character.Controlled is not null && Character.Controlled.HasStoreAccessForItem(this);
         }
-<<<<<<< HEAD
-        public LocalizedString GetTooltip()
-=======
         public LocalizedString GetTooltip(Character character)
->>>>>>> bf73ddb6
         {
             LocalizedString tooltip = $"‖color:{XMLExtensions.ToStringHex(GUIStyle.TextColorBright)}‖{Name}‖color:end‖";
             if (!Description.IsNullOrEmpty())
@@ -269,13 +265,10 @@
             {
                 Wearable.AddTooltipInfo(wearableDamageModifiers, wearableSkillModifiers, ref tooltip);
             }
-<<<<<<< HEAD
-=======
             if (SkillRequirementHints != null && SkillRequirementHints.Any())
             {
                 tooltip += GetSkillRequirementHints(character);
             }
->>>>>>> bf73ddb6
             return tooltip;
         }
 
@@ -385,8 +378,6 @@
             else
             {
                 Sprite.DrawTiled(spriteBatch, new Vector2(placeRect.X, -placeRect.Y), placeRect.Size.ToVector2(), SpriteColor * 0.8f);
-<<<<<<< HEAD
-=======
             }
         }
 
@@ -412,7 +403,6 @@
                     }
                     text += "\n" + hint.GetFormattedText(skillLevel, levelColor.ToStringHex());
                 }
->>>>>>> bf73ddb6
             }
             return text;
         }
