--- conflicted
+++ resolved
@@ -242,21 +242,10 @@
         public readonly float? ForceIntensityTrack;
 
         public readonly bool ContinueFromPreviousTime;
-        public readonly bool MuteIntensityMusic;
-        public readonly float MinimumRequiredTimeToPlay;
         public int PreviousTime;
 
         public BackgroundMusic(ContentXElement element, SoundsFile file) : base(element, file, stream: true)
         {
-<<<<<<< HEAD
-            Type = element.GetAttributeIdentifier("type", "");
-            IntensityRange = element.GetAttributeVector2("intensityrange", new Vector2(0.0f, 100.0f));
-            DuckVolume = element.GetAttributeBool("duckvolume", false);
-            this.Volume = element.GetAttributeFloat("volume", 1.0f);
-            ContinueFromPreviousTime = element.GetAttributeBool("continuefromprevioustime", false);
-            MuteIntensityMusic = element.GetAttributeBool("muteintensitymusic", false);
-            MinimumRequiredTimeToPlay = element.GetAttributeFloat("minimumrequiredtimetoplay", 30.0f);
-=======
             Type = element.GetAttributeIdentifier(nameof(Type), "");
             IntensityRange = element.GetAttributeVector2(nameof(IntensityRange), new Vector2(0.0f, 100.0f));
             DuckVolume = element.GetAttributeBool(nameof(DuckVolume), false);
@@ -267,7 +256,6 @@
             }
             Volume = element.GetAttributeFloat(nameof(Volume), 1.0f);
             ContinueFromPreviousTime = element.GetAttributeBool(nameof(ContinueFromPreviousTime), false);
->>>>>>> 6acac1d1
         }
     }
 
