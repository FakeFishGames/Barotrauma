--- conflicted
+++ resolved
@@ -813,33 +813,6 @@
             }
 
             Submarine targetSubmarine = Character.Controlled?.Submarine;
-<<<<<<< HEAD
-=======
-            if (targetSubmarine != null && targetSubmarine.AtDamageDepth)
-            {
-                return "deep".ToIdentifier();
-            }
-            if (GameMain.GameScreen != null && Screen.Selected == GameMain.GameScreen && Submarine.MainSub != null &&
-                Level.Loaded != null && Level.Loaded.GetRealWorldDepth(GameMain.GameScreen.Cam.Position.Y) > Submarine.MainSub.RealWorldCrushDepth)
-            {
-                return "deep".ToIdentifier();
-            }
-
-            if (targetSubmarine != null)
-            {
-                float floodedArea = 0.0f;
-                float totalArea = 0.0f;
-                foreach (Hull hull in Hull.HullList)
-                {
-                    if (hull.Submarine != targetSubmarine) { continue; }
-                    floodedArea += hull.WaterVolume;
-                    totalArea += hull.Volume;
-                }
-
-                if (totalArea > 0.0f && floodedArea / totalArea > 0.25f) { return "flooded".ToIdentifier(); }        
-            }
-            
->>>>>>> 6acac1d1
             float enemyDistThreshold = 5000.0f;
 
             if (targetSubmarine != null)
