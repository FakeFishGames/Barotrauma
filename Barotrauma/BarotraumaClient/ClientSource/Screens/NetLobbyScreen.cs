--- conflicted
+++ resolved
@@ -828,7 +828,6 @@
             slider.Step = 0.1f;
             slider.Range = new Vector2(0.0f, 1.0f);
             slider.OnReleased = (scrollbar, value) =>
-<<<<<<< HEAD
             {
                 GameMain.Client?.ServerSettings.ClientAdminWrite(ServerSettings.NetFlags.Properties);
                 return true;
@@ -880,59 +879,6 @@
             //(pvp) spawn wrecks tickbox -------------------------------------------
             var spawnWrecksTickbox = new GUITickBox(new RectTransform(Vector2.One, gameModeSettingsContent.RectTransform), TextManager.Get("gamemodesettings.spawnwrecks"))
             {
-=======
-            {
-                GameMain.Client?.ServerSettings.ClientAdminWrite(ServerSettings.NetFlags.Properties);
-                return true;
-            };
-            slider.OnMoved = (GUIScrollBar scrollBar, float barScroll) =>
-            {
-                ((GUITextBlock)scrollBar.UserData).Text = stunResistLabel.Replace("[percentage]", ((int)MathUtils.Round(scrollBar.BarScrollValue * 100.0f, 10.0f)).ToString());
-                return true;
-            };
-            AssignComponentToServerSetting(slider, nameof(ServerSettings.PvPStunResist));
-            slider.OnMoved(slider, slider.BarScroll);
-            clientDisabledElements.AddRange(sliderContainer.GetAllChildren());
-            pvpOnlyElements.Add(sliderContainer);
-
-            //(pvp) mark enemy location toggle --------------------------------------
-            var markApproximateEnemyLocationToggle = new GUITickBox(new RectTransform(new Vector2(0.4f, 0.06f), gameModeSettingsContent.RectTransform),
-                TextManager.Get("ServerSettingsTrackOpponentInPvP"))
-            {
-                ToolTip = TextManager.Get("gamemodesettings.markenemylocationtooltip"),
-                Selected = GameMain.Client != null && GameMain.Client.ServerSettings.TrackOpponentInPvP,
-                OnSelected = (tt) =>
-                {
-                    GameMain.Client?.ServerSettings.ClientAdminWrite(ServerSettings.NetFlags.Properties);
-                    return true;
-                }
-            };
-            AssignComponentToServerSetting(markApproximateEnemyLocationToggle, nameof(ServerSettings.TrackOpponentInPvP));
-            clientDisabledElements.Add(markApproximateEnemyLocationToggle);
-            pvpOnlyElements.Add(markApproximateEnemyLocationToggle);
-
-            //make the header use the height of the tickboxes to get the layout to be a little more uniform
-            winScoreHeader.RectTransform.MinSize = new Point(0, markApproximateEnemyLocationToggle.RectTransform.MinSize.Y);
-
-            //(pvp) spawn monsters tickbox -----------------------------------------
-            var spawnMonstersTickbox = new GUITickBox(new RectTransform(Vector2.One, gameModeSettingsContent.RectTransform), TextManager.Get("gamemodesettings.spawnmonsters"))
-            {
-                ToolTip = TextManager.Get("gamemodesettings.spawnmonsterstooltip"),
-                Selected = GameMain.Client != null && GameMain.Client.ServerSettings.PvPSpawnMonsters,
-                OnSelected = (GUITickBox box) =>
-                {
-                    GameMain.Client?.ServerSettings.ClientAdminWrite(ServerSettings.NetFlags.Properties);
-                    return true;
-                }
-            };
-            AssignComponentToServerSetting(spawnMonstersTickbox, nameof(ServerSettings.PvPSpawnMonsters));
-            clientDisabledElements.Add(spawnMonstersTickbox);
-            pvpOnlyElements.Add(spawnMonstersTickbox);
-            
-            //(pvp) spawn wrecks tickbox -------------------------------------------
-            var spawnWrecksTickbox = new GUITickBox(new RectTransform(Vector2.One, gameModeSettingsContent.RectTransform), TextManager.Get("gamemodesettings.spawnwrecks"))
-            {
->>>>>>> 14f61af4
                 ToolTip = TextManager.Get("gamemodesettings.spawnwreckstooltip"),
                 Selected = GameMain.Client != null && GameMain.Client.ServerSettings.PvPSpawnWrecks,
                 OnSelected = (GUITickBox box) =>
@@ -974,17 +920,10 @@
             {
                 outpostDropdown.AddItem(submarineInfo.DisplayName, userData: submarineInfo.Name.ToIdentifier(), toolTip: submarineInfo.Description);                
             }
-<<<<<<< HEAD
 
             AssignComponentToServerSetting(outpostDropdown, nameof(ServerSettings.SelectedOutpostName));
             outpostHolder.RectTransform.MinSize = new Point(0, outpostDropdown.RectTransform.MinSize.Y);
 
-=======
-
-            AssignComponentToServerSetting(outpostDropdown, nameof(ServerSettings.SelectedOutpostName));
-            outpostHolder.RectTransform.MinSize = new Point(0, outpostDropdown.RectTransform.MinSize.Y);
-
->>>>>>> 14f61af4
             campaignHiddenElements.Add(outpostHolder);
 
             // biome -----------------------------------------------------------------------------
@@ -1314,14 +1253,10 @@
             {
                 OnSelected = (component, obj) =>
                 {
-<<<<<<< HEAD
-                    SelectShuttle((SubmarineInfo)obj);
-=======
                     SubmarineInfo subInfo = (SubmarineInfo)obj;
                     ShuttleList.Text = subInfo.DisplayName;
                     ShuttleList.ToolTip = subInfo.Description;
                     SelectShuttle(subInfo);
->>>>>>> 14f61af4
                     return true;
                 }
             };
@@ -1619,13 +1554,8 @@
 
             foreach (var disembarkPerkPrefab in DisembarkPerkPrefab.Prefabs
                                                                    .OrderBy(static p => p.SortCategory)
-<<<<<<< HEAD
-                                                                   .ThenBy(static p => p.Cost)
-                                                                   .ThenBy(static p => p.SortKey))
-=======
                                                                    .ThenBy(static p => p.SortKey)
                                                                    .ThenBy(static p => p.Cost))
->>>>>>> 14f61af4
             {
                 if (disembarkPerkCategory != disembarkPerkPrefab.SortCategory)
                 {
@@ -2877,7 +2807,6 @@
                 {
                     TeamPreferenceListBox.Select(prevTeamSelection);
                 }
-<<<<<<< HEAD
             }
         }
 
@@ -2895,26 +2824,6 @@
                     TrySelectSub(selectedEnemySub.Name, selectedEnemySub.MD5Hash.StringRepresentation, SelectedSubType.EnemySub, SubList, showPreview: false);
                     if (!votingEnabled) { SubList.Select(selectedEnemySub, autoScroll: GUIListBox.AutoScroll.Disabled); }
                     break;
-=======
->>>>>>> 14f61af4
-            }
-            SubList.OnSelected += VotableClicked;
-        }
-
-        public void UpdateSelectedSub(CharacterTeamType preference)
-        {
-            bool votingEnabled = GameMain.NetworkMember.ServerSettings.SubSelectionMode == SelectionMode.Vote;
-            SubList.OnSelected -= VotableClicked;
-            switch (preference)
-            {
-                case CharacterTeamType.Team1 or CharacterTeamType.None when SelectedSub is { } selectedSub:
-                    TrySelectSub(selectedSub.Name, selectedSub.MD5Hash.StringRepresentation, SelectedSubType.Sub, SubList, showPreview: false);
-                    if (!votingEnabled) { SubList.Select(selectedSub, autoScroll: GUIListBox.AutoScroll.Disabled); }
-                    break;
-                case CharacterTeamType.Team2 when SelectedEnemySub is { } selectedEnemySub:
-                    TrySelectSub(selectedEnemySub.Name, selectedEnemySub.MD5Hash.StringRepresentation, SelectedSubType.EnemySub, SubList, showPreview: false);
-                    if (!votingEnabled) { SubList.Select(selectedEnemySub, autoScroll: GUIListBox.AutoScroll.Disabled); }
-                    break;
             }
             SubList.OnSelected += VotableClicked;
         }
@@ -2984,12 +2893,7 @@
             
             new GUITextBlock(new RectTransform(new Vector2(1.0f, 0.0f), content.RectTransform), TextManager.GetWithVariable("startingequipmentname", "[number]", (variant + 1).ToString()), font: GUIStyle.SubHeadingFont, textAlignment: Alignment.Center);
 
-<<<<<<< HEAD
-            var itemIdentifiers = jobPrefab.JobItems[variant]
-                .Where(it => it.ShowPreview)
-=======
             var itemIdentifiers = jobPrefab.GetJobItems(variant, it => it.ShowPreview)
->>>>>>> 14f61af4
                 .Select(it => it.GetItemIdentifier(team, isPvPMode))
                 .Distinct();
 
@@ -3045,8 +2949,6 @@
                     // In PvP mode, becoming a spectator should reset any existing team selection
                     ResetPvpTeamSelection();
                 }
-<<<<<<< HEAD
-=======
             }
             else
             {
@@ -3082,7 +2984,6 @@
                 pvpTeamChoiceTeam1.ToolTip = null;
                 pvpTeamChoiceTeam2.ToolTip = null;
                 pvpTeamChoiceMiddleButton.Enabled = true;                
->>>>>>> 14f61af4
             }
             
             bool CanJoinTeam1()
@@ -3100,54 +3001,6 @@
             }
         }
         
-<<<<<<< HEAD
-        public void RefreshPvpTeamSelectionButtons()
-        {
-            if (pvpTeamChoiceMiddleButton == null || pvpTeamChoiceTeam1 == null || pvpTeamChoiceTeam2 == null)
-            {
-                return;
-            }
-            
-            ServerSettings serverSettings = GameMain.Client.ServerSettings;
-            
-            CharacterTeamType currentTeam = MultiplayerPreferences.Instance.TeamPreference;
-            bool pvpPlayerChoiceMode = serverSettings.PvpTeamSelectionMode == PvpTeamSelectionMode.PlayerChoice;
-            
-            pvpTeamChoiceMiddleButton.Text = TextManager.Get(pvpPlayerChoiceMode ? "PvP.PickRandom" : "teampreference.nopreference");
-            if (pvpPlayerChoiceMode && serverSettings.PvpAutoBalanceThreshold > 0)
-            {
-                pvpTeamChoiceTeam1.Enabled = currentTeam == CharacterTeamType.Team1 || CanJoinTeam1();
-                pvpTeamChoiceTeam2.Enabled = currentTeam == CharacterTeamType.Team2 || CanJoinTeam2();
-                pvpTeamChoiceTeam1.ToolTip = !pvpTeamChoiceTeam1.Enabled ? TextManager.Get("PvP.TeamDisabledBecauseBalance") : null;
-                pvpTeamChoiceTeam2.ToolTip = !pvpTeamChoiceTeam2.Enabled ? TextManager.Get("PvP.TeamDisabledBecauseBalance") : null;
-                pvpTeamChoiceMiddleButton.Enabled = CanJoinTeam1() && CanJoinTeam2();
-            }
-            else
-            {
-                pvpTeamChoiceTeam1.Enabled = true;
-                pvpTeamChoiceTeam2.Enabled = true;
-                pvpTeamChoiceTeam1.ToolTip = null;
-                pvpTeamChoiceTeam2.ToolTip = null;
-                pvpTeamChoiceMiddleButton.Enabled = true;                
-            }
-            
-            bool CanJoinTeam1()
-            {
-                int newTeam1Count = Team1Count + (currentTeam == CharacterTeamType.Team1 ? 0 : 1);
-                int newTeam2Count = Team2Count - (currentTeam == CharacterTeamType.Team2 ? 1 : 0);
-                return newTeam1Count - newTeam2Count <= serverSettings.PvpAutoBalanceThreshold;
-            }
-            
-            bool CanJoinTeam2()
-            {
-                int newTeam2Count = Team2Count + (currentTeam == CharacterTeamType.Team2 ? 0 : 1);
-                int newTeam1Count = Team1Count - (currentTeam == CharacterTeamType.Team1 ? 1 : 0);
-                return newTeam2Count - newTeam1Count <= serverSettings.PvpAutoBalanceThreshold;
-            }
-        }
-        
-=======
->>>>>>> 14f61af4
         public void ResetPvpTeamSelection()
         {
             TeamPreferenceListBox?.Deselect();
@@ -3284,39 +3137,26 @@
             var subTextBlock = new GUITextBlock(new RectTransform(new Vector2(0.7f, 1.0f), frameLayout.RectTransform, Anchor.CenterLeft),
                 ToolBox.LimitString(sub.DisplayName.Value, GUIStyle.Font, subList.Rect.Width - 65), textAlignment: Alignment.CenterLeft)
             {
-<<<<<<< HEAD
-=======
                 ToolTip = sub.Description,
->>>>>>> 14f61af4
                 UserData = "nametext",
                 CanBeFocused = true
             };
 
-<<<<<<< HEAD
-            var pvpContainer = new GUIFrame(new RectTransform(new Vector2(0.3f, 1f), frameLayout.RectTransform, Anchor.CenterRight), style: null);
-=======
             var pvpContainer = new GUIFrame(new RectTransform(new Vector2(0.3f, 1f), frameLayout.RectTransform, Anchor.CenterRight), style: null)
             {
                 CanBeFocused = false
             };
->>>>>>> 14f61af4
             var coalitionIcon = new GUIFrame(new RectTransform(new Vector2(0.5f, 1f), pvpContainer.RectTransform, Anchor.CenterLeft), style: "CoalitionIcon")
             {
                 Visible = false,
                 UserData = CoalitionIconUserData,
-<<<<<<< HEAD
-=======
                 CanBeFocused = false
->>>>>>> 14f61af4
             };
             var separatistsIcon = new GUIFrame(new RectTransform(new Vector2(0.5f, 1f), pvpContainer.RectTransform, Anchor.CenterRight), style: "SeparatistIcon")
             {
                 Visible = false,
                 UserData = SeparatistsIconUserData,
-<<<<<<< HEAD
-=======
                 CanBeFocused = false
->>>>>>> 14f61af4
             };
 
             var matchingSub = 
@@ -4363,17 +4203,10 @@
             }
         }
 
-<<<<<<< HEAD
-        private static void DrawJobVariantItems(SpriteBatch spriteBatch, GUICustomComponent component, JobVariant jobPrefab, CharacterTeamType team, bool isPvPMode, int itemsPerRow)
-        {
-            var itemIdentifiers = jobPrefab.Prefab.JobItems[jobPrefab.Variant]
-                .Where(it => it.ShowPreview)
-=======
         private static void DrawJobVariantItems(SpriteBatch spriteBatch, GUICustomComponent component, JobVariant jobVariant, CharacterTeamType team, bool isPvPMode, int itemsPerRow)
         {
             var allJobItems = jobVariant.Prefab.GetJobItems(jobVariant.Variant, it => it.ShowPreview);
             var itemIdentifiers = allJobItems
->>>>>>> 14f61af4
                 .Select(it => it.GetItemIdentifier(team, isPvPMode))
                 .Distinct();
 
@@ -4413,11 +4246,7 @@
                 float iconScale = Math.Min(Math.Min(slotSize.X / icon.size.X, slotSize.Y / icon.size.Y), 2.0f) * 0.9f;
                 icon.Draw(spriteBatch, slotPos + slotSize.ToVector2() * 0.5f, scale: iconScale);
 
-<<<<<<< HEAD
-                int count = jobPrefab.Prefab.JobItems[jobPrefab.Variant].Where(it => it.ShowPreview && it.ItemIdentifier == itemIdentifier).Sum(it => it.Amount);
-=======
                 int count = allJobItems.Where(it => it.GetItemIdentifier(team, isPvPMode) == itemIdentifier).Sum(it => it.Amount);
->>>>>>> 14f61af4
                 if (count > 1)
                 {
                     string itemCountText = "x" + count;
@@ -5038,10 +4867,6 @@
             else
             {
                 //if a campaign is currently running, we must show the start button to allow continuing
-<<<<<<< HEAD
-                bool campaignActive = GameMain.GameSession?.GameMode is CampaignMode;
-=======
->>>>>>> 14f61af4
                 StartButton.Visible =
                     (SelectedMode != GameModePreset.MultiPlayerCampaign || campaignActive) &&
                     !GameMain.Client.GameStarted && GameMain.Client.HasPermission(ClientPermissions.ManageRound);
@@ -5057,8 +4882,6 @@
                         ? TextManager.Get("DisembarkPointsNotValid")
                         : string.Empty;
             }
-<<<<<<< HEAD
-=======
 
             StartButton.IgnoreLayoutGroups = !StartButton.Visible;
             //can end the round if round is running
@@ -5067,7 +4890,6 @@
                 GameMain.Client is { GameStarted: true } &&
                 (GameMain.Client.HasPermission(ClientPermissions.ManageRound) || (campaignActive && GameMain.Client.HasPermission(ClientPermissions.ManageCampaign)));
             EndButton.IgnoreLayoutGroups = !EndButton.Visible;
->>>>>>> 14f61af4
         }
         
         public void RefreshChatrow()
@@ -5691,10 +5513,7 @@
                     text: sub.DisplayName)
                 {
                     UserData = "nametext",
-<<<<<<< HEAD
-=======
                     ToolTip = sub.Description,
->>>>>>> 14f61af4
                     CanBeFocused = false
                 };
                 
