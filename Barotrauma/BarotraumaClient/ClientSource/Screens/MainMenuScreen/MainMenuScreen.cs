﻿//#define TEST_REMOTE_CONTENT

using Barotrauma.Extensions;
using Barotrauma.Networking;
using Barotrauma.Tutorials;
using Lidgren.Network;
using Microsoft.Xna.Framework;
using Microsoft.Xna.Framework.Graphics;
using RestSharp;
using System;
using System.Collections.Generic;
using System.Collections.Immutable;
using System.Diagnostics;
using Barotrauma.IO;
using System.Linq;
using System.Net;
using System.Threading;
using System.Threading.Tasks;
using System.Xml.Linq;
using Barotrauma.Steam;

namespace Barotrauma
{
    sealed class MainMenuScreen : Screen
    {
        public static HashSet<Identifier> DismissedNotifications = new HashSet<Identifier>();

        private enum Tab
        {
            NewGame = 0,
            LoadGame = 1,
            HostServer = 2,
            Settings = 3,
            Tutorials = 4,
            JoinServer = 5,
            CharacterEditor = 6,
            SubmarineEditor = 7,
            Mods = 8,
            Credits = 9,
            Empty = 10
        }

        private readonly GUIComponent buttonsParent;

        private readonly Dictionary<Tab, GUIFrame> menuTabs;

        private SinglePlayerCampaignSetupUI campaignSetupUI;

        private GUITextBox serverNameBox, passwordBox, maxPlayersBox;
        private GUITickBox isPublicBox, wrongPasswordBanBox, karmaBox;
        private GUIDropDown languageDropdown, serverExecutableDropdown;
        private readonly GUIButton joinServerButton, hostServerButton;

        private readonly GUIFrame modsButtonContainer;
        private readonly GUIButton modsButton, modUpdatesButton;
        private (DateTime WhenToRefresh, int Count) modUpdateStatus = (DateTime.Now, 0);
        private static readonly TimeSpan ModUpdateInterval = TimeSpan.FromSeconds(60.0f);
        
        private readonly GameMain game;

        private GUIImage playstyleBanner;
        private GUITextBlock playstyleDescription;

        private static string RemoteContentUrl => GameSettings.CurrentConfig.RemoteMainMenuContentUrl;

        private readonly GUIComponent remoteContentContainer;
        private XDocument remoteContentDoc;

        private Tab selectedTab = Tab.Empty;

        private Sprite backgroundSprite;

        private readonly GUIComponent titleText;

        private readonly CreditsPlayer creditsPlayer;

        public static readonly Queue<ulong> WorkshopItemsToUpdate = new Queue<ulong>();

        private GUIImage tutorialBanner;
        private GUITextBlock tutorialHeader, tutorialDescription;
        private GUIListBox tutorialList;

        private readonly GUITextBlock gameAnalyticsStatusText;

        private readonly GUILayoutGroup leftTextFooterLayout;
        private readonly GUILayoutGroup rightTextFooterLayout;

        private GUIComponent versionMismatchWarning;

        #region Creation
        public MainMenuScreen(GameMain game) : base()
        {
            leftTextFooterLayout = createTextFooter();
            rightTextFooterLayout = createTextFooter();

            gameAnalyticsStatusText = createLeftText(TextManager.Get($"GameAnalyticsStatus.{GameAnalyticsManager.Consent.Unknown}"));
            createLeftText("Barotrauma v" + GameMain.Version + " (" + AssemblyInfo.BuildString + ", branch " + AssemblyInfo.GitBranch + ", revision " + AssemblyInfo.GitRevision + ")");

            var privacyPolicyText = createRightText(TextManager.Get("privacypolicy").Fallback("Privacy policy"));
            (Rectangle Rect, bool MouseOn) getPrivacyPolicyHoverRect()
            {
                var textSize = privacyPolicyText.Font.MeasureString(privacyPolicyText.Text);
                var bottomRight = privacyPolicyText.Rect.Location.ToVector2()
                              + privacyPolicyText.TextPos
                              + privacyPolicyText.TextOffset;
                var rect = new Rectangle((bottomRight - textSize).ToPoint(), textSize.ToPoint());
                bool mouseOn = rect.Contains(PlayerInput.LatestMousePosition) && GUI.IsMouseOn(privacyPolicyText);
                return (rect, mouseOn);
            }
            new GUICustomComponent(new RectTransform(Vector2.One, privacyPolicyText.RectTransform),
                onUpdate: (dt, component) =>
                {
                    var (_, mouseOn) = getPrivacyPolicyHoverRect();
                    if (mouseOn && PlayerInput.PrimaryMouseButtonClicked())
                    {
                        GameMain.ShowOpenUriPrompt("https://privacypolicy.daedalic.com");
                    }
                },
                onDraw: (sb, component) =>
                {
                    var (rect, mouseOn) = getPrivacyPolicyHoverRect();
                    Color color = mouseOn ? Color.White : Color.White * 0.7f;
                    privacyPolicyText.TextColor = color;
                    GUI.DrawLine(sb, new Vector2(rect.Left, rect.Bottom), new Vector2(rect.Right, rect.Bottom), color);
                });
            
            createRightText("© " + DateTime.Now.Year + " Undertow Games & FakeFish. All rights reserved.");
            createRightText("© " + DateTime.Now.Year + " Daedalic Entertainment GmbH. The Daedalic logo is a trademark of Daedalic Entertainment GmbH, Germany. All rights reserved.");

            GUILayoutGroup createTextFooter()
                => new GUILayoutGroup(new RectTransform((1.0f, 0.06f), Frame.RectTransform, Anchor.BottomCenter))
                {
                    ChildAnchor = Anchor.BottomLeft
                };

            GUITextBlock createTextInFooter(GUILayoutGroup footer, LocalizedString str, Alignment textAlignment)
            {
                var textBlock = new GUITextBlock(
                    rectT: new RectTransform((1.0f, 0.3f), footer.RectTransform),
                    text: str,
                    textAlignment: textAlignment,
                    font: GUIStyle.SmallFont,
                    textColor: Color.White * 0.7f);
                textBlock.RectTransform.SetAsFirstChild();
                return textBlock;
            }

            GUITextBlock createLeftText(LocalizedString str)
                => createTextInFooter(leftTextFooterLayout, str, Alignment.BottomLeft);
            GUITextBlock createRightText(LocalizedString str)
                => createTextInFooter(rightTextFooterLayout, str, Alignment.BottomRight);

            GameMain.Instance.ResolutionChanged += () =>
            {
                SetMenuTabPositioning();
                CreateHostServerFields();
                bool prevMenuOpen = GUI.SettingsMenuOpen;
                SettingsMenu.Create(menuTabs[Tab.Settings].RectTransform);
                GUI.SettingsMenuOpen = prevMenuOpen;
                if (remoteContentDoc?.Root != null)
                {
                    remoteContentContainer.ClearChildren();
                    try
                    {
                        foreach (var subElement in remoteContentDoc.Root.Elements())
                        {
                            GUIComponent.FromXML(subElement.FromPackage(null), remoteContentContainer.RectTransform);
                        }
                    }
                    catch (Exception e)
                    {
#if DEBUG
                        DebugConsole.ThrowError("Reading received remote main menu content failed.", e);
#endif
                        GameAnalyticsManager.AddErrorEventOnce("MainMenuScreen.RemoteContentParse:Exception", GameAnalyticsManager.ErrorSeverity.Error,
                            "Reading received remote main menu content failed. " + e.Message);
                    }
                }
            };

            versionMismatchWarning = new GUIFrame(new RectTransform(new Vector2(0.7f, 0.065f), Frame.RectTransform) { AbsoluteOffset = new Point(GUI.IntScale(15)) }, style: "InnerFrame", color: GUIStyle.Red)
            {
                IgnoreLayoutGroups = true,
                Visible = false
            };
            var versionMismatchContent = new GUILayoutGroup(new RectTransform(new Vector2(0.95f, 0.9f), versionMismatchWarning.RectTransform, Anchor.Center), isHorizontal: true)
            {
                RelativeSpacing = 0.05f,
            };
            new GUIImage(new RectTransform(new Vector2(1.0f), versionMismatchContent.RectTransform, scaleBasis: ScaleBasis.Smallest), style: "GUINotificationButton")
            {
                Color = GUIStyle.Orange
            };
            new GUITextBlock(new RectTransform(new Vector2(0.85f, 1.0f), versionMismatchContent.RectTransform),
                TextManager.GetWithVariables("versionmismatchwarning",
                    ("[gameversion]", GameMain.Version.ToString()),
                    ("[contentversion]", ContentPackageManager.VanillaCorePackage.GameVersion.ToString())),
                wrap: true)
            {
                TextColor = GUIStyle.Orange
            };

            new GUIImage(new RectTransform(new Vector2(0.4f, 0.25f), Frame.RectTransform, Anchor.BottomRight)
            { RelativeOffset = new Vector2(0.08f, 0.05f), AbsoluteOffset = new Point(-8, -8) },
                style: "TitleText")
            {
                Color = Color.Black * 0.5f,
                CanBeFocused = false
            };
            titleText = new GUIImage(new RectTransform(new Vector2(0.4f, 0.25f), Frame.RectTransform, Anchor.BottomRight)
            { RelativeOffset = new Vector2(0.08f, 0.05f) },
                style: "TitleText");

            buttonsParent = new GUILayoutGroup(new RectTransform(new Vector2(0.3f, 0.85f), parent: Frame.RectTransform, anchor: Anchor.CenterLeft)
            {
                AbsoluteOffset = new Point(50, 0)
            })
            {
                Stretch = true,
                RelativeSpacing = 0.02f
            };

            remoteContentContainer = new GUIFrame(new RectTransform(Vector2.One, parent: Frame.RectTransform), style: null)
            {
                CanBeFocused = false
            };

#if TEST_REMOTE_CONTENT

            var doc = XMLExtensions.TryLoadXml("Content/UI/MenuContent.xml");
            if (doc?.Root != null)
            {
                foreach (var subElement in doc?.Root.Elements())
                {
                    GUIComponent.FromXML(subElement.FromPackage(null), remoteContentContainer.RectTransform);
                }
            }   
#else
            SpamServerFilters.RequestGlobalSpamFilter();
            FetchRemoteContent();
#endif

            float labelHeight = 0.18f;


            // === CAMPAIGN
            var campaignHolder = new GUILayoutGroup(new RectTransform(new Vector2(0.9f, 1.0f), parent: buttonsParent.RectTransform) { RelativeOffset = new Vector2(0.1f, 0.0f) }, isHorizontal: true);
       
            new GUIImage(new RectTransform(new Vector2(0.2f, 0.7f), campaignHolder.RectTransform), "MainMenuCampaignIcon")
            {
                CanBeFocused = false
            };

            //spacing
            new GUIFrame(new RectTransform(new Vector2(0.02f, 0.0f), campaignHolder.RectTransform), style: null);

            var campaignNavigation = new GUILayoutGroup(new RectTransform(new Vector2(0.75f, 0.75f), parent: campaignHolder.RectTransform) { RelativeOffset = new Vector2(0.0f, 0.25f) });

            new GUITextBlock(new RectTransform(new Vector2(1.0f, labelHeight), campaignNavigation.RectTransform),
                TextManager.Get("CampaignLabel"), textAlignment: Alignment.Left, font: GUIStyle.LargeFont, textColor: Color.Black, style: "MainMenuGUITextBlock") { ForceUpperCase = ForceUpperCase.Yes };

            var campaignButtons = new GUIFrame(new RectTransform(new Vector2(1.0f, 1.0f), parent: campaignNavigation.RectTransform), style: "MainMenuGUIFrame");

            var campaignList = new GUILayoutGroup(new RectTransform(new Vector2(0.8f, 0.2f), parent: campaignButtons.RectTransform))
            {
                Stretch = false,
                RelativeSpacing = 0.035f
            };

            new GUIButton(new RectTransform(new Vector2(1.0f, 1.0f), campaignList.RectTransform), TextManager.Get("TutorialButton"), textAlignment: Alignment.Left, style: "MainMenuGUIButton")
            {
                ForceUpperCase = ForceUpperCase.Yes,
                UserData = Tab.Tutorials,
                OnClicked = (tb, userdata) =>
                {
                    SelectTab(tb, userdata);
                    return true;
                }
            };

            new GUIButton(new RectTransform(new Vector2(1.0f, 1.0f), campaignList.RectTransform), TextManager.Get("LoadGameButton"), textAlignment: Alignment.Left, style: "MainMenuGUIButton")
            {
                ForceUpperCase = ForceUpperCase.Yes,
                UserData = Tab.LoadGame,
                OnClicked = (tb, userdata) =>
                {
                    SelectTab(tb, userdata);
                    return true;
                }
            };

            new GUIButton(new RectTransform(new Vector2(1.0f, 1.0f), campaignList.RectTransform), TextManager.Get("NewGameButton"), textAlignment: Alignment.Left, style: "MainMenuGUIButton")
            {
                ForceUpperCase = ForceUpperCase.Yes,
                UserData = Tab.NewGame,
                OnClicked = (tb, userdata) =>
                {
                    SelectTab(tb, userdata);
                    return true;
                }
            };

            // === MULTIPLAYER
            var multiplayerHolder = new GUILayoutGroup(new RectTransform(new Vector2(0.9f, 1.0f), parent: buttonsParent.RectTransform) { RelativeOffset = new Vector2(0.05f, 0.0f) }, isHorizontal: true);

            new GUIImage(new RectTransform(new Vector2(0.2f, 0.7f), multiplayerHolder.RectTransform), "MainMenuMultiplayerIcon")
            {
                CanBeFocused = false
            };

            //spacing
            new GUIFrame(new RectTransform(new Vector2(0.02f, 0.0f), multiplayerHolder.RectTransform), style: null);

            var multiplayerNavigation = new GUILayoutGroup(new RectTransform(new Vector2(0.75f, 0.75f), parent: multiplayerHolder.RectTransform) { RelativeOffset = new Vector2(0.0f, 0.25f) });

            new GUITextBlock(new RectTransform(new Vector2(1.0f, labelHeight), multiplayerNavigation.RectTransform),
                TextManager.Get("MultiplayerLabel"), textAlignment: Alignment.Left, font: GUIStyle.LargeFont, textColor: Color.Black, style: "MainMenuGUITextBlock") { ForceUpperCase = ForceUpperCase.Yes };

            var multiplayerButtons = new GUIFrame(new RectTransform(new Vector2(1.0f, 1.0f), parent: multiplayerNavigation.RectTransform), style: "MainMenuGUIFrame");

            var multiplayerList = new GUILayoutGroup(new RectTransform(new Vector2(0.8f, 0.2f), parent: multiplayerButtons.RectTransform))
            {
                Stretch = false,
                RelativeSpacing = 0.035f
            };

            joinServerButton = new GUIButton(new RectTransform(new Vector2(1.0f, 1.0f), multiplayerList.RectTransform), TextManager.Get("JoinServerButton"), textAlignment: Alignment.Left, style: "MainMenuGUIButton")
            {
                ForceUpperCase = ForceUpperCase.Yes,
                UserData = Tab.JoinServer,
                OnClicked = (tb, userdata) =>
                {
                    SelectTab(tb, userdata);
                    return true;
                }
            };
            hostServerButton = new GUIButton(new RectTransform(new Vector2(1.0f, 1.0f), multiplayerList.RectTransform), TextManager.Get("HostServerButton"), textAlignment: Alignment.Left, style: "MainMenuGUIButton")
            {
                ForceUpperCase = ForceUpperCase.Yes,
                UserData = Tab.HostServer,
                OnClicked = (tb, userdata) =>
                {
                    SelectTab(tb, userdata);
                    return true;
                }
            };

            // === CUSTOMIZE
            var customizeHolder = new GUILayoutGroup(new RectTransform(new Vector2(0.9f, 1.0f), parent: buttonsParent.RectTransform) { RelativeOffset = new Vector2(0.15f, 0.0f) }, isHorizontal: true);

            new GUIImage(new RectTransform(new Vector2(0.2f, 0.7f), customizeHolder.RectTransform), "MainMenuCustomizeIcon")
            {
                CanBeFocused = false
            };

            //spacing
            new GUIFrame(new RectTransform(new Vector2(0.02f, 0.0f), customizeHolder.RectTransform), style: null);

            var customizeNavigation = new GUILayoutGroup(new RectTransform(new Vector2(0.75f, 0.75f), parent: customizeHolder.RectTransform) { RelativeOffset = new Vector2(0.0f, 0.25f) });

            new GUITextBlock(new RectTransform(new Vector2(1.0f, labelHeight), customizeNavigation.RectTransform),
                TextManager.Get("CustomizeLabel"), textAlignment: Alignment.Left, font: GUIStyle.LargeFont, textColor: Color.Black, style: "MainMenuGUITextBlock") { ForceUpperCase = ForceUpperCase.Yes };

            var customizeButtons = new GUIFrame(new RectTransform(new Vector2(1.0f, 1.0f), parent: customizeNavigation.RectTransform), style: "MainMenuGUIFrame");

            var customizeList = new GUILayoutGroup(new RectTransform(new Vector2(0.8f, 0.2f), parent: customizeButtons.RectTransform))
            {
                Stretch = false,
                RelativeSpacing = 0.035f
            };

            modsButtonContainer = new GUIFrame(new RectTransform(Vector2.One, customizeList.RectTransform),
                style: null);
            
            modsButton = new GUIButton(new RectTransform(Vector2.One, modsButtonContainer.RectTransform),
                TextManager.Get("settingstab.mods"), textAlignment: Alignment.Left, style: "MainMenuGUIButton")
            {
                ForceUpperCase = ForceUpperCase.Yes,
                Enabled = true,
                UserData = Tab.Mods,
                OnClicked = SelectTab
            };

            modUpdatesButton = new GUIButton(new RectTransform(Vector2.One * 0.95f, modsButtonContainer.RectTransform, scaleBasis: ScaleBasis.BothHeight),
                style: "GUIUpdateButton")
            {
                ToolTip = TextManager.Get("ModUpdatesAvailable"),
                OnClicked = (_, _) =>
                {
                    BulkDownloader.PrepareUpdates();
                    return false;
                },
                Visible = false
            };

            new GUIButton(new RectTransform(new Vector2(1.0f, 1.0f), customizeList.RectTransform), TextManager.Get("SubEditorButton"), textAlignment: Alignment.Left, style: "MainMenuGUIButton")
            {
                ForceUpperCase = ForceUpperCase.Yes,
                UserData = Tab.SubmarineEditor,
                OnClicked = (tb, userdata) =>
                {
                    SelectTab(tb, userdata);
                    return true;
                }
            };

            new GUIButton(new RectTransform(new Vector2(1.0f, 1.0f), customizeList.RectTransform), TextManager.Get("CharacterEditorButton"), textAlignment: Alignment.Left, style: "MainMenuGUIButton")
            {
                ForceUpperCase = ForceUpperCase.Yes,
                UserData = Tab.CharacterEditor,
                OnClicked = (tb, userdata) =>
                {
                    SelectTab(tb, userdata);
                    return true;
                }
            };

            // === OPTION
            var optionHolder = new GUILayoutGroup(new RectTransform(new Vector2(0.9f, 0.8f), parent: buttonsParent.RectTransform), isHorizontal: true);

            new GUIImage(new RectTransform(new Vector2(0.15f, 0.6f), optionHolder.RectTransform), "MainMenuOptionIcon")
            {
                CanBeFocused = false
            };

            //spacing
            new GUIFrame(new RectTransform(new Vector2(0.01f, 0.0f), optionHolder.RectTransform), style: null);

            var optionButtons = new GUILayoutGroup(new RectTransform(new Vector2(0.8f, 1.0f), parent: optionHolder.RectTransform) { RelativeOffset = new Vector2(0.0f, 0.0f) });

            var optionList = new GUILayoutGroup(new RectTransform(new Vector2(0.8f, 0.25f), parent: optionButtons.RectTransform))
            {
                Stretch = false,
                RelativeSpacing = 0.035f
            };

            var settingsButtonContainer = new GUIFrame(new RectTransform(new Vector2(1.0f, 1.0f), optionList.RectTransform), style: null);

            new GUIButton(new RectTransform(Vector2.One, settingsButtonContainer.RectTransform), TextManager.Get("SettingsButton"), textAlignment: Alignment.Left, style: "MainMenuGUIButton")
            {
                ForceUpperCase = ForceUpperCase.Yes,
                UserData = Tab.Settings,
                OnClicked = SelectTab
            };

            new GUIButton(new RectTransform(new Vector2(1.0f, 1.0f), optionList.RectTransform), TextManager.Get("EditorDisclaimerWikiLink"), textAlignment: Alignment.Left, style: "MainMenuGUIButton")
            {
                ForceUpperCase = ForceUpperCase.Yes,
                OnClicked = (button, userData) =>
                {
                    string url = TextManager.Get("EditorDisclaimerWikiUrl").Fallback("https://barotraumagame.com/wiki").Value;
                    GameMain.ShowOpenUriPrompt(url, promptExtensionTag: "wikinotice");
                    return true;
                }
            };
            new GUIButton(new RectTransform(new Vector2(1.0f, 1.0f), optionList.RectTransform), TextManager.Get("CreditsButton"), textAlignment: Alignment.Left, style: "MainMenuGUIButton")
            {
                ForceUpperCase = ForceUpperCase.Yes,
                UserData = Tab.Credits,
                OnClicked = SelectTab
            };
            new GUIButton(new RectTransform(new Vector2(1.0f, 1.0f), optionList.RectTransform), TextManager.Get("QuitButton"), textAlignment: Alignment.Left, style: "MainMenuGUIButton")
            {
                ForceUpperCase = ForceUpperCase.Yes,
                OnClicked = QuitClicked
            };

            //debug button for quickly starting a new round
#if DEBUG
            new GUIButton(new RectTransform(new Point(300, 30), Frame.RectTransform, Anchor.TopRight) { AbsoluteOffset = new Point(40, 80) },
                "Quickstart (dev)", style: "GUIButtonLarge", color: GUIStyle.Red)
            {
                IgnoreLayoutGroups = true,
                UserData = Tab.Empty,
                OnClicked = (tb, userdata) =>
                {
                    SelectTab(tb, userdata);

                    QuickStart();

                    return true;
                }
            };
            new GUIButton(new RectTransform(new Point(300, 30), Frame.RectTransform, Anchor.TopRight) { AbsoluteOffset = new Point(40, 130) },
                "Profiling", style: "GUIButtonLarge", color: GUIStyle.Red)
            {
                IgnoreLayoutGroups = true,
                UserData = Tab.Empty,
                ToolTip = "Enables performance indicators and starts the game with a fixed sub, crew and level to make it easier to compare the performance between sessions.",
                OnClicked = (tb, userdata) =>
                {
                    SelectTab(tb, userdata);

                    QuickStart(fixedSeed: true);
                    GameMain.ShowPerf = true;
                    GameMain.ShowFPS = true;

                    return true;
                }
            };
            new GUIButton(new RectTransform(new Point(300, 30), Frame.RectTransform, Anchor.TopRight) { AbsoluteOffset = new Point(40, 180) },
                "Join Localhost", style: "GUIButtonLarge", color: GUIStyle.Red)
            {
                IgnoreLayoutGroups = true,
                UserData = Tab.Empty,
                ToolTip = "Connects to a locally hosted dedicated server, assuming default port.",
                OnClicked = (tb, userdata) =>
                {
                    SelectTab(tb, userdata);

                    GameMain.Client = new GameClient(MultiplayerPreferences.Instance.PlayerName.FallbackNullOrEmpty(SteamManager.GetUsername()),
                                                     new LidgrenEndpoint(IPAddress.Loopback, NetConfig.DefaultPort), "localhost", Option<int>.None());

                    return true;
                }
            };
            
            new GUIButton(new RectTransform(new Point(300, 30), Frame.RectTransform, Anchor.TopRight) { AbsoluteOffset = new Point(40, 230) },
                "Local MP Quickstart", style: "GUIButtonLarge", color: GUIStyle.Red)
            {
                IgnoreLayoutGroups = true,
                UserData = Tab.Empty,
                ToolTip = "Starts a server and another client and connects both to localhost, using names 'client1' and 'client2'.",
                OnClicked = (tb, userdata) =>
                {
                    SelectTab(tb, userdata);
                    
                    DebugConsole.StartLocalMPSession(numClients: 2);

                    return true;
                }
            };
#endif
            var minButtonSize = new Point(120, 20);
            var maxButtonSize = new Point(480, 80);

            var relativeSize = new Vector2(0.6f, 0.65f);
            var minSize = new Point(600, 400);
            var maxSize = new Point(2000, 1500);
            var anchor = Anchor.Center;
            var pivot = Pivot.Center;
            Vector2 relativeOffset = new Vector2(0.05f, 0.0f);

            menuTabs = new Dictionary<Tab, GUIFrame>
            {
                [Tab.Settings] = new GUIFrame(new RectTransform(new Vector2(relativeSize.X, 0.8f), Frame.RectTransform, anchor, pivot, minSize, maxSize) { RelativeOffset = relativeOffset },
                style: null)
                {
                    CanBeFocused = false
                },
                [Tab.NewGame] = new GUIFrame(new RectTransform(relativeSize * new Vector2(1.0f, 1.15f), Frame.RectTransform, anchor, pivot, minSize, maxSize) { RelativeOffset = relativeOffset }),
                [Tab.LoadGame] = new GUIFrame(new RectTransform(relativeSize, Frame.RectTransform, anchor, pivot, minSize, maxSize) { RelativeOffset = relativeOffset })
            };

            CreateCampaignSetupUI();

            var hostServerScale = new Vector2(0.7f, 1.2f);
            menuTabs[Tab.HostServer] = new GUIFrame(new RectTransform(
                    Vector2.Multiply(relativeSize, hostServerScale), Frame.RectTransform, anchor, pivot, minSize.Multiply(hostServerScale), maxSize.Multiply(hostServerScale))
            { RelativeOffset = relativeOffset });

            CreateHostServerFields();

            //----------------------------------------------------------------------

            menuTabs[Tab.Tutorials] = new GUIFrame(new RectTransform(relativeSize, Frame.RectTransform, anchor, pivot, minSize, maxSize) { RelativeOffset = relativeOffset });
            CreateTutorialTab();

            this.game = game;

            menuTabs[Tab.Credits] = new GUIFrame(new RectTransform(Vector2.One, Frame.RectTransform, Anchor.Center), style: null)
            {
                CanBeFocused = false
            };
            var blockerFrame = new GUIFrame(new RectTransform(GUI.Canvas.RelativeSize, menuTabs[Tab.Credits].RectTransform, Anchor.Center), style: "GUIBackgroundBlocker")
            {
                CanBeFocused = false
            };
            blockerFrame.RectTransform.RelativeOffset = GUI.IsUltrawide ? Vector2.Zero : new Vector2(0.05f, 0.0f);

            var creditsContainer = new GUIFrame(new RectTransform(new Vector2(0.75f, 1.5f), menuTabs[Tab.Credits].RectTransform, Anchor.CenterRight), style: "OuterGlow", color: Color.Black * 0.8f);
            creditsPlayer = new CreditsPlayer(new RectTransform(Vector2.One, creditsContainer.RectTransform), "Content/Texts/Credits.xml");
            creditsPlayer.CloseButton.OnClicked = (btn, userdata) =>
            {
                SelectTab(Tab.Empty);
                return true;
            };

            SetMenuTabPositioning();
            SelectTab(Tab.Empty);
        }

        public static void AddDismissedNotification(Identifier id)
        {
            DismissedNotifications.Add(id);
            GameSettings.SaveCurrentConfig();
        }

        private void SetMenuTabPositioning()
        {
            foreach (GUIFrame menuTab in menuTabs.Values)
            {
                var anchor = GUI.IsUltrawide ? Anchor.Center : Anchor.CenterRight;
                var pivot = GUI.IsUltrawide ? Pivot.Center : Pivot.CenterRight;
                Vector2 relativeOffset = GUI.IsUltrawide ? Vector2.Zero : new Vector2(0.05f, 0.0f);
                menuTab.RectTransform.SetPosition(anchor, pivot);
                menuTab.RectTransform.RelativeOffset = relativeOffset;
            }
        }

        private void CreateTutorialTab()
        {
            var tutorialInnerFrame = new GUIFrame(new RectTransform(new Vector2(0.9f, 0.9f), menuTabs[Tab.Tutorials].RectTransform, Anchor.Center), style: "InnerFrame");
            var tutorialContent = new GUILayoutGroup(new RectTransform(new Vector2(0.95f, 0.95f), tutorialInnerFrame.RectTransform, Anchor.Center), isHorizontal: true) { RelativeSpacing = 0.02f, Stretch = true };

            tutorialList = new GUIListBox(new RectTransform(new Vector2(0.4f, 1.0f), tutorialContent.RectTransform))
            {
                PlaySoundOnSelect = true,
                OnSelected = (component, obj) =>
                {
                    SelectTutorial(obj as Tutorial);
                    return true;
                }
            };
            var tutorialPreview = new GUILayoutGroup(new RectTransform(new Vector2(0.6f, 1.0f), tutorialContent.RectTransform)) { RelativeSpacing = 0.05f, Stretch = true };
            var imageContainer = new GUIFrame(new RectTransform(new Vector2(1.0f, 0.5f), tutorialPreview.RectTransform), style: "InnerFrame");
            tutorialBanner = new GUIImage(new RectTransform(Vector2.One, imageContainer.RectTransform), style: null, scaleToFit: GUIImage.ScalingMode.ScaleToFitSmallestExtent);

            var infoContainer = new GUIFrame(new RectTransform(new Vector2(1.0f, 0.5f), tutorialPreview.RectTransform), style: "GUIFrameListBox");
            var infoContent = new GUILayoutGroup(new RectTransform(new Vector2(0.95f, 0.9f), infoContainer.RectTransform, Anchor.Center), childAnchor: Anchor.TopLeft)
            {
                AbsoluteSpacing = GUI.IntScale(10)
            };

            tutorialHeader = new GUITextBlock(new RectTransform(new Vector2(1.0f, 0.0f), infoContent.RectTransform), string.Empty, font: GUIStyle.SubHeadingFont);
            tutorialDescription = new GUITextBlock(new RectTransform(new Vector2(1.0f, 0.0f), infoContent.RectTransform), string.Empty, wrap: true);

            var startButton = new GUIButton(new RectTransform(new Vector2(0.5f, 0.0f), infoContent.RectTransform, Anchor.BottomRight), text: TextManager.Get("startgamebutton")) 
            { 
                IgnoreLayoutGroups = true,
                OnClicked = (component, obj) =>
                {
                    (tutorialList.SelectedData as Tutorial)?.Start();
                    return true;
                }
            };

            Tutorial firstTutorial = null;
            foreach (var tutorialPrefab in TutorialPrefab.Prefabs.OrderBy(p => p.Order))
            {
                var tutorial = new Tutorial(tutorialPrefab);
                firstTutorial ??= tutorial;
                var tutorialText = new GUITextBlock(new RectTransform(new Vector2(1.0f, 0.0f), tutorialList.Content.RectTransform), tutorial.DisplayName)
                {
                    Padding = new Vector4(30.0f * GUI.Scale, 0,0,0),
                    UserData = tutorial
                };
                tutorialText.RectTransform.MinSize = new Point(0, (int)(tutorialText.TextSize.Y * 2));
            }
            GUITextBlock.AutoScaleAndNormalize(tutorialList.Content.Children.Select(c => c as GUITextBlock));
            tutorialList.Select(firstTutorial);
        }

        private void SelectTutorial(Tutorial tutorial)
        {
            tutorialHeader.Text = tutorial.DisplayName;
            tutorialHeader.CalculateHeightFromText();
            tutorialDescription.Text = tutorial.Description;
            tutorialDescription.CalculateHeightFromText();
            (tutorialDescription.Parent as GUILayoutGroup)?.Recalculate();
            tutorial.TutorialPrefab.Banner?.EnsureLazyLoaded();
            tutorialBanner.Sprite = tutorial.TutorialPrefab.Banner;
            tutorialBanner.Color = tutorial.TutorialPrefab.Banner == null ? Color.Black : Color.White;
        }

        public static void UpdateInstanceTutorialButtons()
        {
            if (GameMain.MainMenuScreen is not MainMenuScreen menuScreen) { return; }
            menuScreen.tutorialList.ClearChildren();
            menuScreen.CreateTutorialTab();
        }

        #endregion

        #region Selection
        public override void Select()
        {
            ResetModUpdateButton();

            if (WorkshopItemsToUpdate.Any())
            {
                while (WorkshopItemsToUpdate.TryDequeue(out ulong workshopId))
                {
                    SteamManager.Workshop.OnItemDownloadComplete(workshopId, forceInstall: true);
                }
            }
            
            GUI.PreventPauseMenuToggle = false;

            base.Select();

            if (GameMain.Client != null)
            {
                GameMain.Client.Quit();
                GameMain.Client = null;
            }

            GameMain.SubEditorScreen?.ClearBackedUpSubInfo();
            Submarine.Unload();

            versionMismatchWarning.Visible = GameMain.Version < ContentPackageManager.VanillaCorePackage.GameVersion;

            ResetButtonStates(null);

            Eos.EosAccount.ExecuteAfterLogin(AchievementManager.SyncBetweenPlatforms);
        }

        public override void Deselect()
        {
            base.Deselect();
            SelectTab(null, 0);
        }

        private bool SelectTab(GUIButton button, object obj)
        {
            titleText.Visible = true;
            if (obj is Tab tab)
            {
                SelectTab(tab);
            }
            else
            {
                SelectTab(Tab.Empty);
            }
            return true;
        }

        private bool SelectTab(Tab tab)
        {
            titleText.Visible = true;
            SettingsMenu.Instance?.Close();
            #warning TODO: reimplement settings confirmation dialog

            switch (tab)
            {
                case Tab.NewGame:
                    if (GameSettings.CurrentConfig.TutorialSkipWarning)
                    {
                        selectedTab = Tab.Empty;
                        ShowTutorialSkipWarning(Tab.NewGame);
                        return true;
                    }
                    campaignSetupUI.RandomizeCrew();
                    campaignSetupUI.SetPage(0);
                    campaignSetupUI.CreateDefaultSaveName();
                    campaignSetupUI.RandomizeSeed();
                    campaignSetupUI.UpdateSubList(SubmarineInfo.SavedSubmarines);
                    break;
                case Tab.LoadGame:
                    campaignSetupUI.CreateLoadMenu();
                    break;
                case Tab.Settings:
                    SettingsMenu.Create(menuTabs[Tab.Settings].RectTransform);
                    break;
                case Tab.JoinServer:
                    if (GameSettings.CurrentConfig.TutorialSkipWarning)
                    {
                        selectedTab = Tab.Empty;
                        ShowTutorialSkipWarning(Tab.JoinServer);
                        return true;
                    }
                    GameMain.ServerListScreen.Select();
                    break;
                case Tab.HostServer:
                    if (GameSettings.CurrentConfig.TutorialSkipWarning)
                    {
                        selectedTab = Tab.Empty;
                        ShowTutorialSkipWarning(tab);
                        return true;
                    }
                    serverExecutableDropdown.ListBox.Content.Children.ToArray()
                        .Where(c => c.UserData is ServerExecutableFile f && !ContentPackageManager.EnabledPackages.All.Contains(f.ContentPackage))
                        .ForEach(serverExecutableDropdown.ListBox.RemoveChild);
                    var newServerExes
                        = ContentPackageManager.EnabledPackages.All.SelectMany(p => p.GetFiles<ServerExecutableFile>())
                            .Where(f => serverExecutableDropdown.ListBox.Content.Children.None(c => c.UserData == f))
                            .ToArray();
                    foreach (var newServerExe in newServerExes)
                    {
                        var serverExeEntry = serverExecutableDropdown.AddItem($"{newServerExe.ContentPackage.Name} - {Path.GetFileNameWithoutExtension(newServerExe.Path.Value)}", userData: newServerExe);
                        if (newServerExe.ContentPackage.GameVersion < GameMain.VanillaContent.GameVersion)
                        {
                            serverExeEntry.ToolTip =
                                TextManager.GetWithVariables("versionmismatchwarning",
                                    ("[gameversion]", newServerExe.ContentPackage.GameVersion.ToString()),
                                    ("[contentversion]", GameMain.VanillaContent.GameVersion.ToString()));
                            if (serverExeEntry is GUITextBlock serverExeText)
                            {
                                serverExeText.TextColor = GUIStyle.Red;
                            }
                        }
                    }
                    serverExecutableDropdown.ListBox.Content.Children.ForEach(c =>
                    {
                        c.RectTransform.RelativeSize = (1.0f, c.RectTransform.RelativeSize.Y);
                        c.ForceLayoutRecalculation();
                    });
                    bool serverExePickable = serverExecutableDropdown.ListBox.Content.CountChildren > 1;
                    bool wasPickable = serverExecutableDropdown.Parent.Visible;
                    if (wasPickable != serverExePickable)
                    {
                        serverExecutableDropdown.Parent.Visible = serverExePickable;
                        serverExecutableDropdown.Parent.IgnoreLayoutGroups = !serverExePickable;
                        (serverExecutableDropdown.Parent.Parent as GUILayoutGroup)?.Recalculate();
                        if (serverExecutableDropdown.SelectedComponent is null)
                        {
                            serverExecutableDropdown.Select(0);
                        }
                    }
                    break;
                case Tab.Tutorials:
                    UpdateTutorialList();
                    break;
                case Tab.CharacterEditor:
                    Submarine.MainSub = null;
                    CoroutineManager.StartCoroutine(SelectScreenWithWaitCursor(GameMain.CharacterEditorScreen));
                    break;
                case Tab.SubmarineEditor:
                    CoroutineManager.StartCoroutine(SelectScreenWithWaitCursor(GameMain.SubEditorScreen));
                    break;
                case Tab.Mods:
                    var settings = SettingsMenu.Create(menuTabs[Tab.Settings].RectTransform);
                    settings.SelectTab(SettingsMenu.Tab.Mods);
                    tab = Tab.Settings;
                    break;
                case Tab.Credits:
                    titleText.Visible = false;
                    creditsPlayer.Restart();
                    break;
                case Tab.Empty:
                    titleText.Visible = true;
                    selectedTab = Tab.Empty;
                    break;
            }

            selectedTab = tab;
            leftTextFooterLayout.Visible = tab != Tab.Credits;
            rightTextFooterLayout.Visible = tab != Tab.Credits;

            foreach (var tabFrame in menuTabs.Values)
            {
                tabFrame.Visible = false;
            }
            if (menuTabs.TryGetValue(selectedTab, out var visibleTab)) { visibleTab.Visible = true; }

            return true;
        }

        private IEnumerable<CoroutineStatus> SelectScreenWithWaitCursor(Screen screen)
        {
            GUI.SetCursorWaiting();
            //tiny delay to get the cursor to render
            yield return new WaitForSeconds(0.02f);
            GUI.ClearCursorWait();
            screen.Select();
            yield return CoroutineStatus.Success;
        }

        public bool ReturnToMainMenu(GUIButton button, object obj)
        {
            GUI.PreventPauseMenuToggle = false;

            if (Selected != this)
            {
                Select();
            }
            else
            {
                ResetButtonStates(button);
            }

            SelectTab(null, 0);

            return true;
        }

        private void ResetButtonStates(GUIButton button)
        {
            foreach (GUIComponent child in buttonsParent.Children)
            {
                GUIButton otherButton = child as GUIButton;
                if (otherButton == null || otherButton == button) continue;

                otherButton.Selected = false;
            }
        }
#endregion

        public void ResetModUpdateButton()
        {
            modUpdateStatus = (DateTime.Now, 0);
            modUpdatesButton.Visible = false;
        }

        public void QuickStart(bool fixedSeed = false, Identifier sub = default, float difficulty = 50, LevelGenerationParams levelGenerationParams = null)
        {
            if (fixedSeed)
            {
                Rand.SetSyncedSeed(1);
                Rand.SetLocalRandom(1);
            }

            SubmarineInfo selectedSub = null;
            Identifier subName = sub.IfEmpty(GameSettings.CurrentConfig.QuickStartSub);
            if (!subName.IsEmpty)
            {
                DebugConsole.NewMessage($"Loading the predefined quick start sub \"{subName}\"", Color.White);

                selectedSub = SubmarineInfo.SavedSubmarines.FirstOrDefault(s => s.Name == subName);
                if (selectedSub == null)
                {
                    DebugConsole.NewMessage($"Cannot find a sub that matches the name \"{subName}\".", Color.Red);
                }
            }
            if (selectedSub == null)
            {
                DebugConsole.NewMessage("Loading a random sub.", Color.White);
                var subs = SubmarineInfo.SavedSubmarines.Where(s => s.Type == SubmarineType.Player && !s.HasTag(SubmarineTag.Shuttle) && !s.HasTag(SubmarineTag.HideInMenus));
                selectedSub = subs.ElementAt(Rand.Int(subs.Count()));
            }
            var gamesession = new GameSession(
                selectedSub,
                Option.None,
                GameModePreset.DevSandbox,
                missionPrefabs: null);
            //(gamesession.GameMode as SinglePlayerCampaign).GenerateMap(ToolBox.RandomSeed(8));
            gamesession.StartRound(fixedSeed ? "abcd" : ToolBox.RandomSeed(8), difficulty, levelGenerationParams);
            GameMain.GameScreen.Select();
            // TODO: modding support
            Identifier[] jobIdentifiers = new Identifier[] { 
                "captain".ToIdentifier(), 
                "engineer".ToIdentifier(), 
                "mechanic".ToIdentifier(), 
                "securityofficer".ToIdentifier(), 
                "medicaldoctor".ToIdentifier() };
            foreach (Identifier job in jobIdentifiers)
            {
                var jobPrefab = JobPrefab.Get(job);
                var variant = Rand.Range(0, jobPrefab.Variants);
                var characterInfo = new CharacterInfo(CharacterPrefab.HumanSpeciesName, jobOrJobPrefab: jobPrefab, variant: variant);
                if (characterInfo.Job == null)
                {
                    DebugConsole.ThrowError("Failed to find the job \"" + job + "\"!");
                }
                gamesession.CrewManager.AddCharacterInfo(characterInfo);
                characterInfo.SetNameBasedOnJob();
            }
            gamesession.CrewManager.InitSinglePlayerRound();
        }

        private void ShowTutorialSkipWarning(Tab tabToContinueTo)
        {
            var tutorialSkipWarning = new GUIMessageBox("", TextManager.Get("tutorialskipwarning"), new LocalizedString[] { TextManager.Get("tutorialwarningskiptutorials"), TextManager.Get("tutorialwarningplaytutorials") });
            
            GUIButton.OnClickedHandler proceedToTab(Tab tab)
                => (btn, userdata) =>
                {
                    var config = GameSettings.CurrentConfig;
                    config.TutorialSkipWarning = false;
                    GameSettings.SetCurrentConfig(config);
                    GameSettings.SaveCurrentConfig();
                    tutorialSkipWarning.Close();
                    SelectTab(tab);
                    return true;
                };

            tutorialSkipWarning.Buttons[0].OnClicked += proceedToTab(tabToContinueTo);
            tutorialSkipWarning.Buttons[1].OnClicked += proceedToTab(Tab.Tutorials);
        }

        public override void AddToGUIUpdateList()
        {
            base.AddToGUIUpdateList();
            switch (selectedTab)
            {
                case Tab.NewGame:
                    campaignSetupUI.CharacterMenus?.ForEach(static m => m.AddToGUIUpdateList());
                    break;
            }            
        }

        private void UpdateTutorialList()
        {
            foreach (GUITextBlock tutorialText in tutorialList.Content.Children)
            {
                var tutorial = (Tutorial)tutorialText.UserData;
                if (CompletedTutorials.Instance.Contains(tutorial.Identifier) && tutorialText.GetChild<GUIImage>() == null)
                {
                    new GUIImage(new RectTransform(new Point((int)(tutorialText.Padding.X * 0.8f)), tutorialText.RectTransform, Anchor.CenterLeft), style: "ObjectiveIndicatorCompleted");
                }
            }
        }

        private bool ChangeMaxPlayers(GUIButton button, object obj)
        {
            int.TryParse(maxPlayersBox.Text, out int currMaxPlayers);
            currMaxPlayers = (int)MathHelper.Clamp(currMaxPlayers + (int)button.UserData, 1, NetConfig.MaxPlayers);
            maxPlayersBox.Text = currMaxPlayers.ToString();
            return true;
        }

        private void TryStartServer()
        {
            if (SubmarineInfo.SavedSubmarines.Any(s => s.CalculatingHash))
            {
                var waitBox = new GUIMessageBox(TextManager.Get("pleasewait"), TextManager.Get("waitforsubmarinehashcalculations"), new LocalizedString[] { TextManager.Get("cancel") });
                var waitCoroutine = CoroutineManager.StartCoroutine(WaitForSubmarineHashCalculations(waitBox), "WaitForSubmarineHashCalculations");
                waitBox.Buttons[0].OnClicked += (btn, userdata) =>
                {
                    CoroutineManager.StopCoroutines(waitCoroutine);
                    return true;
                };
            }
            else
            {
                StartServer();
            }
        }

        private IEnumerable<CoroutineStatus> WaitForSubmarineHashCalculations(GUIMessageBox messageBox)
        {
            LocalizedString originalText = messageBox.Text.Text;
            int doneCount = 0;
            do
            {
                doneCount = SubmarineInfo.SavedSubmarines.Count(s => !s.CalculatingHash);
                messageBox.Text.Text = originalText + $" ({doneCount}/{SubmarineInfo.SavedSubmarines.Count()})";
                yield return CoroutineStatus.Running;
            } while (doneCount < SubmarineInfo.SavedSubmarines.Count());
            messageBox.Close();
            StartServer();
            yield return CoroutineStatus.Success;
        }

        private void StartServer()
        {
            string name = serverNameBox.Text;

            GameMain.ResetNetLobbyScreen();
            try
            {
                string fileName;
                if (serverExecutableDropdown.SelectedComponent?.UserData is ServerExecutableFile f && 
                    f.ContentPackage != GameMain.VanillaContent)
                {
                    fileName = Path.Combine(
                        Path.GetDirectoryName(f.Path.Value),
                        Path.GetFileNameWithoutExtension(f.Path.Value));
#if WINDOWS
                    fileName += ".exe";
#endif
                }
                else
                {
#if WINDOWS
                    fileName = "DedicatedServer.exe";
#else
                    fileName = "./DedicatedServer";
#endif
                }

                var arguments = new List<string>
                {
                    "-name", name,
                    "-public", isPublicBox.Selected.ToString(),
                    "-playstyle", ((PlayStyle)playstyleBanner.UserData).ToString(),
                    "-banafterwrongpassword", wrongPasswordBanBox.Selected.ToString(),
                    "-karmaenabled", (!karmaBox.Selected).ToString(),
                    "-maxplayers", maxPlayersBox.Text,
                    "-language", languageDropdown.SelectedData.ToString()
                };

                if (!string.IsNullOrWhiteSpace(passwordBox.Text))
                {
                    arguments.Add("-password");
                    arguments.Add(passwordBox.Text);
                }
                else
                {
                    arguments.Add("-nopassword");
                }

                var puids = EosInterface.IdQueries.GetLoggedInPuids();

                var endpoints = new List<Endpoint>();
                if (SteamManager.GetSteamId().TryUnwrap(out var steamId))
                {
                    endpoints.Add(new SteamP2PEndpoint(steamId));
                }
                if (puids.Length > 0)
                {
                    endpoints.Add(new EosP2PEndpoint(puids[0]));
                }
                if (endpoints.Count == 0)
                {
                    endpoints.Add(new LidgrenEndpoint(IPAddress.Loopback, NetConfig.DefaultPort));
                }
                
                if (endpoints.First() is P2PEndpoint firstEndpoint)
                {
                    arguments.Add("-endpoint");
                    arguments.Add(firstEndpoint.StringRepresentation);
                }
                int ownerKey = Math.Max(CryptoRandom.Instance.Next(), 1);
                arguments.Add("-ownerkey");
                arguments.Add(ownerKey.ToString());

                var processInfo = new ProcessStartInfo
                {
                    FileName = fileName,
                    WorkingDirectory = Directory.GetCurrentDirectory(),
#if !DEBUG
                    CreateNoWindow = true,
                    UseShellExecute = false,
                    WindowStyle = ProcessWindowStyle.Hidden
#endif
                };
                arguments.ForEach(processInfo.ArgumentList.Add);
                ChildServerRelay.Start(processInfo);
                Thread.Sleep(1000); //wait until the server is ready before connecting

                GameMain.Client = new GameClient(MultiplayerPreferences.Instance.PlayerName.FallbackNullOrEmpty(
                    SteamManager.GetUsername().FallbackNullOrEmpty(name)),
                    endpoints.ToImmutableArray(),
                    name,
                    Option.Some(ownerKey));
            }
            catch (Exception e)
            {
                DebugConsole.ThrowError("Failed to start server", e);
            }
        }

        private bool QuitClicked(GUIButton button, object obj)
        {
            game.Exit();
            return true;
        }

        private void UpdateOutOfDateWorkshopItemCount()
        {
            if (DateTime.Now < modUpdateStatus.WhenToRefresh) { return; }
            if (!SteamManager.IsInitialized) { return; }

            var installedPackages = ContentPackageManager.WorkshopPackages;

            var ids = SteamManager.Workshop.GetSubscribedItemIds()
                .Select(id => id.Value)
                .Union(installedPackages
                    .Select(pkg => pkg.UgcId)
                    .NotNone()
                    .OfType<SteamWorkshopId>()
                    .Select(id => id.Value));
            var count = ids
                // Deliberately construct Steamworks.Ugc.Item directly
                // to not immediately generate a Workshop data request
                .Select(id => new Steamworks.Ugc.Item(id))
                .Count(item =>
                    installedPackages.FirstOrDefault(p
                        => p.UgcId.TryUnwrap(out SteamWorkshopId id) && id.Value == item.Id)
                        is { } pkg
                    // Checking that this item is downloading, waiting to be downloaded
                    // or is newer than the currently installed copy should be good enough,
                    // and should still not make a Workshop data request
                    && (item.IsDownloading
                        || item.IsDownloadPending
                        || (item.InstallTime.TryGetValue(out var workshopInstallTime)
                            && pkg.InstallTime.TryUnwrap(out var localInstallTime)
                            && localInstallTime.ToUtcValue() < workshopInstallTime)));

            modUpdateStatus = (DateTime.Now + ModUpdateInterval, count);
        }

        private static bool CanHostServer()
            => EosInterface.IdQueries.IsLoggedIntoEosConnect
                || SteamManager.IsInitialized
                || AssemblyInfo.CurrentConfiguration == AssemblyInfo.Configuration.Debug;

        public override void Update(double deltaTime)
        {
            hostServerButton.Enabled = CanHostServer();

            gameAnalyticsStatusText.Text = TextManager.Get($"GameAnalyticsStatus.{GameAnalyticsManager.UserConsented}");

            UpdateOutOfDateWorkshopItemCount();
            modUpdatesButton.Visible = modUpdateStatus.Count > 0;

            if (modUpdatesButton.Visible)
            {
                var modButtonLabelSize =
                    modsButton.Font.MeasureString(modsButton.Text).ToPoint()
                    + new Point(GUI.IntScale(25));
                modUpdatesButton.RectTransform.AbsoluteOffset =
                    (modButtonLabelSize.X, modsButton.Rect.Height / 2 - modUpdatesButton.Rect.Height / 2);
            }
            
            switch (selectedTab)
            {
                case Tab.NewGame:
                    campaignSetupUI.Update();
                    break;
            }
        }

        public void DrawBackground(GraphicsDevice graphics, SpriteBatch spriteBatch)
        {
            graphics.Clear(Color.Black);

            if (backgroundSprite == null)
            {
#if UNSTABLE
                backgroundSprite = new Sprite("Content/UnstableBackground.png", sourceRectangle: null);
#endif
                if (GUIStyle.GetComponentStyle("MainMenuBackground") is { } mainMenuStyle &&
                     mainMenuStyle.Sprites.TryGetValue(GUIComponent.ComponentState.None, out var sprites))
                {
                    backgroundSprite = sprites.GetRandomUnsynced()?.Sprite;
                }
                backgroundSprite ??= LocationType.Prefabs.GetRandomUnsynced()?.GetPortrait(0);
            }

            var vignette = GUIStyle.GetComponentStyle("mainmenuvignette")?.GetDefaultSprite();
            float vignetteScale = Math.Min(GameMain.GraphicsWidth / vignette.size.X, GameMain.GraphicsHeight / vignette.size.Y);

            Rectangle drawArea = new Rectangle(
                (int)(vignette.size.X * vignetteScale / 2), 0,
                (int)(GameMain.GraphicsWidth - vignette.size.X * vignetteScale / 2), GameMain.GraphicsHeight);

            if (backgroundSprite?.Texture != null)
            {
                GUI.DrawBackgroundSprite(spriteBatch, backgroundSprite, Color.White, drawArea);
            }

            if (vignette != null)
            {
                vignette.Draw(spriteBatch, Vector2.Zero, Color.White, Vector2.Zero, 0.0f, vignetteScale);
            }
        }

        public override void Draw(double deltaTime, GraphicsDevice graphics, SpriteBatch spriteBatch)
        {
            spriteBatch.Begin(SpriteSortMode.Deferred, null, GUI.SamplerState, null, GameMain.ScissorTestEnable);

            DrawBackground(graphics, spriteBatch);

            GUI.Draw(Cam, spriteBatch);

            spriteBatch.End();
        }

        private void StartGame(SubmarineInfo selectedSub, string savePath, string mapSeed, CampaignSettings settings)
        {
            if (string.IsNullOrEmpty(savePath)) { return; }

            var existingSaveFiles = SaveUtil.GetSaveFiles(SaveUtil.SaveType.Singleplayer);
            if (existingSaveFiles.Any(s => s.FilePath == savePath))
            {
                new GUIMessageBox(TextManager.Get("SaveNameInUseHeader"), TextManager.Get("SaveNameInUseText"));
                return;
            }

            if (selectedSub == null)
            {
                new GUIMessageBox(TextManager.Get("SubNotSelected"), TextManager.Get("SelectSubRequest"));
                return;
            }

            if (!Directory.Exists(SaveUtil.TempPath))
            {
                Directory.CreateDirectory(SaveUtil.TempPath, catchUnauthorizedAccessExceptions: true);
            }

            try
            {
                File.Copy(selectedSub.FilePath, Path.Combine(SaveUtil.TempPath, selectedSub.Name + ".sub"), overwrite: true, catchUnauthorizedAccessExceptions: false);
            }
            catch (System.IO.IOException e)
            {
                DebugConsole.ThrowError("Copying the file \"" + selectedSub.FilePath + "\" failed. The file may have been deleted or in use by another process. Try again or select another submarine.", e);
                GameAnalyticsManager.AddErrorEventOnce(
                    "MainMenuScreen.StartGame:IOException" + selectedSub.Name,
                    GameAnalyticsManager.ErrorSeverity.Error,
                    "Copying a submarine file failed. " + e.Message + "\n" + Environment.StackTrace.CleanupStackTrace());
                return;
            }

            selectedSub = new SubmarineInfo(Path.Combine(SaveUtil.TempPath, selectedSub.Name + ".sub"));
            
            GameMain.GameSession = new GameSession(selectedSub, Option.None, CampaignDataPath.CreateRegular(savePath), GameModePreset.SinglePlayerCampaign, settings, mapSeed);
            GameMain.GameSession.CrewManager.ClearCharacterInfos();
            foreach (var characterInfo in campaignSetupUI.CharacterMenus.Select(m => m.CharacterInfo))
            {
                GameMain.GameSession.CrewManager.AddCharacterInfo(characterInfo);
            }
            ((SinglePlayerCampaign)GameMain.GameSession.GameMode).LoadNewLevel();
        }

        private void LoadGame(string path, Option<uint> backupIndex)
        {
            if (string.IsNullOrWhiteSpace(path)) return;

            try
            {
                CampaignDataPath dataPath =
                    backupIndex.TryUnwrap(out uint index)
                        ? new CampaignDataPath(loadPath: SaveUtil.GetBackupPath(path, index), path)
                        : CampaignDataPath.CreateRegular(path);

                SaveUtil.LoadGame(dataPath);
            }
            catch (Exception e)
            {
                DebugConsole.ThrowError("Loading save \"" + path + "\" failed", e);
<<<<<<< HEAD
=======
                GameMain.GameSession = null;
>>>>>>> 14f61af4
                return;
            }
        }

#region UI Methods
        private void CreateCampaignSetupUI()
        {
            menuTabs[Tab.NewGame].ClearChildren();
            menuTabs[Tab.LoadGame].ClearChildren();

            var innerNewGame = new GUILayoutGroup(new RectTransform(new Vector2(0.9f, 0.9f), menuTabs[Tab.NewGame].RectTransform, Anchor.Center))
            {
                Stretch = true,
                RelativeSpacing = 0.02f
            };
            var newGameContent = new GUIFrame(new RectTransform(new Vector2(1.0f, 0.95f), innerNewGame.RectTransform, Anchor.Center),
                style: "InnerFrame");

            var paddedLoadGame = new GUIFrame(new RectTransform(new Vector2(0.9f, 0.9f), menuTabs[Tab.LoadGame].RectTransform, Anchor.Center) { AbsoluteOffset = new Point(0, 10) },
                style: null);

            campaignSetupUI = new SinglePlayerCampaignSetupUI(newGameContent, paddedLoadGame)
            {
                LoadGame = LoadGame,
                StartNewGame = StartGame
            };
        }

        private void CreateHostServerFields()
        {
            menuTabs[Tab.HostServer].ClearChildren();

            var serverSettings = XMLExtensions.TryLoadXml(ServerSettings.SettingsFile, out _)?.Root ?? new XElement("serversettings");

            var name = serverSettings.GetAttributeString(nameof(ServerSettings.ServerName), "");
            var password = serverSettings.GetAttributeString("password", "");
            var isPublic = serverSettings.GetAttributeBool("IsPublic", true);
            var banAfterWrongPassword = serverSettings.GetAttributeBool("banafterwrongpassword", false);

            int maxPlayersElement = serverSettings.GetAttributeInt("maxplayers", 8);
            if (maxPlayersElement > NetConfig.MaxPlayers)
            {
                DebugConsole.AddWarning($"Setting the maximum amount of players to {maxPlayersElement} failed due to exceeding the limit of {NetConfig.MaxPlayers} players per server. Using the maximum of {NetConfig.MaxPlayers} instead.");
            }
            int maxPlayers = Math.Clamp(maxPlayersElement, min: 1, max: NetConfig.MaxPlayers);

            var karmaEnabled = serverSettings.GetAttributeBool("karmaenabled", true);
            var selectedPlayStyle = serverSettings.GetAttributeEnum("playstyle", PlayStyle.Casual);

            Vector2 textLabelSize = new Vector2(1.0f, 0.05f);
            Alignment textAlignment = Alignment.CenterLeft;
            Vector2 textFieldSize = new Vector2(0.5f, 1.0f);
            Vector2 tickBoxSize = new Vector2(0.4f, 0.04f);
            var content = new GUILayoutGroup(new RectTransform(new Vector2(0.7f, 0.95f), menuTabs[Tab.HostServer].RectTransform, Anchor.Center), childAnchor: Anchor.TopCenter)
            {
                RelativeSpacing = 0.01f,
                Stretch = true
            };
            GUIComponent parent = content;

            var header = new GUITextBlock(new RectTransform(textLabelSize, parent.RectTransform), TextManager.Get("HostServerButton"), textAlignment: Alignment.Center, font: GUIStyle.LargeFont) { ForceUpperCase = ForceUpperCase.Yes };
            header.RectTransform.IsFixedSize = true;

            //play style -----------------------------------------------------

            var playstyleContainer = new GUIFrame(new RectTransform(new Vector2(1.35f, 0.1f), parent.RectTransform), style: null, color: Color.Black);

            playstyleBanner = new GUIImage(new RectTransform(new Vector2(1.0f, 0.1f), playstyleContainer.RectTransform), 
                GUIStyle.GetComponentStyle($"PlayStyleBanner.{PlayStyle.Serious}").GetSprite(GUIComponent.ComponentState.None), scaleToFit: GUIImage.ScalingMode.ScaleToFitSmallestExtent)
            {
                UserData = PlayStyle.Serious
            };
            float bannerAspectRatio = (float) playstyleBanner.Sprite.SourceRect.Width / playstyleBanner.Sprite.SourceRect.Height;
            playstyleBanner.RectTransform.NonScaledSize = new Point(playstyleBanner.Rect.Width, (int)(playstyleBanner.Rect.Width / bannerAspectRatio));
            playstyleBanner.RectTransform.IsFixedSize = true;
            new GUIFrame(new RectTransform(playstyleBanner.Rect.Size + new Point(1), playstyleBanner.RectTransform, Anchor.Center), "InnerGlow", color: Color.Black);

            new GUITextBlock(new RectTransform(new Vector2(0.15f, 0.05f), playstyleBanner.RectTransform) { RelativeOffset = new Vector2(0.01f, 0.03f) },
                "playstyle name goes here", font: GUIStyle.SmallFont, textAlignment: Alignment.Center, textColor: Color.White, style: "GUISlopedHeader");
            
            new GUIButton(new RectTransform(new Vector2(0.05f, 1.0f), playstyleContainer.RectTransform, Anchor.CenterLeft) 
                { RelativeOffset = new Vector2(0.02f, 0.0f), MaxSize = new Point(int.MaxValue, (int)(150 * GUI.Scale)) }, 
                style: "UIToggleButton")
            {
                OnClicked = (btn, userdata) =>
                {
                    int playStyleIndex = (int)playstyleBanner.UserData - 1;
                    if (playStyleIndex < 0) { playStyleIndex = Enum.GetValues(typeof(PlayStyle)).Length - 1; }
                    SetServerPlayStyle((PlayStyle)playStyleIndex);
                    return true;
                }
            }.Children.ForEach(c => c.SpriteEffects = SpriteEffects.FlipHorizontally);

            new GUIButton(new RectTransform(new Vector2(0.05f, 1.0f), playstyleContainer.RectTransform, Anchor.CenterRight) 
                { RelativeOffset = new Vector2(0.02f, 0.0f), MaxSize = new Point(int.MaxValue, (int)(150 * GUI.Scale)) },
                style: "UIToggleButton")
            {
                OnClicked = (btn, userdata) =>
                {
                    int playStyleIndex = (int)playstyleBanner.UserData + 1;
                    if (playStyleIndex >= Enum.GetValues(typeof(PlayStyle)).Length) { playStyleIndex = 0; }
                    SetServerPlayStyle((PlayStyle)playStyleIndex);
                    return true;
                }
            };

            LocalizedString longestPlayStyleStr = "";
            foreach (PlayStyle playStyle in Enum.GetValues(typeof(PlayStyle)))
            {
                LocalizedString playStyleStr = TextManager.Get("servertagdescription." + playStyle);
                if (playStyleStr.Length > longestPlayStyleStr.Length) { longestPlayStyleStr = playStyleStr; }
            }

            playstyleDescription = new GUITextBlock(new RectTransform(new Vector2(1.0f, 0.05f), playstyleContainer.RectTransform, Anchor.BottomCenter),
                longestPlayStyleStr, style: null, wrap: true)
            {
                Color = Color.Black * 0.8f,
                TextColor = GUIStyle.GetComponentStyle("GUITextBlock").TextColor
            };
            playstyleDescription.Padding = Vector4.One * 10.0f * GUI.Scale;
            playstyleDescription.CalculateHeightFromText(padding: (int)(15 * GUI.Scale));
            playstyleDescription.RectTransform.NonScaledSize = new Point(playstyleDescription.Rect.Width, playstyleDescription.Rect.Height);
            playstyleDescription.RectTransform.IsFixedSize = true;
            playstyleContainer.RectTransform.NonScaledSize = new Point(playstyleContainer.Rect.Width, playstyleBanner.Rect.Height + playstyleDescription.Rect.Height);
            playstyleContainer.RectTransform.IsFixedSize = true;

            SetServerPlayStyle(selectedPlayStyle);

            //other settings -----------------------------------------------------

            //spacing
            new GUIFrame(new RectTransform(new Vector2(1.0f, 0.025f), content.RectTransform), style: null);

            var label = new GUITextBlock(new RectTransform(textLabelSize, parent.RectTransform), TextManager.Get("ServerName"), textAlignment: textAlignment);
            serverNameBox = new GUITextBox(new RectTransform(textFieldSize, label.RectTransform, Anchor.CenterRight), text: name, textAlignment: textAlignment)
            { 
                MaxTextLength = NetConfig.ServerNameMaxLength,
                OverflowClip = true
            };
            label.RectTransform.IsFixedSize = true;

            var maxPlayersLabel = new GUITextBlock(new RectTransform(textLabelSize, parent.RectTransform), TextManager.Get("MaxPlayers"), textAlignment: textAlignment);
            var buttonContainer = new GUILayoutGroup(new RectTransform(textFieldSize, maxPlayersLabel.RectTransform, Anchor.CenterRight), isHorizontal: true, childAnchor: Anchor.CenterLeft)
            {
                Stretch = true,
                RelativeSpacing = 0.1f
            };
            new GUIButton(new RectTransform(Vector2.One, buttonContainer.RectTransform, scaleBasis: ScaleBasis.BothHeight), style: "GUIMinusButton", textAlignment: Alignment.Center)
            {
                UserData = -1,
                OnClicked = ChangeMaxPlayers,
                ClickSound = GUISoundType.Decrease
            };
            maxPlayersBox = new GUITextBox(new RectTransform(new Vector2(0.6f, 1.0f), buttonContainer.RectTransform), textAlignment: Alignment.Center)
            {
                Text = maxPlayers.ToString()                
            };
            maxPlayersBox.OnEnterPressed += (GUITextBox sender, string text) =>
            {
                maxPlayersBox.Deselect();
                return true;
            };
            maxPlayersBox.OnDeselected += (GUITextBox sender, Microsoft.Xna.Framework.Input.Keys key) =>
            {
                int.TryParse(maxPlayersBox.Text, out int currMaxPlayers);
                currMaxPlayers = (int)MathHelper.Clamp(currMaxPlayers, 1, NetConfig.MaxPlayers);
                maxPlayersBox.Text = currMaxPlayers.ToString();
            };
            new GUIButton(new RectTransform(Vector2.One, buttonContainer.RectTransform, scaleBasis: ScaleBasis.BothHeight), style: "GUIPlusButton", textAlignment: Alignment.Center)
            {
                UserData = 1,
                OnClicked = ChangeMaxPlayers,
                ClickSound = GUISoundType.Increase
            };
            maxPlayersLabel.RectTransform.IsFixedSize = true;

            label = new GUITextBlock(new RectTransform(textLabelSize, parent.RectTransform), TextManager.Get("Password"), textAlignment: textAlignment);
            passwordBox = new GUITextBox(new RectTransform(textFieldSize, label.RectTransform, Anchor.CenterRight), text: password, textAlignment: textAlignment)
            {
                Censor = true
            };
            label.RectTransform.IsFixedSize = true;

            var languageLabel = new GUITextBlock(new RectTransform(textLabelSize, parent.RectTransform),
                TextManager.Get("Language"), textAlignment: textAlignment);
            languageDropdown = new GUIDropDown(new RectTransform(textFieldSize, languageLabel.RectTransform, Anchor.CenterRight));
            foreach (var language in ServerLanguageOptions.Options)
            {
                languageDropdown.AddItem(language.Label, language.Identifier);
            }
            var defaultLanguage = ServerLanguageOptions.PickLanguage(GameSettings.CurrentConfig.Language);
            var settingsLanguage = serverSettings.GetAttributeIdentifier("language", defaultLanguage.Value).ToLanguageIdentifier();
            if (!ServerLanguageOptions.Options.Any(o => o.Identifier == settingsLanguage))
            {
                settingsLanguage = defaultLanguage;
            }
            languageDropdown.Select(ServerLanguageOptions.Options.FindIndex(o => o.Identifier == settingsLanguage));

            var serverExecutableLabel = new GUITextBlock(new RectTransform(textLabelSize, parent.RectTransform),
                TextManager.Get("ServerExecutable"), textAlignment: textAlignment);
            const string vanillaServerOption = "Vanilla";
            serverExecutableDropdown
                = new GUIDropDown(new RectTransform(textFieldSize, serverExecutableLabel.RectTransform, Anchor.CenterRight),
                    vanillaServerOption);
            var listBoxSize = serverExecutableDropdown.ListBox.RectTransform.RelativeSize;
            serverExecutableDropdown.ListBox.RectTransform.RelativeSize = new Vector2(listBoxSize.X * 1.5f, listBoxSize.Y);
            serverExecutableDropdown.AddItem(vanillaServerOption, userData: null);
            serverExecutableDropdown.OnSelected = (selected, userData) =>
            {
                if (userData != null)
                {
                    var warningBox = new GUIMessageBox(headerText: TextManager.Get("Warning"),
                        text: TextManager.GetWithVariable("ModServerExesAtYourOwnRisk", "[exename]", serverExecutableDropdown.Text),
                        new LocalizedString[] { TextManager.Get("Yes"), TextManager.Get("No") });
                    warningBox.Buttons[0].OnClicked = (_, __) =>
                    {
                        warningBox.Close();
                        return false;
                    };
                    warningBox.Buttons[1].OnClicked = (_, __) =>
                    {
                        serverExecutableDropdown.Select(0);
                        warningBox.Close();
                        return false;
                    };
                }
                
                serverExecutableDropdown.Text = ToolBox.LimitString(serverExecutableDropdown.Text,
                    serverExecutableDropdown.Font, serverExecutableDropdown.Rect.Width * 8 / 10);

                return true;
            };
            serverExecutableLabel.RectTransform.IsFixedSize = true;

            // tickbox upper ---------------

            var tickboxAreaUpper = new GUILayoutGroup(new RectTransform(new Vector2(1.0f, tickBoxSize.Y), parent.RectTransform), isHorizontal: true);

            isPublicBox = new GUITickBox(new RectTransform(new Vector2(0.5f, 1.0f), tickboxAreaUpper.RectTransform), TextManager.Get("PublicServer"))
            {
                Selected = isPublic,
                ToolTip = TextManager.Get("PublicServerToolTip")
            };

            wrongPasswordBanBox = new GUITickBox(new RectTransform(new Vector2(0.5f, 1.0f), tickboxAreaUpper.RectTransform), TextManager.Get("ServerSettingsBanAfterWrongPassword"))
            {
                Selected = banAfterWrongPassword
            };

            tickboxAreaUpper.RectTransform.IsFixedSize = true;

            // tickbox lower ---------------

            var tickboxAreaLower = new GUILayoutGroup(new RectTransform(new Vector2(1.0f, tickBoxSize.Y), parent.RectTransform), isHorizontal: true);

            karmaBox = new GUITickBox(new RectTransform(new Vector2(0.5f, 1.0f), tickboxAreaLower.RectTransform), TextManager.Get("HostServerKarmaSetting"))
            {
                Selected = !karmaEnabled,
                ToolTip = TextManager.Get("hostserverkarmasettingtooltip")
            };

            tickboxAreaLower.RectTransform.IsFixedSize = true;

            //spacing
            new GUIFrame(new RectTransform(new Vector2(1.0f, 0.05f), content.RectTransform), style: null);

            new GUIButton(new RectTransform(new Vector2(0.4f, 0.07f), content.RectTransform), TextManager.Get("StartServerButton"), style: "GUIButtonLarge")
            {
                OnClicked = (btn, userdata) =>
                {
                    CheckServerName();
                    return true;
                }
            };

            void CheckServerName()
            {
                string name = serverNameBox.Text;
                if (string.IsNullOrEmpty(name))
                {
                    serverNameBox.Flash();
                    return;
                }
                if (isPublicBox.Selected && ForbiddenWordFilter.IsForbidden(name, out string forbiddenWord))
                {
                    var msgBox = new GUIMessageBox("",
                        TextManager.GetWithVariables("forbiddenservernameverification", ("[forbiddenword]", forbiddenWord), ("[servername]", name)),
                        new LocalizedString[] { TextManager.Get("yes"), TextManager.Get("no") });
                    msgBox.Buttons[0].OnClicked += (_, __) =>
                    {
                        CheckServerExe();
                        msgBox.Close();
                        return true;
                    };
                    msgBox.Buttons[1].OnClicked += msgBox.Close;
                    return;
                }
                CheckServerExe();                
            }

            void CheckServerExe()
            {
                if (serverExecutableDropdown?.SelectedData is ServerExecutableFile serverExe &&
                    serverExe.ContentPackage.GameVersion < GameMain.VanillaContent.GameVersion)
                {
                    var msgBox = new GUIMessageBox(string.Empty,
                        TextManager.GetWithVariables("versionmismatchwarning",
                            ("[gameversion]", serverExe.ContentPackage.GameVersion.ToString()),
                            ("[contentversion]", GameMain.VanillaContent.GameVersion.ToString())) + "\n\n"+ 
                        TextManager.GetWithVariable("versionmismatch.verifylaunch", "[exename]", serverExe.ContentPackage.Name),
                        new LocalizedString[] { TextManager.Get("yes"), TextManager.Get("no") });
                    msgBox.Buttons[0].OnClicked += (_, __) =>
                    {
                        TryStartServer();
                        msgBox.Close();
                        return true;
                    };
                    msgBox.Buttons[1].OnClicked += msgBox.Close;
                    return;
                }
                TryStartServer();                
            }
        }

        private void SetServerPlayStyle(PlayStyle playStyle)
        {
            playstyleBanner.Sprite = GUIStyle
                .GetComponentStyle($"PlayStyleBanner.{playStyle}")
                .GetSprite(GUIComponent.ComponentState.None);
            playstyleBanner.UserData = playStyle;

            var nameText = playstyleBanner.GetChild<GUITextBlock>();
            nameText.Text = TextManager.AddPunctuation(':', TextManager.Get("serverplaystyle"), TextManager.Get("servertag." + playStyle));
            nameText.Color = playstyleBanner.Sprite
                .SourceElement.GetAttributeColor("BannerColor") ?? Color.White;
            nameText.RectTransform.NonScaledSize = (nameText.Font.MeasureString(nameText.Text) + new Vector2(25, 10) * GUI.Scale).ToPoint();

            playstyleDescription.Text = TextManager.Get("servertagdescription." + playStyle);
            playstyleDescription.TextAlignment = playstyleDescription.WrappedText.Contains('\n') ?
               Alignment.CenterLeft : Alignment.Center;
        }
#endregion

        private void FetchRemoteContent()
        {
            string remoteContentUrl = GameSettings.CurrentConfig.RemoteMainMenuContentUrl;
            if (string.IsNullOrEmpty(remoteContentUrl)) { return; }
            try
            {
                var client = new RestClient(remoteContentUrl);
                var request = new RestRequest("MenuContent.xml", Method.GET);
                TaskPool.Add("RequestMainMenuRemoteContent", client.ExecuteAsync(request),
                    RemoteContentReceived);
            }

            catch (Exception e)
            {
#if DEBUG
                DebugConsole.ThrowError("Fetching remote content to the main menu failed.", e);
#endif
                GameAnalyticsManager.AddErrorEventOnce("MainMenuScreen.FetchRemoteContent:Exception", GameAnalyticsManager.ErrorSeverity.Error,
                    "Fetching remote content to the main menu failed. " + e.Message);
                return;
            }
        }

        private void RemoteContentReceived(Task t)
        {
            try
            {
                if (!t.TryGetResult(out IRestResponse remoteContentResponse)) { throw new Exception("Task did not return a valid result"); }
                if (remoteContentResponse.StatusCode != HttpStatusCode.OK)
                {
                    DebugConsole.AddWarning(
                        "Failed to receive remote main menu content. " +
                        "There may be an issue with your internet connection, or the master server might be temporarily unavailable " +
                        $"(error code: {remoteContentResponse.StatusCode})");
                    return;
                }
                string xml = remoteContentResponse.Content;
                int index = xml.IndexOf('<');
                if (index > 0) { xml = xml.Substring(index, xml.Length - index); }
                if (!string.IsNullOrWhiteSpace(xml))
                {
                    remoteContentDoc = XDocument.Parse(xml);
                    foreach (var subElement in remoteContentDoc?.Root.Elements())
                    {
                        GUIComponent.FromXML(subElement.FromPackage(null), remoteContentContainer.RectTransform);
                    }
                }
            }

            catch (Exception e)
            {
#if DEBUG
                DebugConsole.ThrowError("Reading received remote main menu content failed.", e);
#endif
                GameAnalyticsManager.AddErrorEventOnce("MainMenuScreen.RemoteContentReceived:Exception", GameAnalyticsManager.ErrorSeverity.Error,
                    "Reading received remote main menu content failed. " + e.Message);
            }
        }
    }
}<|MERGE_RESOLUTION|>--- conflicted
+++ resolved
@@ -1321,10 +1321,7 @@
             catch (Exception e)
             {
                 DebugConsole.ThrowError("Loading save \"" + path + "\" failed", e);
-<<<<<<< HEAD
-=======
                 GameMain.GameSession = null;
->>>>>>> 14f61af4
                 return;
             }
         }
