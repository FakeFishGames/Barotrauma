--- conflicted
+++ resolved
@@ -3091,9 +3091,6 @@
                 }
 
                 XDocument doc = new XDocument(ItemAssemblyPrefab.Save(MapEntity.SelectedList.ToList(), nameBox.Text, descriptionBox.Text, hideInMenus));
-<<<<<<< HEAD
-                doc.SaveSafe(filePath);
-=======
                 try
                 {
                     doc.SaveSafe(filePath);
@@ -3103,7 +3100,6 @@
                     DebugConsole.ThrowError($"Failed to save the item assembly to \"{filePath}\".", e);
                     return;
                 }
->>>>>>> bf73ddb6
 
                 var result = ContentPackageManager.ReloadContentPackage(existingContentPackage);
                 if (!result.TryUnwrapSuccess(out var resultPackage))
