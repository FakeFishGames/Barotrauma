using Barotrauma.Extensions;
using Barotrauma.IO;
using Barotrauma.Items.Components;
using Barotrauma.Steam;
using Microsoft.Xna.Framework;
using Microsoft.Xna.Framework.Graphics;
using Microsoft.Xna.Framework.Input;
using System;
using System.Collections.Generic;
using System.Collections.Immutable;
using System.Linq;
using System.Threading;
using System.Xml.Linq;

namespace Barotrauma
{
    class SubEditorScreen : EditorScreen
    {
        public const int MaxStructures = 2000;
        public const int MaxWalls = 500;
        public const int MaxItems = 5000;
        public const int MaxLights = 600;
        public const int MaxShadowCastingLights = 60;

        private static Submarine MainSub
        {
            get => Submarine.MainSub;
            set => Submarine.MainSub = value;
        }
        
        private enum LayerVisibility
        {
            Visible,
            Invisible
        }

        private enum LayerLinkage
        {
            Unlinked,
            Linked
        }

        private readonly struct LayerData
        {
            public readonly LayerVisibility Visible;
            public readonly LayerLinkage Linkage;

            public static readonly LayerData Default = new LayerData(LayerVisibility.Visible, LayerLinkage.Unlinked);

            public LayerData(LayerVisibility visible, LayerLinkage linkage)
            {
                Visible = visible;
                Linkage = linkage;
            }

            public void Deconstruct(out LayerVisibility isvisible, out LayerLinkage islinked)
            {
                isvisible = Visible;
                islinked = Linkage;
            }
        }

        public enum Mode
        {
            Default,
            Wiring
        }

        public enum WarningType
        {
            NoWaypoints,
            NoHulls,
            DisconnectedVents,
            NoHumanSpawnpoints,
            NoCargoSpawnpoints,
            NoBallastTag,
            NonLinkedGaps,
            NoHiddenContainers,
            StructureCount,
            WallCount,
            ItemCount,
            LightCount,
            ShadowCastingLightCount,
            WaterInHulls
        }

        public static Vector2 MouseDragStart = Vector2.Zero;

        private readonly Point defaultPreviewImageSize = new Point(640, 368);

        private readonly Camera cam;
        private Vector2 camTargetFocus = Vector2.Zero;

        private SubmarineInfo backedUpSubInfo;

        private readonly HashSet<ulong> publishedWorkshopItemIds = new HashSet<ulong>();

        private Point screenResolution;

        private bool lightingEnabled;

        private bool wasSelectedBefore;

        public GUIComponent TopPanel;
        public GUIComponent showEntitiesPanel, entityCountPanel;
        private readonly List<GUITickBox> showEntitiesTickBoxes = new List<GUITickBox>();
        private readonly Dictionary<string, bool> hiddenSubCategories = new Dictionary<string, bool>();

        private GUITextBlock subNameLabel;

        public bool ShowThalamus { get; private set; } = true;

        private bool entityMenuOpen = true;
        private float entityMenuOpenState = 1.0f;
        private string lastFilter;
        public GUIComponent EntityMenu;
        private GUITextBox entityFilterBox;
        private GUIListBox categorizedEntityList, allEntityList;
        private GUIButton toggleEntityMenuButton;

        public GUIButton ToggleEntityMenuButton => toggleEntityMenuButton;

        private GUITickBox defaultModeTickBox, wiringModeTickBox;

        private GUIComponent loadFrame, saveFrame;

        private GUITextBox nameBox, descriptionBox;

        private GUIButton selectedCategoryButton;
        private GUITextBlock selectedCategoryText;
        private readonly List<GUIButton> entityCategoryButtons = new List<GUIButton>();
        private MapEntityCategory? selectedCategory;

        private GUIFrame hullVolumeFrame;

        private GUIFrame saveAssemblyFrame;
        private GUIFrame snapToGridFrame;

        const int PreviouslyUsedCount = 10;
        private GUIFrame previouslyUsedPanel;
        private GUIListBox previouslyUsedList;

        private GUIButton visibilityButton;
        private GUIFrame layerPanel;
        private GUIListBox layerList;

        private GUIFrame undoBufferPanel;
        private GUIFrame undoBufferDisclaimer;
        private GUIListBox undoBufferList;

        private GUIDropDown linkedSubBox;

        private static GUIComponent autoSaveLabel;
        private static int MaxAutoSaves => GameSettings.CurrentConfig.MaxAutoSaves;

        public static readonly object ItemAddMutex = new object(), ItemRemoveMutex = new object();

        public static bool TransparentWiringMode = true;

        public static bool SkipInventorySlotUpdate;

        private static object bulkItemBufferinUse;

        public static object BulkItemBufferInUse
        {
            get => bulkItemBufferinUse;
            set
            {
                if (value != bulkItemBufferinUse && bulkItemBufferinUse != null)
                {
                    CommitBulkItemBuffer();
                }

                bulkItemBufferinUse = value;
            }
        }
        public static List<AddOrDeleteCommand> BulkItemBuffer = new List<AddOrDeleteCommand>();

        public static List<WarningType> SuppressedWarnings = new List<WarningType>();

        public static readonly EditorImageManager ImageManager = new EditorImageManager();

        public static bool ShouldDrawGrid = false;

        //a Character used for picking up and manipulating items
        private Character dummyCharacter;

        /// <summary>
        /// Prefab used for dragging from the item catalog into inventories
        /// <see cref="GUI.Draw"/>
        /// </summary>
        public static MapEntityPrefab DraggedItemPrefab;

        /// <summary>
        /// Currently opened hand-held item container like crates
        /// </summary>
        private Item OpenedItem;

        /// <summary>
        /// When opening an item we save the location of it so we can teleport the dummy character there
        /// </summary>
        private Vector2 oldItemPosition;

        /// <summary>
        /// Global undo/redo state for the sub editor and a selector index for it
        /// <see cref="Command"/>
        /// </summary>
        public static readonly List<Command> Commands = new List<Command>();
        private static int commandIndex;

        private GUIFrame wiringToolPanel;

        private Option<DateTime> editorSelectedTime;

        private GUIImage previewImage;
        private GUILayoutGroup previewImageButtonHolder;

        private const int submarineNameLimit = 30;
        private GUITextBlock submarineNameCharacterCount;

        private const int submarineDescriptionLimit = 500;
        private GUITextBlock submarineDescriptionCharacterCount;

        private Mode mode;

        private Vector2 MeasurePositionStart = Vector2.Zero;

        // Prevent the mode from changing
        private bool lockMode;

        private static bool isAutoSaving;

        private KeyOrMouse toggleEntityListBind; 

        public override Camera Cam => cam;

        public bool DrawCharacterInventory => dummyCharacter != null && WiringMode;

        public static XDocument AutoSaveInfo;
        private static readonly string autoSavePath = Path.Combine("Submarines", ".AutoSaves");
        private static readonly string autoSaveInfoPath = Path.Combine(autoSavePath, "autosaves.xml");

        private static string GetSubDescription()
        {
            if (MainSub?.Info != null)
            {
                LocalizedString localizedDescription = TextManager.Get($"submarine.description.{MainSub.Info.Name ?? ""}");
                if (!localizedDescription.IsNullOrEmpty()) { return localizedDescription.Value; }
                return MainSub.Info.Description?.Value ?? "";
            }
            return "";
        }

        private static LocalizedString GetTotalHullVolume()
        {
            return $"{TextManager.Get("TotalHullVolume")}:\n{Hull.HullList.Sum(h => h.Volume)}";
        }

        private static LocalizedString GetSelectedHullVolume()
        {
            float buoyancyVol = 0.0f;
            float selectedVol = 0.0f;
            float neutralPercentage = SubmarineBody.NeutralBallastPercentage;
            Hull.HullList.ForEach(h =>
            {
                buoyancyVol += h.Volume;
                if (h.IsSelected)
                {
                    selectedVol += h.Volume;
                }
            });
            buoyancyVol *= neutralPercentage;
            string retVal = $"{TextManager.Get("SelectedHullVolume")}:\n{selectedVol}";
            if (selectedVol > 0.0f && buoyancyVol > 0.0f)
            {
                if (buoyancyVol / selectedVol < 1.0f)
                {
                    retVal += $" ({TextManager.GetWithVariable("OptimalBallastLevel", "[value]", (buoyancyVol / selectedVol).ToString("0.0000"))})";
                }
                else
                {
                    retVal += $" ({TextManager.Get("InsufficientBallast")})";
                }
            }
            return retVal;
        }

        public bool WiringMode => mode == Mode.Wiring;

        private static readonly Dictionary<string, LayerData> Layers = new Dictionary<string, LayerData>();

        public SubEditorScreen()
        {
            cam = new Camera
            {
                MaxZoom = 10f
            };
            WayPoint.ShowWayPoints = false;
            WayPoint.ShowSpawnPoints = false;
            Hull.ShowHulls = false;
            Gap.ShowGaps = false;
            CreateUI();
        }

        private void CreateUI()
        {
            TopPanel = new GUIFrame(new RectTransform(new Vector2(GUI.Canvas.RelativeSize.X, 0.01f), GUI.Canvas) { MinSize = new Point(0, 35) }, "GUIFrameTop");

            GUILayoutGroup paddedTopPanel = new GUILayoutGroup(new RectTransform(new Vector2(0.98f, 0.8f), TopPanel.RectTransform, Anchor.Center),
                isHorizontal: true, childAnchor: Anchor.CenterLeft)
            {
                RelativeSpacing = 0.005f
            };

            new GUIButton(new RectTransform(new Vector2(0.9f, 0.9f), paddedTopPanel.RectTransform, scaleBasis: ScaleBasis.BothHeight), style: "GUIButtonToggleLeft")
            {
                ToolTip = TextManager.Get("back"),
                OnClicked = (b, d) =>
                {
                    var msgBox = new GUIMessageBox("", TextManager.Get("PauseMenuQuitVerificationEditor"), new[] { TextManager.Get("Yes"), TextManager.Get("Cancel") })
                    {
                        UserData = "verificationprompt"
                    };
                    msgBox.Buttons[0].OnClicked = (yesBtn, userdata) =>
                    {
                        GUIMessageBox.CloseAll();
                        GameMain.MainMenuScreen.Select();
                        return true;
                    };
                    msgBox.Buttons[0].OnClicked += msgBox.Close;
                    msgBox.Buttons[1].OnClicked = (_, userdata) =>
                    {
                        msgBox.Close();
                        return true;
                    };
                    return true;
                }
            };

            new GUIFrame(new RectTransform(new Vector2(0.01f, 0.9f), paddedTopPanel.RectTransform), style: "VerticalLine");

            new GUIButton(new RectTransform(new Vector2(0.9f, 0.9f), paddedTopPanel.RectTransform, scaleBasis: ScaleBasis.BothHeight), style: "OpenButton")
            {
                ToolTip = TextManager.Get("OpenSubButton"),
                OnClicked = (btn, data) =>
                {
                    saveFrame = null;
                    CreateLoadScreen();

                    return true;
                }
            };

            new GUIFrame(new RectTransform(new Vector2(0.01f, 0.9f), paddedTopPanel.RectTransform), style: "VerticalLine");

            new GUIButton(new RectTransform(new Vector2(0.9f, 0.9f), paddedTopPanel.RectTransform, scaleBasis: ScaleBasis.BothHeight), style: "SaveButton")
            {
                ToolTip = RichString.Rich(TextManager.Get("SaveSubButton") + "‖color:125,125,125‖\nCtrl + S‖color:end‖"),
                OnClicked = (btn, data) =>
                {
#if DEBUG
                    if (ContentPackageManager.EnabledPackages.All.Any(cp => cp != ContentPackageManager.VanillaCorePackage && cp.Files.Any(f => f is not BaseSubFile)))
                    {
                        var msgBox = new GUIMessageBox("DEBUG-ONLY WARNING", "You currently have some mods enabled. Are you sure you want to save the submarine? If the mods override any vanilla content, saving the submarine may cause unintended changes.",
                            new LocalizedString[] { "Yes, I know what I'm doing", "Cancel" });
                        msgBox.Buttons[0].OnClicked = (btn, data) => 
                        {
                            msgBox.Close();
                            loadFrame = null;
                            CreateSaveScreen();
                            return true;
                        };
                        msgBox.Buttons[1].OnClicked += msgBox.Close;
                        return false;
                    }
#endif
                    loadFrame = null;
                    CreateSaveScreen();
                    return true;
                }
            };

            new GUIFrame(new RectTransform(new Vector2(0.01f, 0.9f), paddedTopPanel.RectTransform), style: "VerticalLine");

            new GUIButton(new RectTransform(new Vector2(0.9f, 0.9f), paddedTopPanel.RectTransform, scaleBasis: ScaleBasis.BothHeight), style: "TestButton")
            {
                ToolTip = TextManager.Get("TestSubButton"),
                OnClicked = TestSubmarine
            };

            new GUIFrame(new RectTransform(new Vector2(0.01f, 0.9f), paddedTopPanel.RectTransform), style: "VerticalLine");

            visibilityButton = new GUIButton(new RectTransform(new Vector2(0.9f, 0.9f), paddedTopPanel.RectTransform, scaleBasis: ScaleBasis.BothHeight), "", style: "SetupVisibilityButton")
            {
                ToolTip = TextManager.Get("SubEditorVisibilityButton") + '\n' + TextManager.Get("SubEditorVisibilityToolTip"),
                OnClicked = (btn, userData) =>
                {
                    previouslyUsedPanel.Visible = false;
                    undoBufferPanel.Visible = false;
                    layerPanel.Visible = false;
                    showEntitiesPanel.Visible = !showEntitiesPanel.Visible;
                    showEntitiesPanel.RectTransform.AbsoluteOffset = new Point(Math.Max(Math.Max(btn.Rect.X, entityCountPanel.Rect.Right), saveAssemblyFrame.Rect.Right), TopPanel.Rect.Height);
                    return true;
                }
            };

            new GUIButton(new RectTransform(new Vector2(0.9f, 0.9f), paddedTopPanel.RectTransform, scaleBasis: ScaleBasis.BothHeight), "", style: "EditorLayerButton")
            {
                ToolTip = TextManager.Get("editor.layer.button") + '\n' + TextManager.Get("editor.layer.tooltip"),
                OnClicked = (btn, userData) =>
                {
                    previouslyUsedPanel.Visible = false;
                    showEntitiesPanel.Visible = false;
                    undoBufferPanel.Visible = false;
                    layerPanel.Visible = !layerPanel.Visible;
                    layerPanel.RectTransform.AbsoluteOffset = new Point(Math.Max(Math.Max(btn.Rect.X, entityCountPanel.Rect.Right), saveAssemblyFrame.Rect.Right), TopPanel.Rect.Height);
                    return true;
                }
            };

            var previouslyUsedButton = new GUIButton(new RectTransform(new Vector2(0.9f, 0.9f), paddedTopPanel.RectTransform, scaleBasis: ScaleBasis.BothHeight), "", style: "RecentlyUsedButton")
            {
                ToolTip = TextManager.Get("PreviouslyUsedLabel"),
                OnClicked = (btn, userData) =>
                {
                    showEntitiesPanel.Visible = false;
                    undoBufferPanel.Visible = false;
                    layerPanel.Visible = false;
                    previouslyUsedPanel.Visible = !previouslyUsedPanel.Visible;
                    previouslyUsedPanel.RectTransform.AbsoluteOffset = new Point(Math.Max(Math.Max(btn.Rect.X, entityCountPanel.Rect.Right), saveAssemblyFrame.Rect.Right), TopPanel.Rect.Height);
                    return true;
                }
            };

            var undoBufferButton = new GUIButton(new RectTransform(new Vector2(0.9f, 0.9f), paddedTopPanel.RectTransform, scaleBasis: ScaleBasis.BothHeight), "", style: "UndoHistoryButton")
            {
                ToolTip = TextManager.Get("Editor.UndoHistoryButton"),
                OnClicked = (btn, userData) =>
                {
                    showEntitiesPanel.Visible = false;
                    previouslyUsedPanel.Visible = false;
                    layerPanel.Visible = false;
                    undoBufferPanel.Visible = !undoBufferPanel.Visible;
                    undoBufferPanel.RectTransform.AbsoluteOffset = new Point(Math.Max(Math.Max(btn.Rect.X, entityCountPanel.Rect.Right), saveAssemblyFrame.Rect.Right), TopPanel.Rect.Height);
                    return true;
                }
            };

            new GUIFrame(new RectTransform(new Vector2(0.01f, 0.9f), paddedTopPanel.RectTransform), style: "VerticalLine");

            subNameLabel = new GUITextBlock(new RectTransform(new Vector2(0.3f, 0.9f), paddedTopPanel.RectTransform, Anchor.CenterLeft),
                TextManager.Get("unspecifiedsubfilename"), font: GUIStyle.LargeFont, textAlignment: Alignment.CenterLeft);

            linkedSubBox = new GUIDropDown(new RectTransform(new Vector2(0.15f, 0.9f), paddedTopPanel.RectTransform),
                TextManager.Get("AddSubButton"), elementCount: 20)
            {
                ToolTip = TextManager.Get("AddSubToolTip")
            };

            List<(string Name, SubmarineInfo Sub)> subs = new List<(string Name, SubmarineInfo Sub)>();

            foreach (SubmarineInfo sub in SubmarineInfo.SavedSubmarines)
            {
                if (sub.Type != SubmarineType.Player) { continue; }
                subs.Add((sub.Name, sub));
            }

            foreach (var (name, sub) in subs.OrderBy(tuple => tuple.Name))
            {
                linkedSubBox.AddItem(name, sub);
            }

            linkedSubBox.OnSelected += SelectLinkedSub;
            linkedSubBox.OnDropped += (component, obj) =>
            {
                MapEntity.SelectedList.Clear();
                return true;
            };

            var spacing = new GUIFrame(new RectTransform(new Vector2(0.02f, 1.0f), paddedTopPanel.RectTransform), style: null);
            new GUIFrame(new RectTransform(new Vector2(0.1f, 0.9f), spacing.RectTransform, Anchor.Center), style: "VerticalLine");

            defaultModeTickBox = new GUITickBox(new RectTransform(new Vector2(0.9f, 0.9f), paddedTopPanel.RectTransform, scaleBasis: ScaleBasis.BothHeight), "", style: "EditSubButton")
            {
                ToolTip = RichString.Rich(TextManager.Get("SubEditorEditingMode")　+ "‖color:125,125,125‖\nCtrl + 1‖color:end‖"),
                OnSelected = tBox =>
                {
                    if (!lockMode)
                    {
                        if (tBox.Selected) { SetMode(Mode.Default); }

                        return true;
                    }

                    return false;
                }
            };

            wiringModeTickBox = new GUITickBox(new RectTransform(new Vector2(0.9f, 0.9f), paddedTopPanel.RectTransform, scaleBasis: ScaleBasis.BothHeight), "", style: "WiringModeButton")
            {
                ToolTip = RichString.Rich(TextManager.Get("WiringModeButton") + '\n' + TextManager.Get("WiringModeToolTip") + "‖color:125,125,125‖\nCtrl + 2‖color:end‖"),
                OnSelected = tBox =>
                {
                    if (!lockMode)
                    {
                        SetMode(tBox.Selected ? Mode.Wiring : Mode.Default);
                        return true;
                    }

                    return false;
                }
            };

            spacing = new GUIFrame(new RectTransform(new Vector2(0.02f, 1.0f), paddedTopPanel.RectTransform), style: null);
            new GUIFrame(new RectTransform(new Vector2(0.1f, 0.9f), spacing.RectTransform, Anchor.Center), style: "VerticalLine");

            new GUIButton(new RectTransform(new Vector2(0.9f, 0.9f), paddedTopPanel.RectTransform, scaleBasis: ScaleBasis.BothHeight), "", style: "GenerateWaypointsButton")
            {
                ToolTip = TextManager.Get("GenerateWaypointsButton") + '\n' + TextManager.Get("GenerateWaypointsToolTip"),
                OnClicked = (btn, userdata) =>
                {
                    if (WayPoint.WayPointList.Any())
                    {
                        var generateWaypointsVerification = new GUIMessageBox("", TextManager.Get("generatewaypointsverification"), new[] { TextManager.Get("ok"), TextManager.Get("cancel") });
                        generateWaypointsVerification.Buttons[0].OnClicked = delegate
                        {
                            if (GenerateWaypoints())
                            {
                                GUI.AddMessage(TextManager.Get("waypointsgeneratedsuccesfully"), GUIStyle.Green);
                            }
                            WayPoint.ShowWayPoints = true;
                            var matchingTickBox = showEntitiesTickBoxes?.Find(tb => tb.UserData as string == "waypoint");
                            if (matchingTickBox != null)
                            {
                                matchingTickBox.Selected = true;
                            }
                            generateWaypointsVerification.Close();
                            return true;
                        };
                        generateWaypointsVerification.Buttons[1].OnClicked = generateWaypointsVerification.Close;
                    }
                    else
                    {
                        if (GenerateWaypoints())
                        {
                            GUI.AddMessage(TextManager.Get("waypointsgeneratedsuccesfully"), GUIStyle.Green);
                        }
                        WayPoint.ShowWayPoints = true;

                    }
                    return true;
                }
            };

            TopPanel.RectTransform.MinSize = new Point(0, (int)(paddedTopPanel.RectTransform.Children.Max(c => c.MinSize.Y) / paddedTopPanel.RectTransform.RelativeSize.Y));
            paddedTopPanel.Recalculate();

            //-----------------------------------------------

            previouslyUsedPanel = new GUIFrame(new RectTransform(new Vector2(0.1f, 0.2f), GUI.Canvas) { MinSize = new Point(200, 200) })
            {
                Visible = false
            };
            previouslyUsedList = new GUIListBox(new RectTransform(new Vector2(0.9f, 0.9f), previouslyUsedPanel.RectTransform, Anchor.Center))
            {
                PlaySoundOnSelect = true,
                ScrollBarVisible = true,
                OnSelected = SelectPrefab
            };

            //-----------------------------------------------

            layerPanel = new GUIFrame(new RectTransform(new Vector2(0.25f, 0.4f), GUI.Canvas, minSize: new Point(300, 320)))
            {
                Visible = false
            };

            GUILayoutGroup layerGroup = new GUILayoutGroup(new RectTransform(new Vector2(0.9f), layerPanel.RectTransform, anchor: Anchor.Center));

            layerList = new GUIListBox(new RectTransform(new Vector2(1f, 0.8f), layerGroup.RectTransform))
            {
                ScrollBarVisible = true,
                AutoHideScrollBar = false,
                OnSelected = (component, o) =>
                {
                    if (GUI.MouseOn is GUITickBox) { return false; } // lol
                    if (!(o is string layer)) { return false; }

                    MapEntity.SelectedList.Clear();
                    foreach (MapEntity entity in MapEntity.MapEntityList.Where(me => !me.Removed && me.Layer == layer))
                    {
                        if (entity.IsSelected) { continue; }

                        MapEntity.SelectedList.Add(entity);
                    }
                    return true;
                }
            };

            GUILayoutGroup layerButtonGroup = new GUILayoutGroup(new RectTransform(new Vector2(1f, 0.2f), layerGroup.RectTransform));

            GUILayoutGroup layerButtonTopGroup = new GUILayoutGroup(new RectTransform(new Vector2(1f, 0.5f), layerButtonGroup.RectTransform), isHorizontal: true);

            GUIButton layerAddButton = new GUIButton(new RectTransform(new Vector2(0.5f, 1f), layerButtonTopGroup.RectTransform), text: TextManager.Get("editor.layer.newlayer"), style: "GUIButtonFreeScale")
            {
                OnClicked = (button, o) =>
                {
                    CreateNewLayer(null, MapEntity.SelectedList.ToList());
                    return true;
                }
            };

            GUIButton layerDeleteButton = new GUIButton(new RectTransform(new Vector2(0.5f, 1f), layerButtonTopGroup.RectTransform), text: TextManager.Get("editor.layer.deletelayer"), style: "GUIButtonFreeScale")
            {
                OnClicked = (button, o) =>
                {
                    if (layerList.SelectedData is string layer)
                    {
                        RenameLayer(layer, null);
                    }
                    return true;
                }
            };

            GUIButton layerRenameButton = new GUIButton(new RectTransform(new Vector2(1f, 0.5f), layerButtonGroup.RectTransform), text: TextManager.Get("editor.layer.renamelayer"), style: "GUIButtonFreeScale")
            {
                OnClicked = (button, o) =>
                {
                    if (layerList.SelectedData is string layer)
                    {
                        GUI.PromptTextInput(TextManager.Get("editor.layer.renamelayer"), layer, newName =>
                        {
                            RenameLayer(layer, newName);
                        });
                    }
                    return true;
                }
            };

            GUITextBlock.AutoScaleAndNormalize(layerAddButton.TextBlock, layerDeleteButton.TextBlock, layerRenameButton.TextBlock);


            Vector2 subPanelSize = new Vector2(0.925f, 0.9f);

            undoBufferPanel = new GUIFrame(new RectTransform(new Vector2(0.15f, 0.2f), GUI.Canvas) { MinSize = new Point(200, 200) })
            {
                Visible = false
            };

            undoBufferList = new GUIListBox(new RectTransform(subPanelSize, undoBufferPanel.RectTransform, Anchor.Center))
            {
                PlaySoundOnSelect = true,
                ScrollBarVisible = true,
                OnSelected = (_, userData) =>
                {
                    int index;
                    if (userData is Command command)
                    {
                        index = Commands.IndexOf(command);
                    }
                    else
                    {
                        index = -1;
                    }

                    int diff = index- commandIndex;
                    int amount = Math.Abs(diff);

                    if (diff >= 0)
                    {
                        Redo(amount + 1);
                    }
                    else
                    {
                        Undo(amount - 1);
                    }

                    return true;
                }
            };

            undoBufferDisclaimer = new GUIFrame(new RectTransform(subPanelSize, undoBufferPanel.RectTransform, Anchor.Center), style: null)
            {
                Color = Color.Black,
                Visible = false
            };
            new GUITextBlock(new RectTransform(Vector2.One, undoBufferDisclaimer.RectTransform, Anchor.Center), text: TextManager.Get("editor.undounavailable"), textAlignment: Alignment.Center, wrap: true, font: GUIStyle.SubHeadingFont)
            {
                TextColor = GUIStyle.Orange
            };

            UpdateUndoHistoryPanel();

            //-----------------------------------------------

            showEntitiesPanel = new GUIFrame(new RectTransform(new Vector2(0.15f, 0.5f), GUI.Canvas)
            {
                MinSize = new Point(190, 0)
            })
            {
                Visible = false
            };

            GUILayoutGroup paddedShowEntitiesPanel = new GUILayoutGroup(new RectTransform(new Vector2(0.95f, 0.98f), showEntitiesPanel.RectTransform, Anchor.Center))
            {
                Stretch = true
            };

            var tickBox = new GUITickBox(new RectTransform(new Vector2(1.0f, 0.1f), paddedShowEntitiesPanel.RectTransform), TextManager.Get("ShowLighting"))
            {
                UserData = "lighting",
                Selected = lightingEnabled,
                OnSelected = (GUITickBox obj) =>
                {
                    lightingEnabled = obj.Selected;
                    return true;
                }
            };
            new GUITickBox(new RectTransform(new Vector2(1.0f, 0.1f), paddedShowEntitiesPanel.RectTransform), TextManager.Get("ShowWalls"))
            {
                UserData = "wall",
                Selected = Structure.ShowWalls,
                OnSelected = (GUITickBox obj) => { Structure.ShowWalls = obj.Selected; return true; }
            };
            new GUITickBox(new RectTransform(new Vector2(1.0f, 0.1f), paddedShowEntitiesPanel.RectTransform), TextManager.Get("ShowStructures"))
            {
                UserData = "structure",
                Selected = Structure.ShowStructures,
                OnSelected = (GUITickBox obj) => { Structure.ShowStructures = obj.Selected; return true; }
            };
            new GUITickBox(new RectTransform(new Vector2(1.0f, 0.1f), paddedShowEntitiesPanel.RectTransform), TextManager.Get("ShowItems"))
            {
                UserData = "item",
                Selected = Item.ShowItems,
                OnSelected = (GUITickBox obj) => { Item.ShowItems = obj.Selected; return true; }
            };
            new GUITickBox(new RectTransform(new Vector2(1.0f, 0.1f), paddedShowEntitiesPanel.RectTransform), TextManager.Get("ShowWires"))
            {
                UserData = "wire",
                Selected = Item.ShowWires,
                OnSelected = (GUITickBox obj) => { Item.ShowWires = obj.Selected; return true; }
            };
            new GUITickBox(new RectTransform(new Vector2(1.0f, 0.1f), paddedShowEntitiesPanel.RectTransform), TextManager.Get("ShowWaypoints"))
            {
                UserData = "waypoint",
                Selected = WayPoint.ShowWayPoints,
                OnSelected = (GUITickBox obj) => { WayPoint.ShowWayPoints = obj.Selected; return true; }
            };
            new GUITickBox(new RectTransform(new Vector2(1.0f, 0.1f), paddedShowEntitiesPanel.RectTransform), TextManager.Get("ShowSpawnpoints"))
            {
                UserData = "spawnpoint",
                Selected = WayPoint.ShowSpawnPoints,
                OnSelected = (GUITickBox obj) => { WayPoint.ShowSpawnPoints = obj.Selected; return true; }
            };
            new GUITickBox(new RectTransform(new Vector2(1.0f, 0.1f), paddedShowEntitiesPanel.RectTransform), TextManager.Get("ShowLinks"))
            {
                UserData = "link",
                Selected = Item.ShowLinks,
                OnSelected = (GUITickBox obj) => { Item.ShowLinks = obj.Selected; return true; }
            };
            new GUITickBox(new RectTransform(new Vector2(1.0f, 0.1f), paddedShowEntitiesPanel.RectTransform), TextManager.Get("ShowHulls"))
            {
                UserData = "hull",
                Selected = Hull.ShowHulls,
                OnSelected = (GUITickBox obj) => { Hull.ShowHulls = obj.Selected; return true; }
            };
            new GUITickBox(new RectTransform(new Vector2(1.0f, 0.1f), paddedShowEntitiesPanel.RectTransform), TextManager.Get("ShowGaps"))
            {
                UserData = "gap",
                Selected = Gap.ShowGaps,
                OnSelected = (GUITickBox obj) => { Gap.ShowGaps = obj.Selected; return true; },
            };
            showEntitiesTickBoxes.AddRange(paddedShowEntitiesPanel.Children.Select(c => c as GUITickBox));

            var subcategoryHeader = new GUITextBlock(new RectTransform(new Vector2(1.0f, 0.0f), paddedShowEntitiesPanel.RectTransform), TextManager.Get("subcategories"), font: GUIStyle.SubHeadingFont);
            subcategoryHeader.RectTransform.MinSize = new Point(0, (int)(subcategoryHeader.Rect.Height * 1.5f));

            var subcategoryList = new GUIListBox(new RectTransform(new Vector2(1.0f, 0.1f), paddedShowEntitiesPanel.RectTransform) { MinSize = new Point(0, showEntitiesPanel.Rect.Height / 3) });
            List<string> availableSubcategories = new List<string>();
            foreach (var prefab in MapEntityPrefab.List)
            {
                if (!string.IsNullOrEmpty(prefab.Subcategory) && !availableSubcategories.Contains(prefab.Subcategory))
                {
                    availableSubcategories.Add(prefab.Subcategory);
                }
            }
            foreach (string subcategory in availableSubcategories)
            {
                var tb = new GUITickBox(new RectTransform(new Vector2(1.0f, 0.15f), subcategoryList.Content.RectTransform),
                    TextManager.Get("subcategory." + subcategory).Fallback(subcategory), font: GUIStyle.SmallFont)
                {
                    UserData = subcategory,
                    Selected = !IsSubcategoryHidden(subcategory),
                    OnSelected = (GUITickBox obj) => { hiddenSubCategories[(string)obj.UserData] = !obj.Selected; return true; },
                };
                tb.TextBlock.Wrap = true;
            }

            GUITextBlock.AutoScaleAndNormalize(subcategoryList.Content.Children.Where(c => c is GUITickBox).Select(c => ((GUITickBox)c).TextBlock));
            foreach (GUIComponent child in subcategoryList.Content.Children)
            {
                if (child is GUITickBox tb && tb.TextBlock.TextSize.X > tb.TextBlock.Rect.Width * 1.25f)
                {
                    tb.ToolTip = tb.Text;
                    tb.Text = ToolBox.LimitString(tb.Text.Value, tb.Font, (int)(tb.TextBlock.Rect.Width * 1.25f));
                }
            }

            showEntitiesPanel.RectTransform.NonScaledSize =
                new Point(
                    (int)Math.Max(showEntitiesPanel.RectTransform.NonScaledSize.X, paddedShowEntitiesPanel.RectTransform.Children.Max(c => (int)((c.GUIComponent as GUITickBox)?.TextBlock.TextSize.X ?? 0)) / paddedShowEntitiesPanel.RectTransform.RelativeSize.X),
                    (int)(paddedShowEntitiesPanel.RectTransform.Children.Sum(c => c.MinSize.Y) / paddedShowEntitiesPanel.RectTransform.RelativeSize.Y));
            GUITextBlock.AutoScaleAndNormalize(paddedShowEntitiesPanel.Children.Where(c => c is GUITickBox).Select(c => ((GUITickBox)c).TextBlock));

            //-----------------------------------------------

            float longestTextWidth = GUIStyle.SmallFont.MeasureString(TextManager.Get("SubEditorShadowCastingLights")).X;
            entityCountPanel = new GUIFrame(new RectTransform(new Vector2(0.08f, 0.5f), GUI.Canvas)
            {
                MinSize = new Point(Math.Max(170, (int)(longestTextWidth * 1.5f)), 0),
                AbsoluteOffset = new Point(0, TopPanel.Rect.Height)
            });

            GUILayoutGroup paddedEntityCountPanel = new GUILayoutGroup(new RectTransform(new Vector2(0.95f, 0.95f), entityCountPanel.RectTransform, Anchor.Center))
            {
                Stretch = true,
                AbsoluteSpacing = (int)(GUI.Scale * 4)
            };

            var itemCountText = new GUITextBlock(new RectTransform(new Vector2(0.75f, 0.0f), paddedEntityCountPanel.RectTransform), TextManager.Get("Items"),
                textAlignment: Alignment.CenterLeft, font: GUIStyle.SmallFont);
            var itemCount = new GUITextBlock(new RectTransform(new Vector2(0.33f, 1.0f), itemCountText.RectTransform, Anchor.TopRight, Pivot.TopLeft), "", textAlignment: Alignment.CenterRight);
            itemCount.TextGetter = () =>
            {
                int count = Item.ItemList.Count;
                if (dummyCharacter?.Inventory != null)
                {
                    count -= dummyCharacter.Inventory.AllItems.Count();
                }
                itemCount.TextColor = count > MaxItems ? GUIStyle.Red : Color.Lerp(GUIStyle.Green, GUIStyle.Orange, count / (float)MaxItems);
                return count.ToString();
            };

            var structureCountText = new GUITextBlock(new RectTransform(new Vector2(0.75f, 0.0f), paddedEntityCountPanel.RectTransform), TextManager.Get("Structures"),
                textAlignment: Alignment.CenterLeft, font: GUIStyle.SmallFont);
            var structureCount = new GUITextBlock(new RectTransform(new Vector2(0.33f, 1.0f), structureCountText.RectTransform, Anchor.TopRight, Pivot.TopLeft), "", textAlignment: Alignment.CenterRight);
            structureCount.TextGetter = () =>
            {
                int count = MapEntity.MapEntityList.Count - Item.ItemList.Count - Hull.HullList.Count - WayPoint.WayPointList.Count - Gap.GapList.Count;
                structureCount.TextColor = count > MaxStructures ? GUIStyle.Red : Color.Lerp(GUIStyle.Green, GUIStyle.Orange, count / (float)MaxStructures);
                return count.ToString();
            };

            var wallCountText = new GUITextBlock(new RectTransform(new Vector2(0.75f, 0.0f), paddedEntityCountPanel.RectTransform), TextManager.Get("Walls"),
                textAlignment: Alignment.CenterLeft, font: GUIStyle.SmallFont);
            var wallCount = new GUITextBlock(new RectTransform(new Vector2(0.33f, 1.0f), wallCountText.RectTransform, Anchor.TopRight, Pivot.TopLeft), "", textAlignment: Alignment.CenterRight);
            wallCount.TextGetter = () =>
            {
                wallCount.TextColor = Structure.WallList.Count > MaxWalls ? GUIStyle.Red : Color.Lerp(GUIStyle.Green, GUIStyle.Orange, Structure.WallList.Count / (float)MaxWalls);
                return Structure.WallList.Count.ToString();
            };

            var lightCountLabel = new GUITextBlock(new RectTransform(new Vector2(0.75f, 0.0f), paddedEntityCountPanel.RectTransform), TextManager.Get("SubEditorLights"),
                textAlignment: Alignment.CenterLeft, font: GUIStyle.SmallFont);
            var lightCountText = new GUITextBlock(new RectTransform(new Vector2(0.33f, 1.0f), lightCountLabel.RectTransform, Anchor.TopRight, Pivot.TopLeft), "", textAlignment: Alignment.CenterRight);
            lightCountText.TextGetter = () =>
            {
                int lightCount = 0;
                foreach (Item item in Item.ItemList)
                {
                    if (item.ParentInventory != null) { continue; }
                    lightCount += item.GetComponents<LightComponent>().Count();
                }
                lightCountText.TextColor = lightCount > MaxLights ? GUIStyle.Red : Color.Lerp(GUIStyle.Green, GUIStyle.Orange, lightCount / (float)MaxLights);
                return lightCount.ToString() + "/" + MaxLights;
            };
            var shadowCastingLightCountLabel = new GUITextBlock(new RectTransform(new Vector2(0.75f, 0.0f), paddedEntityCountPanel.RectTransform), TextManager.Get("SubEditorShadowCastingLights"),
                textAlignment: Alignment.CenterLeft, font: GUIStyle.SmallFont, wrap: true);
            var shadowCastingLightCountText = new GUITextBlock(new RectTransform(new Vector2(0.33f, 1.0f), shadowCastingLightCountLabel.RectTransform, Anchor.TopRight, Pivot.TopLeft), "", textAlignment: Alignment.CenterRight);
            shadowCastingLightCountText.TextGetter = () =>
            {
                int lightCount = 0;
                foreach (Item item in Item.ItemList)
                {
                    if (item.ParentInventory != null) { continue; }
                    lightCount += item.GetComponents<LightComponent>().Count(l => l.CastShadows && !l.DrawBehindSubs);
                }
                shadowCastingLightCountText.TextColor = lightCount > MaxShadowCastingLights ? GUIStyle.Red : Color.Lerp(GUIStyle.Green, GUIStyle.Orange, lightCount / (float)MaxShadowCastingLights);
                return lightCount.ToString() + "/" + MaxShadowCastingLights;
            };
            entityCountPanel.RectTransform.NonScaledSize =
                new Point(
                    (int)(paddedEntityCountPanel.RectTransform.Children.Max(c => (int)((GUITextBlock) c.GUIComponent).TextSize.X / 0.75f) / paddedEntityCountPanel.RectTransform.RelativeSize.X),
                    (int)(paddedEntityCountPanel.RectTransform.Children.Sum(c => (int)(c.NonScaledSize.Y * 1.5f) + paddedEntityCountPanel.AbsoluteSpacing) / paddedEntityCountPanel.RectTransform.RelativeSize.Y));
            //GUITextBlock.AutoScaleAndNormalize(paddedEntityCountPanel.Children.Where(c => c is GUITextBlock).Cast<GUITextBlock>());

            //-----------------------------------------------

            hullVolumeFrame = new GUIFrame(new RectTransform(new Vector2(0.15f, 2.0f), TopPanel.RectTransform, Anchor.BottomLeft, Pivot.TopLeft, minSize: new Point(300, 85)) { AbsoluteOffset = new Point(entityCountPanel.Rect.Width, 0) }, "GUIToolTip")
            {
                Visible = false
            };
            GUITextBlock totalHullVolume = new GUITextBlock(new RectTransform(new Vector2(1.0f, 0.5f), hullVolumeFrame.RectTransform), "", font: GUIStyle.SmallFont)
            {
                TextGetter = GetTotalHullVolume
            };
            GUITextBlock selectedHullVolume = new GUITextBlock(new RectTransform(new Vector2(1.0f, 0.5f), hullVolumeFrame.RectTransform) { RelativeOffset = new Vector2(0.0f, 0.5f) }, "", font: GUIStyle.SmallFont)
            {
                TextGetter = GetSelectedHullVolume
            };

            saveAssemblyFrame = new GUIFrame(new RectTransform(new Vector2(0.08f, 0.5f), TopPanel.RectTransform, Anchor.BottomLeft, Pivot.TopLeft)
            { MinSize = new Point((int)(250 * GUI.Scale), (int)(80 * GUI.Scale)), AbsoluteOffset = new Point((int)(10 * GUI.Scale), -entityCountPanel.Rect.Height - (int)(10 * GUI.Scale)) }, "InnerFrame")
            {
                Visible = false
            };
            var saveAssemblyButton = new GUIButton(new RectTransform(new Vector2(0.9f, 0.8f), saveAssemblyFrame.RectTransform, Anchor.Center), TextManager.Get("SaveItemAssembly"));
            saveAssemblyButton.TextBlock.AutoScaleHorizontal = true;
            saveAssemblyButton.OnClicked += (btn, userdata) =>
            {
                CreateSaveAssemblyScreen();
                return true;
            };
            saveAssemblyFrame.RectTransform.MinSize = new Point(saveAssemblyFrame.Rect.Width, (int)(saveAssemblyButton.Rect.Height / saveAssemblyButton.RectTransform.RelativeSize.Y));

            snapToGridFrame = new GUIFrame(new RectTransform(new Vector2(0.08f, 0.5f), TopPanel.RectTransform, Anchor.BottomLeft, Pivot.TopLeft)
            { MinSize = new Point((int)(250 * GUI.Scale), (int)(80 * GUI.Scale)), AbsoluteOffset = new Point((int)(10 * GUI.Scale), -saveAssemblyFrame.Rect.Height - entityCountPanel.Rect.Height - (int)(10 * GUI.Scale)) }, "InnerFrame")
            {
                Visible = false
            };
            var saveStampButton = new GUIButton(new RectTransform(new Vector2(0.9f, 0.8f), snapToGridFrame.RectTransform, Anchor.Center), TextManager.Get("subeditor.snaptogrid", "spriteeditor.snaptogrid"));
            saveStampButton.TextBlock.AutoScaleHorizontal = true;
            saveStampButton.OnClicked += (btn, userdata) =>
            {
                SnapToGrid();
                return true;
            };
            snapToGridFrame.RectTransform.MinSize = new Point(snapToGridFrame.Rect.Width, (int)(saveStampButton.Rect.Height / saveStampButton.RectTransform.RelativeSize.Y));

            //Entity menu
            //------------------------------------------------

            EntityMenu = new GUIFrame(new RectTransform(new Point(GameMain.GraphicsWidth, (int)(359 * GUI.Scale)), GUI.Canvas, Anchor.BottomRight));

            toggleEntityMenuButton = new GUIButton(new RectTransform(new Vector2(0.15f, 0.08f), EntityMenu.RectTransform, Anchor.TopCenter, Pivot.BottomCenter) { MinSize = new Point(0, 15) },
                style: "UIToggleButtonVertical")
            {
                OnClicked = (btn, userdata) =>
                {
                    entityMenuOpen = !entityMenuOpen;
                    SetMode(Mode.Default);
                    foreach (GUIComponent child in btn.Children)
                    {
                        child.SpriteEffects = entityMenuOpen ? SpriteEffects.None : SpriteEffects.FlipVertically;
                    }
                    return true;
                }
            };

            var paddedTab = new GUILayoutGroup(new RectTransform(new Vector2(0.98f, 0.96f), EntityMenu.RectTransform, Anchor.BottomCenter), childAnchor: Anchor.TopCenter)
            {
                RelativeSpacing = 0.04f,
                Stretch = true
            };

            var entityMenuTop = new GUILayoutGroup(new RectTransform(new Vector2(0.95f, 0.13f), paddedTab.RectTransform), isHorizontal: true, childAnchor: Anchor.CenterLeft)
            {
                Stretch = true
            };

            selectedCategoryButton = new GUIButton(new RectTransform(new Vector2(1.0f, 1.0f), entityMenuTop.RectTransform, scaleBasis: ScaleBasis.BothHeight), "", style: "CategoryButton.All")
            {
                CanBeFocused = false
            };
            selectedCategoryText = new GUITextBlock(new RectTransform(new Vector2(0.2f, 1.0f), entityMenuTop.RectTransform), TextManager.Get("MapEntityCategory.All"), font: GUIStyle.LargeFont);

            var filterText = new GUITextBlock(new RectTransform(new Vector2(0.1f, 1.0f), entityMenuTop.RectTransform), TextManager.Get("serverlog.filter"), font: GUIStyle.SubHeadingFont);
            filterText.RectTransform.MaxSize = new Point((int)(filterText.TextSize.X * 1.5f), int.MaxValue);
            entityFilterBox = new GUITextBox(new RectTransform(new Vector2(0.17f, 1.0f), entityMenuTop.RectTransform), font: GUIStyle.Font, createClearButton: true);
            entityFilterBox.OnTextChanged += (textBox, text) =>
            {
                if (text == lastFilter) { return true; }
                lastFilter = text;
                FilterEntities(text);
                return true;
            };

            //spacing
            new GUIFrame(new RectTransform(new Vector2(0.075f, 1.0f), entityMenuTop.RectTransform), style: null);

            entityCategoryButtons.Clear();
            entityCategoryButtons.Add(
                new GUIButton(new RectTransform(new Vector2(1.0f, 1.0f), entityMenuTop.RectTransform, scaleBasis: ScaleBasis.BothHeight), "", style: "CategoryButton.All")
                {
                    OnClicked = (btn, userdata) =>
                    {
                        OpenEntityMenu(null);
                        return true;
                    }
                });

            foreach (MapEntityCategory category in Enum.GetValues(typeof(MapEntityCategory)))
            {
                if (category == MapEntityCategory.None) { continue; }
                entityCategoryButtons.Add(new GUIButton(new RectTransform(new Vector2(1.0f, 1.0f), entityMenuTop.RectTransform, scaleBasis: ScaleBasis.BothHeight),
                    "", style: "CategoryButton." + category.ToString())
                {
                    UserData = category,
                    ToolTip = TextManager.Get("MapEntityCategory." + category.ToString()),
                    OnClicked = (btn, userdata) =>
                    {
                        MapEntityCategory newCategory = (MapEntityCategory)userdata;
                        OpenEntityMenu(newCategory);
                        return true;
                    }
                });
            }
            entityCategoryButtons.ForEach(b => b.RectTransform.MaxSize = new Point(b.Rect.Height));

            new GUIFrame(new RectTransform(new Vector2(0.8f, 0.01f), paddedTab.RectTransform), style: "HorizontalLine");

            var entityListContainer = new GUIFrame(new RectTransform(new Vector2(1.0f, 0.9f), paddedTab.RectTransform), style: null);
            categorizedEntityList = new GUIListBox(new RectTransform(Vector2.One, entityListContainer.RectTransform), useMouseDownToSelect: true);
            allEntityList = new GUIListBox(new RectTransform(Vector2.One, entityListContainer.RectTransform), useMouseDownToSelect: true)
            {
                OnSelected = SelectPrefab,
                UseGridLayout = true,
                CheckSelected = MapEntityPrefab.GetSelected,
                Visible = false,
                PlaySoundOnSelect = true,
            };

            paddedTab.Recalculate();
            UpdateLayerPanel();
            screenResolution = new Point(GameMain.GraphicsWidth, GameMain.GraphicsHeight);
        }

        private bool TestSubmarine(GUIButton button, object obj)
        {
            List<LocalizedString> errorMsgs = new List<LocalizedString>();

            if (!Hull.HullList.Any())
            {
                errorMsgs.Add(TextManager.Get("NoHullsWarning"));
            }

            if (!WayPoint.WayPointList.Any(wp => wp.ShouldBeSaved && wp.SpawnType == SpawnType.Human))
            {
                errorMsgs.Add(TextManager.Get("NoHumanSpawnpointWarning"));
            }

            if (errorMsgs.Any())
            {
                new GUIMessageBox(TextManager.Get("Error"), LocalizedString.Join("\n\n", errorMsgs), new Vector2(0.25f, 0.0f), new Point(400, 200));
                return true;
            }

            CloseItem();

            backedUpSubInfo = new SubmarineInfo(MainSub);

            GameMain.GameScreen.Select();

            GameSession gameSession = new GameSession(backedUpSubInfo, "", GameModePreset.TestMode, CampaignSettings.Empty, null);
            gameSession.StartRound(null, false);
            (gameSession.GameMode as TestGameMode).OnRoundEnd = () =>
            {
                Submarine.Unload();
                GameMain.SubEditorScreen.Select();
            };

            return true;
        }

        public void ClearBackedUpSubInfo()
        {
            backedUpSubInfo = null;
        }

        private void UpdateEntityList()
        {
            categorizedEntityList.Content.ClearChildren();
            allEntityList.Content.ClearChildren();

            int maxTextWidth = (int)(GUIStyle.SubHeadingFont.MeasureString(TextManager.Get("mapentitycategory.misc")).X + GUI.IntScale(50));
            Dictionary<string, List<MapEntityPrefab>> entityLists = new Dictionary<string, List<MapEntityPrefab>>();
            Dictionary<string, MapEntityCategory> categoryKeys = new Dictionary<string, MapEntityCategory>();

            foreach (MapEntityCategory category in Enum.GetValues(typeof(MapEntityCategory)))
            {
                if (category == MapEntityCategory.None) { continue; }
                LocalizedString categoryName = TextManager.Get("MapEntityCategory." + category);
                maxTextWidth = (int)Math.Max(maxTextWidth, GUIStyle.SubHeadingFont.MeasureString(categoryName.Replace(" ", "\n")).X + GUI.IntScale(50));
                foreach (MapEntityPrefab ep in MapEntityPrefab.List)
                {
                    if (!ep.Category.HasFlag(category)) { continue; }

                    if (!entityLists.ContainsKey(category + ep.Subcategory))
                    {
                        entityLists[category + ep.Subcategory] = new List<MapEntityPrefab>();
                    }
                    entityLists[category + ep.Subcategory].Add(ep);
                    categoryKeys[category + ep.Subcategory] = category;
                    LocalizedString subcategoryName = TextManager.Get("subcategory." + ep.Subcategory).Fallback(ep.Subcategory);
                    if (subcategoryName != null)
                    {
                        maxTextWidth = (int)Math.Max(maxTextWidth, GUIStyle.SubHeadingFont.MeasureString(subcategoryName.Replace(" ", "\n")).X + GUI.IntScale(50));
                    }
                }
            }

            categorizedEntityList.Content.ClampMouseRectToParent = true;
            int entitiesPerRow = (int)Math.Ceiling(categorizedEntityList.Content.Rect.Width / Math.Max(125 * GUI.Scale, 60));
            foreach (string categoryKey in entityLists.Keys)
            {
                var categoryFrame = new GUIFrame(new RectTransform(Vector2.One, categorizedEntityList.Content.RectTransform), style: null)
                {
                    ClampMouseRectToParent = true,
                    UserData = categoryKeys[categoryKey]
                };

                new GUIFrame(new RectTransform(Vector2.One, categoryFrame.RectTransform), style: "HorizontalLine");

                LocalizedString categoryName = TextManager.Get("MapEntityCategory." + entityLists[categoryKey].First().Category);
                LocalizedString subCategoryName = entityLists[categoryKey].First().Subcategory;
                if (subCategoryName.IsNullOrEmpty())
                {
                    new GUITextBlock(new RectTransform(new Point(maxTextWidth, categoryFrame.Rect.Height), categoryFrame.RectTransform, Anchor.TopLeft),
                        categoryName, textAlignment: Alignment.TopLeft, font: GUIStyle.SubHeadingFont, wrap: true)
                    {
                        Padding = new Vector4(GUI.IntScale(10))
                    };

                }
                else
                {
                    subCategoryName = subCategoryName.IsNullOrEmpty() ?
                        TextManager.Get("mapentitycategory.misc") :
                        (TextManager.Get($"subcategory.{subCategoryName}").Fallback(subCategoryName));
                    var categoryTitle = new GUITextBlock(new RectTransform(new Point(maxTextWidth, categoryFrame.Rect.Height), categoryFrame.RectTransform, Anchor.TopLeft),
                        categoryName, textAlignment: Alignment.TopLeft, font: GUIStyle.Font, wrap: true)
                    {
                        Padding = new Vector4(GUI.IntScale(10))
                    };
                    new GUITextBlock(new RectTransform(new Point(maxTextWidth, categoryFrame.Rect.Height), categoryFrame.RectTransform, Anchor.TopLeft) { AbsoluteOffset = new Point(0, (int)(categoryTitle.TextSize.Y + GUI.IntScale(10))) },
                        subCategoryName, textAlignment: Alignment.TopLeft, font: GUIStyle.SubHeadingFont, wrap: true)
                    {
                        Padding = new Vector4(GUI.IntScale(10))
                    };
                }

                var entityListInner = new GUIListBox(new RectTransform(new Point(categoryFrame.Rect.Width - maxTextWidth, categoryFrame.Rect.Height), categoryFrame.RectTransform, Anchor.CenterRight),
                    style: null,
                    useMouseDownToSelect: true)
                {
                    ScrollBarVisible = false,
                    AutoHideScrollBar = false,
                    OnSelected = SelectPrefab,
                    UseGridLayout = true,
                    CheckSelected = MapEntityPrefab.GetSelected,
                    ClampMouseRectToParent = true,
                    PlaySoundOnSelect = true,
                };
                entityListInner.ContentBackground.ClampMouseRectToParent = true;
                entityListInner.Content.ClampMouseRectToParent = true;

                foreach (MapEntityPrefab ep in entityLists[categoryKey])
                {
#if !DEBUG
                    if ((ep.HideInMenus || ep.HideInEditors) && !GameMain.DebugDraw) { continue; }
#endif
                    CreateEntityElement(ep, entitiesPerRow, entityListInner.Content);
                }

                entityListInner.UpdateScrollBarSize();
                int contentHeight = (int)(entityListInner.TotalSize + entityListInner.Padding.Y + entityListInner.Padding.W);
                categoryFrame.RectTransform.NonScaledSize = new Point(categoryFrame.Rect.Width, contentHeight);
                categoryFrame.RectTransform.MinSize = new Point(0, contentHeight);
                entityListInner.RectTransform.NonScaledSize = new Point(entityListInner.Rect.Width, contentHeight);
                entityListInner.RectTransform.MinSize = new Point(0, contentHeight);
                
                entityListInner.Content.RectTransform.SortChildren((i1, i2) =>
                    string.Compare(((MapEntityPrefab)i1.GUIComponent.UserData)?.Name.Value, (i2.GUIComponent.UserData as MapEntityPrefab)?.Name.Value, StringComparison.Ordinal));
            }

            foreach (MapEntityPrefab ep in MapEntityPrefab.List)
            {
#if !DEBUG
                if ((ep.HideInMenus || ep.HideInEditors) && !GameMain.DebugDraw) { continue; }
#endif
                CreateEntityElement(ep, entitiesPerRow, allEntityList.Content);
            }
            allEntityList.Content.RectTransform.SortChildren((i1, i2) =>
               string.Compare(((MapEntityPrefab)i1.GUIComponent.UserData)?.Name.Value, (i2.GUIComponent.UserData as MapEntityPrefab)?.Name.Value, StringComparison.Ordinal));

        }

        private void CreateEntityElement(MapEntityPrefab ep, int entitiesPerRow, GUIComponent parent)
        {
            bool legacy = ep.Category.HasFlag(MapEntityCategory.Legacy);

            float relWidth = 1.0f / entitiesPerRow;
            GUIFrame frame = new GUIFrame(new RectTransform(
                new Vector2(relWidth, relWidth * ((float)parent.Rect.Width / parent.Rect.Height)),
                parent.RectTransform)
                { MinSize = new Point(0, 50) },
                style: "GUITextBox")
            {
                UserData = ep,
                ClampMouseRectToParent = true
            };
            frame.RectTransform.MinSize = new Point(0, frame.Rect.Width);
            frame.RectTransform.MaxSize = new Point(int.MaxValue, frame.Rect.Width);

            LocalizedString name = legacy ? TextManager.GetWithVariable("legacyitemformat", "[name]", ep.Name) : ep.Name;
            frame.ToolTip = $"‖color:{XMLExtensions.ToStringHex(GUIStyle.TextColorBright)}‖{name}‖color:end‖";
            if (!ep.Description.IsNullOrEmpty())
            {
                frame.ToolTip += '\n' + ep.Description;
            }

            if (ep.ContentPackage != GameMain.VanillaContent && ep.ContentPackage != null)
            {
                frame.Color = Color.Magenta;
                frame.ToolTip = $"{frame.ToolTip}\n‖color:{XMLExtensions.ToStringHex(Color.MediumPurple)}‖{ep.ContentPackage?.Name}‖color:end‖";
            }
            if (ep.HideInMenus || ep.HideInEditors)
            {
                frame.Color = Color.Red;
                name = "[HIDDEN] " + name;
            }
            frame.ToolTip = RichString.Rich(frame.ToolTip);

            GUILayoutGroup paddedFrame = new GUILayoutGroup(new RectTransform(new Vector2(0.8f, 0.8f), frame.RectTransform, Anchor.Center), childAnchor: Anchor.TopCenter)
            {
                Stretch = true,
                RelativeSpacing = 0.03f,
                CanBeFocused = false
            };

            Sprite icon = ep.Sprite;
            Color iconColor = Color.White;
            if (ep is ItemPrefab itemPrefab)
            {
                if (itemPrefab.InventoryIcon != null)
                {
                    icon = itemPrefab.InventoryIcon;
                    iconColor = itemPrefab.InventoryIconColor;
                }
                else
                {
                    iconColor = itemPrefab.SpriteColor;
                }
            }
            GUIImage img = null;
            if (ep.Sprite != null)
            {
                img = new GUIImage(new RectTransform(new Vector2(1.0f, 0.8f),
                    paddedFrame.RectTransform, Anchor.TopCenter), icon)
                {
                    CanBeFocused = false,
                    LoadAsynchronously = true,
                    SpriteEffects = icon.effects,
                    Color = legacy ? iconColor * 0.6f : iconColor
                };
            }

            if (ep is ItemAssemblyPrefab itemAssemblyPrefab)
            {
                new GUICustomComponent(new RectTransform(new Vector2(1.0f, 0.75f),
                    paddedFrame.RectTransform, Anchor.TopCenter), onDraw: (sb, customComponent) =>
                    {
                        if (GUIImage.LoadingTextures) { return; }
                        itemAssemblyPrefab.DrawIcon(sb, customComponent);
                    })
                {
                    HideElementsOutsideFrame = true,
                    ToolTip = frame.ToolTip.SanitizedString
                };
            }

            GUITextBlock textBlock = new GUITextBlock(new RectTransform(new Vector2(1.0f, 0.0f), paddedFrame.RectTransform, Anchor.BottomCenter),
                text: name, textAlignment: Alignment.Center, font: GUIStyle.SmallFont)
            {
                CanBeFocused = false
            };
            if (legacy) { textBlock.TextColor *= 0.6f; }
            if (name.IsNullOrEmpty())
            {
                DebugConsole.AddWarning($"Entity \"{ep.Identifier.Value}\" has no name!",
                    contentPackage: ep.ContentPackage);
                textBlock.Text = frame.ToolTip = ep.Identifier.Value;
                textBlock.TextColor = GUIStyle.Red;
            }
            textBlock.Text = ToolBox.LimitString(textBlock.Text, textBlock.Font, textBlock.Rect.Width);

            if (ep.Category == MapEntityCategory.ItemAssembly
                && ep.ContentPackage?.Files.Length == 1
                && ContentPackageManager.LocalPackages.Contains(ep.ContentPackage))
            {
                var deleteButton = new GUIButton(new RectTransform(new Vector2(1.0f, 0.2f), paddedFrame.RectTransform, Anchor.BottomCenter) { MinSize = new Point(0, 20) },
                    TextManager.Get("Delete"), style: "GUIButtonSmall")
                {
                    UserData = ep,
                    OnClicked = (btn, userData) =>
                    {
                        ItemAssemblyPrefab assemblyPrefab = (ItemAssemblyPrefab)userData;
                        if (assemblyPrefab != null)
                        {
                            var msgBox = new GUIMessageBox(
                                TextManager.Get("DeleteDialogLabel"),
                                TextManager.GetWithVariable("DeleteDialogQuestion", "[file]", assemblyPrefab.Name),
                                new[] { TextManager.Get("Yes"), TextManager.Get("Cancel") });
                            msgBox.Buttons[0].OnClicked += (deleteBtn, userData2) =>
                            {
                                try
                                {
                                    assemblyPrefab.Delete();
                                    OpenEntityMenu(MapEntityCategory.ItemAssembly);
                                }
                                catch (Exception e)
                                {
                                    DebugConsole.ThrowErrorLocalized(TextManager.GetWithVariable("DeleteFileError", "[file]", assemblyPrefab.Name), e);
                                }
                                return true;
                            };
                            msgBox.Buttons[0].OnClicked += msgBox.Close;
                            msgBox.Buttons[1].OnClicked += msgBox.Close;
                        }

                        return true;
                    }
                };
            }
            paddedFrame.Recalculate();
            if (img != null)
            {
                img.Scale = Math.Min(Math.Min(img.Rect.Width / img.Sprite.size.X, img.Rect.Height / img.Sprite.size.Y), 1.5f);
                img.RectTransform.NonScaledSize = new Point((int)(img.Sprite.size.X * img.Scale), img.Rect.Height);
            }
        }

        public override void Select()
        {
            Select(enableAutoSave: true);
        }

        public void Select(bool enableAutoSave = true)
        {
            base.Select();

            TaskPool.Add(
                $"DeterminePublishedItemIds",
                SteamManager.Workshop.GetPublishedItems(),
                t =>
                {
                    if (!t.TryGetResult(out ISet<Steamworks.Ugc.Item> items)) { return; }

                    publishedWorkshopItemIds.Clear();
                    publishedWorkshopItemIds.UnionWith(items.Select(it => it.Id.Value));
                });
            
            GUI.PreventPauseMenuToggle = false;
            if (!Directory.Exists(autoSavePath))
            {
                System.IO.DirectoryInfo e = Directory.CreateDirectory(autoSavePath);
                e.Attributes = System.IO.FileAttributes.Directory | System.IO.FileAttributes.Hidden;
                if (!e.Exists)
                {
                    DebugConsole.ThrowError("Failed to create auto save directory!");
                }
            }

            if (!File.Exists(autoSaveInfoPath))
            {
                try
                {
                    AutoSaveInfo = new XDocument(new XElement("AutoSaves"));
                    IO.SafeXML.SaveSafe(AutoSaveInfo, autoSaveInfoPath);
                }
                catch (Exception e)
                {
                    DebugConsole.ThrowError("Saving auto save info to \"" + autoSaveInfoPath + "\" failed!", e);
                }
            }
            else
            {
                AutoSaveInfo = XMLExtensions.TryLoadXml(autoSaveInfoPath);
            }

            GameMain.LightManager.AmbientLight =
                Level.Loaded?.GenerationParams?.AmbientLightColor ??
                new Color(3, 3, 3, 3);

            UpdateEntityList();

            isAutoSaving = false;
            if (!wasSelectedBefore)
            {
                OpenEntityMenu(null);
                wasSelectedBefore = true;
            }

            if (backedUpSubInfo != null)
            {
                Submarine.Unload();
            }

            string name = (MainSub == null) ? TextManager.Get("unspecifiedsubfilename").Value : MainSub.Info.Name;
            if (backedUpSubInfo != null) { name = backedUpSubInfo.Name; }
            subNameLabel.Text = ToolBox.LimitString(name, subNameLabel.Font, subNameLabel.Rect.Width);

            editorSelectedTime = Option<DateTime>.Some(DateTime.Now);

            GUI.ForceMouseOn(null);
            SetMode(Mode.Default);

            if (backedUpSubInfo != null)
            {
                MainSub = new Submarine(backedUpSubInfo);
                if (previewImage != null && backedUpSubInfo.PreviewImage?.Texture != null && !backedUpSubInfo.PreviewImage.Texture.IsDisposed)
                {
                    previewImage.Sprite = backedUpSubInfo.PreviewImage;
                }
                backedUpSubInfo = null;
            }
            else if (MainSub == null)
            {
                var subInfo = new SubmarineInfo();
                MainSub = new Submarine(subInfo, showErrorMessages: false);
            }

            MainSub.UpdateTransform(interpolate: false);
            cam.Position = MainSub.Position + MainSub.HiddenSubPosition;

            GameMain.SoundManager.SetCategoryGainMultiplier("default", 0.0f);
            GameMain.SoundManager.SetCategoryGainMultiplier("waterambience", 0.0f);

            string downloadFolder = Path.GetFullPath(SaveUtil.SubmarineDownloadFolder);
            linkedSubBox.ClearChildren();

            List<(string Name, SubmarineInfo Sub)> subs = new List<(string Name, SubmarineInfo Sub)>();

            foreach (SubmarineInfo sub in SubmarineInfo.SavedSubmarines)
            {
                if (sub.Type != SubmarineType.Player) { continue; }
                if (Path.GetDirectoryName(Path.GetFullPath(sub.FilePath)) == downloadFolder) { continue; }
                subs.Add((sub.Name, sub));
            }

            foreach (var (subName, sub) in subs.OrderBy(tuple => tuple.Name))
            {
                linkedSubBox.AddItem(subName, sub);
            }

            cam.UpdateTransform();

            CreateDummyCharacter();

            if (GameSettings.CurrentConfig.EnableSubmarineAutoSave && enableAutoSave)
            {
                CoroutineManager.StartCoroutine(AutoSaveCoroutine(), "SubEditorAutoSave");
            }

            ImageManager.OnEditorSelected();
            ReconstructLayers();
        }

        public override void OnFileDropped(string filePath, string extension)
        {
            switch (extension)
            {
                case ".sub": // Submarine
                    SubmarineInfo info = new SubmarineInfo(filePath);
                    if (info.IsFileCorrupted)
                    {
                        DebugConsole.ThrowError($"Could not drag and drop the file. File \"{filePath}\" is corrupted!");
                        info.Dispose();
                        return;
                    }

                    LocalizedString body = TextManager.GetWithVariable("SubEditor.LoadConfirmBody", "[submarine]", info.Name);
                    GUI.AskForConfirmation(TextManager.Get("Load"), body, onConfirm: () => LoadSub(info), onDeny: () => info.Dispose());
                    break;

                case ".xml": // Item Assembly
                    string text = File.ReadAllText(filePath);
                    // PlayerInput.MousePosition doesn't update while the window is not active so we need to use this method
                    Vector2 mousePos = Mouse.GetState().Position.ToVector2();
                    PasteAssembly(text, cam.ScreenToWorld(mousePos));
                    break;

                case ".png": // submarine preview
                case ".jpg":
                case ".jpeg":
                    if (saveFrame == null) { break; }

                    Texture2D texture = Sprite.LoadTexture(filePath, compress: false);
                    previewImage.Sprite = new Sprite(texture, null, null);
                    if (MainSub != null)
                    {
                        MainSub.Info.PreviewImage = previewImage.Sprite;
                    }

                    break;

                default:
                    DebugConsole.ThrowError($"Could not drag and drop the file. \"{extension}\" is not a valid file extension! (expected .xml, .sub, .png or .jpg)");
                    break;
            }
        }

        /// <summary>
        /// Coroutine that waits 5 minutes and then runs itself recursively again to save the submarine into a temporary file
        /// </summary>
        /// <see cref="AutoSave"/>
        /// <returns></returns>
        private static IEnumerable<CoroutineStatus> AutoSaveCoroutine()
        {
            DateTime target = DateTime.Now.AddSeconds(GameSettings.CurrentConfig.AutoSaveIntervalSeconds);
            DateTime tempTarget = DateTime.Now;

            bool wasPaused = false;

            while (DateTime.Now < target && Selected is SubEditorScreen || GameMain.Instance.Paused || wasPaused)
            {
                if (GameMain.Instance.Paused && !wasPaused)
                {
                    AutoSave();
                    tempTarget = DateTime.Now;
                    wasPaused = true;
                }

                if (!GameMain.Instance.Paused && wasPaused)
                {
                    wasPaused = false;
                    target = target.AddSeconds((DateTime.Now - tempTarget).TotalSeconds);
                }
                yield return CoroutineStatus.Running;
            }

            if (Selected is SubEditorScreen)
            {
                AutoSave();
                CoroutineManager.StartCoroutine(AutoSaveCoroutine(), "SubEditorAutoSave");
            }
            yield return CoroutineStatus.Success;
        }

        protected override void DeselectEditorSpecific()
        {
            CloseItem();

            autoSaveLabel?.Parent?.RemoveChild(autoSaveLabel);
            autoSaveLabel = null;

            if (editorSelectedTime.TryUnwrap(out DateTime selectedTime))
            {
                TimeSpan timeInEditor = DateTime.Now - selectedTime;
<<<<<<< HEAD
                if (timeInEditor.TotalSeconds > Timing.TotalTime)
=======
                //this is intended for diagnosing why the "x hours in editor" achievement seems to sometimes trigger too soon
                //require the time in editor to be x1.5 higher to disregard any rounding errors or discrepancies in Datetime.Now and the game's own timekeeping
                if (timeInEditor.TotalSeconds > Timing.TotalTime * 1.5)
>>>>>>> 8face2f3
                {
                    DebugConsole.ThrowErrorAndLogToGA(
                        "SubEditorScreen.DeselectEditorSpecific:InvalidTimeInEditor",
                        $"Error in sub editor screen. Calculated time in editor {timeInEditor} was larger than the time the game has run ({Timing.TotalTime} s).");
                }
                else
                {
<<<<<<< HEAD
                    SteamAchievementManager.IncrementStat("hoursineditor".ToIdentifier(), (float)timeInEditor.TotalHours);
=======
                    AchievementManager.IncrementStat(AchievementStat.HoursInEditor, (float)timeInEditor.TotalHours);
>>>>>>> 8face2f3
                    editorSelectedTime = Option<DateTime>.None();
                }
            }

            GUI.ForceMouseOn(null);

            if (ImageManager.EditorMode) { GameSettings.SaveCurrentConfig(); }

            MapEntityPrefab.Selected = null;

            saveFrame = null;
            loadFrame = null;

            MapEntity.DeselectAll();
            ClearUndoBuffer();

#if !DEBUG
            DebugConsole.DeactivateCheats();
#endif

            SetMode(Mode.Default);

            SoundPlayer.OverrideMusicType = Identifier.Empty;
            GameMain.SoundManager.SetCategoryGainMultiplier("default", GameSettings.CurrentConfig.Audio.SoundVolume);
            GameMain.SoundManager.SetCategoryGainMultiplier("waterambience", GameSettings.CurrentConfig.Audio.SoundVolume);

            if (CoroutineManager.IsCoroutineRunning("SubEditorAutoSave"))
            {
                CoroutineManager.StopCoroutines("SubEditorAutoSave");
            }

            if (dummyCharacter != null)
            {
                dummyCharacter.Remove();
                dummyCharacter = null;
                GameMain.World.ProcessChanges();
            }

            GUIMessageBox.MessageBoxes.ForEachMod(component =>
            {
                if (component is GUIMessageBox { Closed: false, UserData: "colorpicker" } msgBox)
                {
                    foreach (GUIColorPicker colorPicker in msgBox.GetAllChildren<GUIColorPicker>())
                    {
                        colorPicker.Dispose();
                    }

                    msgBox.Close();
                }
            });

            ClearFilter();
            ClearLayers();
        }

        private void CreateDummyCharacter()
        {
            if (dummyCharacter != null) { RemoveDummyCharacter(); }

            dummyCharacter = Character.Create(CharacterPrefab.HumanSpeciesName, Vector2.Zero, "", id: Entity.DummyID, hasAi: false);
            dummyCharacter.Info.Name = "Galldren";

            //make space for the entity menu
            for (int i = 0; i < dummyCharacter.Inventory.SlotPositions.Length; i++)
            {
                if (CharacterInventory.PersonalSlots.HasFlag(dummyCharacter.Inventory.SlotTypes[i])) { continue; }
                if (dummyCharacter.Inventory.SlotPositions[i].Y > GameMain.GraphicsHeight / 2)
                {
                    dummyCharacter.Inventory.SlotPositions[i].Y -= 50 * GUI.Scale;
                }
            }
            dummyCharacter.Inventory.CreateSlots();

            Character.Controlled = dummyCharacter;
            GameMain.World.ProcessChanges();
        }

        /// <summary>
        /// Saves the current main sub into a temporary file outside of the Submarines/ folder
        /// </summary>
        /// <see cref="LoadAutoSave"/>
        /// <remarks>The saving is ran in another thread to avoid lag spikes</remarks>
        private static void AutoSave()
        {
            if (MapEntity.MapEntityList.Any() && GameSettings.CurrentConfig.EnableSubmarineAutoSave && !isAutoSaving)
            {
                if (MainSub != null)
                {
                    isAutoSaving = true;
                    if (!Directory.Exists(autoSavePath)) { return; }

                    XDocument doc = new XDocument(new XElement("Submarine"));
                    MainSub.SaveToXElement(doc.Root);
                    Thread saveThread = new Thread(start =>
                    {
                        try
                        {
                            Barotrauma.IO.Validation.SkipValidationInDebugBuilds = true;
                            TimeSpan time = DateTime.UtcNow - DateTime.MinValue;
                            string filePath = Path.Combine(autoSavePath, $"AutoSave_{(ulong)time.TotalMilliseconds}.sub");
                            SaveUtil.CompressStringToFile(filePath, doc.ToString());

                            CrossThread.RequestExecutionOnMainThread(() =>
                            {
                                if (AutoSaveInfo?.Root == null || MainSub?.Info == null) { return; }

                                int saveCount = AutoSaveInfo.Root.Elements().Count();
                                while (AutoSaveInfo.Root.Elements().Count() > MaxAutoSaves)
                                {
                                    XElement min = AutoSaveInfo.Root.Elements().OrderBy(element => element.GetAttributeUInt64("time", 0)).FirstOrDefault();
                                    #warning TODO: revise
                                    string path = min.GetAttributeStringUnrestricted("file", "");
                                    if (string.IsNullOrWhiteSpace(path)) { continue; }

                                    if (IO.File.Exists(path)) { IO.File.Delete(path); }
                                    min?.Remove();
                                }

                                XElement newElement = new XElement("AutoSave",
                                    new XAttribute("file", filePath),
                                    new XAttribute("name", MainSub.Info.Name),
                                    new XAttribute("time", (ulong)time.TotalSeconds));
                                AutoSaveInfo.Root.Add(newElement);

                                try
                                {
                                    IO.SafeXML.SaveSafe(AutoSaveInfo, autoSaveInfoPath);
                                }
                                catch (Exception e)
                                {
                                    DebugConsole.ThrowError("Saving auto save info to \"" + autoSaveInfoPath + "\" failed!", e);
                                }
                            });

                            Barotrauma.IO.Validation.SkipValidationInDebugBuilds = false;
                            CrossThread.RequestExecutionOnMainThread(DisplayAutoSavePrompt);
                        }
                        catch (Exception e)
                        {
                            CrossThread.RequestExecutionOnMainThread(() => DebugConsole.ThrowError("Auto saving submarine failed!", e));
                        }
                        isAutoSaving = false;
                    }) { Name = "Auto Save Thread" };
                    saveThread.Start();
                }
            }
        }

        private static void DisplayAutoSavePrompt()
        {
            if (Selected != GameMain.SubEditorScreen) { return; }
            autoSaveLabel?.Parent?.RemoveChild(autoSaveLabel);

            LocalizedString label = TextManager.Get("AutoSaved");
            autoSaveLabel = new GUILayoutGroup(new RectTransform(new Point(GUI.IntScale(150), GUI.IntScale(32)), GameMain.SubEditorScreen.EntityMenu.RectTransform, Anchor.TopRight)
            {
                ScreenSpaceOffset = new Point(-GUI.IntScale(16), -GUI.IntScale(48))
            }, isHorizontal: true)
            {
                CanBeFocused = false
            };

            GUIImage checkmark = new GUIImage(new RectTransform(new Vector2(0.25f, 1f), autoSaveLabel.RectTransform), style: "MissionCompletedIcon", scaleToFit: true);
            GUITextBlock labelComponent = new GUITextBlock(new RectTransform(new Vector2(0.75f, 1f), autoSaveLabel.RectTransform), label, font: GUIStyle.SubHeadingFont, color: GUIStyle.Green)
            {
                Padding = Vector4.Zero,
                AutoScaleHorizontal = true,
                AutoScaleVertical = true
            };

            labelComponent.FadeOut(0.5f, true, 1f);
            checkmark.FadeOut(0.5f, true, 1f);
            autoSaveLabel?.FadeOut(0.5f, true, 1f);
        }

        private bool SaveSub(ContentPackage packageToSaveTo)
        {
            void handleExceptions(Action action)
            {
                try
                {
                    action();
                }
                catch (Exception e)
                {
                    DebugConsole.ThrowError($"An error occurred while trying to save {nameBox.Text}", e, createMessageBox: true);
                }
            }
            
            if (string.IsNullOrWhiteSpace(nameBox.Text))
            {
                GUI.AddMessage(TextManager.Get("SubNameMissingWarning"), GUIStyle.Red);
                nameBox.Flash();
                return false;
            }

            if (MainSub.Info.Type != SubmarineType.Player)
            {
                if (MainSub.Info.Type == SubmarineType.OutpostModule &&
                    MainSub.Info.OutpostModuleInfo != null)
                {
                    MainSub.Info.PreviewImage = null;
                }
            }
            else if (MainSub.Info.SubmarineClass == SubmarineClass.Undefined && !MainSub.Info.HasTag(SubmarineTag.Shuttle))
            {
                var msgBox = new GUIMessageBox(TextManager.Get("warning"), TextManager.Get("undefinedsubmarineclasswarning"), new LocalizedString[] { TextManager.Get("yes"), TextManager.Get("no") });

                msgBox.Buttons[0].OnClicked = (bt, userdata) =>
                {
                    handleExceptions(() => SaveSubToFile(nameBox.Text, packageToSaveTo));
                    saveFrame = null;
                    msgBox.Close();
                    return true;
                };
                msgBox.Buttons[1].OnClicked = (bt, userdata) =>
                {
                    msgBox.Close();
                    return true;
                };
                return true;
            }

            bool result = false;
            handleExceptions(() => result = SaveSubToFile(nameBox.Text, packageToSaveTo));
            saveFrame = null;
            return result;
        }

        private void ReloadModifiedPackage(ContentPackage p)
        {
            if (p is null) { return; }
            p.ReloadSubsAndItemAssemblies();
            if (p.Files.Length == 0)
            {
                Directory.Delete(p.Dir, recursive: true);
                ContentPackageManager.LocalPackages.Refresh();
                ContentPackageManager.EnabledPackages.DisableRemovedMods();
            }
        }

        public static Type DetermineSubFileType(SubmarineType type)
            => type switch
            {
                SubmarineType.Outpost => typeof(OutpostFile),
                SubmarineType.OutpostModule => typeof(OutpostModuleFile),
                SubmarineType.Ruin => typeof(OutpostModuleFile),
                SubmarineType.Wreck => typeof(WreckFile),
                SubmarineType.BeaconStation => typeof(BeaconStationFile),
                SubmarineType.EnemySubmarine => typeof(EnemySubmarineFile),
                SubmarineType.Player => typeof(SubmarineFile),
                _ => null
            };

        private bool SaveSubToFile(string name, ContentPackage packageToSaveTo)
        {
            Type subFileType = DetermineSubFileType(MainSub?.Info.Type ?? SubmarineType.Player);

            static string getExistingFilePath(ContentPackage package, string fileName)
            {
                if (Submarine.MainSub?.Info == null) { return null; }
                if (package.Files.Any(f => f.Path == MainSub.Info.FilePath && Path.GetFileName(f.Path.Value) == fileName))
                {
                    return MainSub.Info.FilePath;
                }
                return null;
            }

            if (!GameMain.DebugDraw)
            {
                if (Submarine.GetLightCount() > MaxLights)
                {
                    new GUIMessageBox(TextManager.Get("error"), TextManager.GetWithVariable("subeditor.lightcounterror", "[max]", MaxLights.ToString()));
                    return false;
                }

                if (Submarine.GetShadowCastingLightCount() > MaxShadowCastingLights)
                {
                    new GUIMessageBox(TextManager.Get("error"), TextManager.GetWithVariable("subeditor.shadowcastinglightcounterror", "[max]", MaxShadowCastingLights.ToString()));
                    return false;
                }
            }

            if (string.IsNullOrWhiteSpace(name))
            {
                GUI.AddMessage(TextManager.Get("SubNameMissingWarning"), GUIStyle.Red);
                return false;
            }

            foreach (var illegalChar in Path.GetInvalidFileNameCharsCrossPlatform())
            {
                if (!name.Contains(illegalChar)) { continue; }
                GUI.AddMessage(TextManager.GetWithVariable("SubNameIllegalCharsWarning", "[illegalchar]", illegalChar.ToString()), GUIStyle.Red);
                return false;
            }

            name = name.Trim();

            string newLocalModDir = $"{ContentPackage.LocalModsDir}/{name}";

            string savePath = $"{name}.sub";
            string prevSavePath = null;
            if (packageToSaveTo != null)
            {
                var modProject = new ModProject(packageToSaveTo);                        
                var fileListPath = packageToSaveTo.Path;
                if (packageToSaveTo == ContentPackageManager.VanillaCorePackage)
                {
#if !DEBUG
                    throw new InvalidOperationException("Cannot save to Vanilla package");
#endif
                    savePath =
                        getExistingFilePath(packageToSaveTo, savePath) ??
                        string.Format((MainSub?.Info.Type ?? SubmarineType.Player) switch
                        {
                            SubmarineType.Player => "Content/Submarines/{0}",
                            SubmarineType.Outpost => "Content/Map/Outposts/{0}",
                            SubmarineType.Ruin => "Content/Submarines/{0}", //we don't seem to use this anymore...
                            SubmarineType.Wreck => "Content/Map/Wrecks/{0}",
                            SubmarineType.BeaconStation => "Content/Map/BeaconStations/{0}",
                            SubmarineType.EnemySubmarine => "Content/Map/EnemySubmarines/{0}",
                            SubmarineType.OutpostModule => MainSub.Info.FilePath.Contains("RuinModules") ? "Content/Map/RuinModules/{0}" : "Content/Map/Outposts/{0}",
                            _ => throw new InvalidOperationException()
                        }, savePath);
                    modProject.ModVersion = "";
                }
                else
                {
                    string existingFilePath = getExistingFilePath(packageToSaveTo, savePath);
                    //if we're trying to save a sub that's already included in the package with the same name as before, save directly in the same path
                    if (existingFilePath != null)
                    {
                        savePath = existingFilePath;
                    }
                    //otherwise make sure we're not trying to overwrite another sub in the same package
                    else
                    {
                        savePath = Path.Combine(packageToSaveTo.Dir, savePath);
                        if (File.Exists(savePath))
                        {
                            var verification = new GUIMessageBox(TextManager.Get("warning"), TextManager.Get("subeditor.duplicatesubinpackage"), 
                                new LocalizedString[] { TextManager.Get("yes"), TextManager.Get("no") });
                            verification.Buttons[0].OnClicked = (_, _) =>
                            {
                                addSubAndSave(modProject, savePath, fileListPath);
                                verification.Close();
                                return true;
                            };
                            verification.Buttons[1].OnClicked = verification.Close;
                            return false;
                        }
                    }
                }
                addSubAndSave(modProject, savePath, fileListPath);
            }
            else
            {
                savePath = Path.Combine(newLocalModDir, savePath);
                if (File.Exists(savePath))
                {
                    new GUIMessageBox(TextManager.Get("warning"), TextManager.GetWithVariable("subeditor.packagealreadyexists", "[name]", name));
                    return false;
                }
                else
                {
                    ModProject modProject = new ModProject { Name = name };
                    addSubAndSave(modProject, savePath, Path.Combine(Path.GetDirectoryName(savePath), ContentPackage.FileListFileName));
                }
            }

            void addSubAndSave(ModProject modProject, string filePath, string packagePath)
            {
                filePath = filePath.CleanUpPath();
                packagePath = packagePath.CleanUpPath();
                string packageDir = Path.GetDirectoryName(packagePath).CleanUpPathCrossPlatform(correctFilenameCase: false);
                if (filePath.StartsWith(packageDir))
                {
                    filePath = $"{ContentPath.ModDirStr}/{filePath[packageDir.Length..]}";
                }
                if (!modProject.Files.Any(f => f.Type == subFileType && f.Path == filePath))
                {
                    //check if there's a file with the same name but different filename case
                    var matchingFile = modProject.Files.FirstOrDefault(f => f.Type == subFileType && filePath.CleanUpPath().Equals(f.Path.CleanUpPath(), StringComparison.OrdinalIgnoreCase));
                    if (matchingFile != null)
                    {
                        File.Delete(matchingFile.Path.Replace(ContentPath.ModDirStr, packageDir, StringComparison.OrdinalIgnoreCase));
                        modProject.RemoveFile(matchingFile);
                    }
                    var newFile = ModProject.File.FromPath(filePath, subFileType);
                    modProject.AddFile(newFile);
                }

                using var _ = Validation.SkipInDebugBuilds();
                modProject.DiscardHashAndInstallTime();
                modProject.Save(packagePath);

                savePath = savePath.CleanUpPathCrossPlatform(correctFilenameCase: false);
                if (MainSub != null)
                {
                    Barotrauma.IO.Validation.SkipValidationInDebugBuilds = true;
                    if (previewImage?.Sprite?.Texture != null && !previewImage.Sprite.Texture.IsDisposed && MainSub.Info.Type != SubmarineType.OutpostModule)
                    {
                        bool savePreviewImage = true;
                        using System.IO.MemoryStream imgStream = new System.IO.MemoryStream();
                        try
                        {
                            previewImage.Sprite.Texture.SaveAsPng(imgStream, previewImage.Sprite.Texture.Width, previewImage.Sprite.Texture.Height);
                        }
                        catch (Exception e)
                        {
                            DebugConsole.ThrowError($"Saving the preview image of the submarine \"{MainSub.Info.Name}\" failed.", e);
                            savePreviewImage = false;
                        }
                        MainSub.TrySaveAs(savePath, savePreviewImage ? imgStream : null);
                    }
                    else
                    {
                        MainSub.TrySaveAs(savePath);
                    }
                    Barotrauma.IO.Validation.SkipValidationInDebugBuilds = false;

                    MainSub.CheckForErrors();

                    GUI.AddMessage(TextManager.GetWithVariable("SubSavedNotification", "[filepath]", savePath), GUIStyle.Green);

                    if (savePath.StartsWith(newLocalModDir))
                    {
                        ContentPackageManager.LocalPackages.Refresh();
                        var newPackage = ContentPackageManager.LocalPackages.FirstOrDefault(p => p.Path.StartsWith(newLocalModDir));
                        if (newPackage is RegularPackage regular)
                        {
                            ContentPackageManager.EnabledPackages.EnableRegular(regular);
                            GameSettings.SaveCurrentConfig();
                        }
                    }
                    if (packageToSaveTo != null) { ReloadModifiedPackage(packageToSaveTo); }
                    SubmarineInfo.RefreshSavedSub(savePath);
                    if (prevSavePath != null && prevSavePath != savePath) { SubmarineInfo.RefreshSavedSub(prevSavePath); }
                    MainSub.Info.PreviewImage = SubmarineInfo.SavedSubmarines.FirstOrDefault(s => s.FilePath == savePath)?.PreviewImage;

                    string downloadFolder = Path.GetFullPath(SaveUtil.SubmarineDownloadFolder);
                    linkedSubBox.ClearChildren();
                    foreach (SubmarineInfo sub in SubmarineInfo.SavedSubmarines)
                    {
                        if (sub.Type != SubmarineType.Player) { continue; }
                        if (Path.GetDirectoryName(Path.GetFullPath(sub.FilePath)) == downloadFolder) { continue; }
                        linkedSubBox.AddItem(sub.Name, sub);
                    }
                    subNameLabel.Text = ToolBox.LimitString(MainSub.Info.Name, subNameLabel.Font, subNameLabel.Rect.Width);
                }
            }

            return false;
        }

        private void CreateSaveScreen(bool quickSave = false)
        {
            if (saveFrame != null) { return; }

            if (!quickSave)
            {
                CloseItem();
                SetMode(Mode.Default);
            }

            saveFrame = new GUIFrame(new RectTransform(Vector2.One, GUI.Canvas, Anchor.Center), style: "GUIBackgroundBlocker");

            var innerFrame = new GUIFrame(new RectTransform(new Vector2(0.55f, 0.6f), saveFrame.RectTransform, Anchor.Center) { MinSize = new Point(750, 500) });
            var paddedSaveFrame = new GUILayoutGroup(new RectTransform(new Vector2(0.95f, 0.9f), innerFrame.RectTransform, Anchor.Center)) { Stretch = true, RelativeSpacing = 0.02f };

            //var header = new GUITextBlock(new RectTransform(new Vector2(1.0f, 0.0f), paddedSaveFrame.RectTransform), TextManager.Get("SaveSubDialogHeader"), font: GUIStyle.LargeFont);

            var columnArea = new GUILayoutGroup(new RectTransform(new Vector2(1.0f, 0.9f), paddedSaveFrame.RectTransform), isHorizontal: true) { RelativeSpacing = 0.02f, Stretch = true };
            var leftColumn = new GUILayoutGroup(new RectTransform(new Vector2(0.55f, 1.0f), columnArea.RectTransform)) { RelativeSpacing = 0.01f, Stretch = true };
            var rightColumn = new GUILayoutGroup(new RectTransform(new Vector2(0.42f, 1.0f), columnArea.RectTransform)) { RelativeSpacing = 0.02f, Stretch = true };

            // left column -----------------------------------------------------------------------

            var nameHeaderGroup = new GUILayoutGroup(new RectTransform(new Vector2(.975f, 0.03f), leftColumn.RectTransform), true);
            var saveSubLabel = new GUITextBlock(new RectTransform(new Vector2(.5f, 1f), nameHeaderGroup.RectTransform),
                TextManager.Get("SaveSubDialogName"), font: GUIStyle.SubHeadingFont);

            submarineNameCharacterCount = new GUITextBlock(new RectTransform(new Vector2(.5f, 1f), nameHeaderGroup.RectTransform), string.Empty, textAlignment: Alignment.TopRight);

            nameBox = new GUITextBox(new RectTransform(new Vector2(1.0f, 0.05f), leftColumn.RectTransform))
            {
                OnEnterPressed = ChangeSubName
            };
            nameBox.OnTextChanged += (textBox, text) =>
            {
                if (text.Length > submarineNameLimit)
                {
                    nameBox.Text = text.Substring(0, submarineNameLimit);
                    nameBox.Flash(GUIStyle.Red);
                    return true;
                }

                submarineNameCharacterCount.Text = text.Length + " / " + submarineNameLimit;
                return true;
            };

            nameBox.Text = MainSub?.Info.Name ?? "";

            submarineNameCharacterCount.Text = nameBox.Text.Length + " / " + submarineNameLimit;

            var descriptionHeaderGroup = new GUILayoutGroup(new RectTransform(new Vector2(.975f, 0.03f), leftColumn.RectTransform), isHorizontal: true);

            new GUITextBlock(new RectTransform(new Vector2(0.5f, 1f), descriptionHeaderGroup.RectTransform), TextManager.Get("SaveSubDialogDescription"), font: GUIStyle.SubHeadingFont);
            submarineDescriptionCharacterCount = new GUITextBlock(new RectTransform(new Vector2(.5f, 1f), descriptionHeaderGroup.RectTransform), string.Empty, textAlignment: Alignment.TopRight);

            var descriptionContainer = new GUIListBox(new RectTransform(new Vector2(1.0f, 0.25f), leftColumn.RectTransform));
            descriptionBox = new GUITextBox(new RectTransform(Vector2.One, descriptionContainer.Content.RectTransform, Anchor.Center),
                font: GUIStyle.SmallFont, style: "GUITextBoxNoBorder", wrap: true, textAlignment: Alignment.TopLeft)
            {
                Padding = new Vector4(10 * GUI.Scale)
            };

            descriptionBox.OnTextChanged += (textBox, text) =>
            {
                if (text.Length > submarineDescriptionLimit)
                {
                    descriptionBox.Text = text.Substring(0, submarineDescriptionLimit);
                    descriptionBox.Flash(GUIStyle.Red);
                    return true;
                }

                Vector2 textSize = textBox.Font.MeasureString(descriptionBox.WrappedText);
                textBox.RectTransform.NonScaledSize = new Point(textBox.RectTransform.NonScaledSize.X, Math.Max(descriptionContainer.Content.Rect.Height, (int)textSize.Y + 10));
                descriptionContainer.UpdateScrollBarSize();
                descriptionContainer.BarScroll = 1.0f;
                ChangeSubDescription(textBox, text);
                return true;
            };

            descriptionBox.Text = GetSubDescription();

            var subTypeContainer = new GUILayoutGroup(new RectTransform(new Vector2(1.0f, 0.01f), leftColumn.RectTransform), isHorizontal: true, childAnchor: Anchor.CenterLeft)
            {
                Stretch = true
            };

            new GUITextBlock(new RectTransform(new Vector2(0.4f, 1f), subTypeContainer.RectTransform), TextManager.Get("submarinetype"));
            var subTypeDropdown = new GUIDropDown(new RectTransform(new Vector2(0.6f, 1f), subTypeContainer.RectTransform));
            subTypeContainer.RectTransform.MinSize = new Point(0, subTypeContainer.RectTransform.Children.Max(c => c.MinSize.Y));
            foreach (SubmarineType subType in Enum.GetValues(typeof(SubmarineType)))
            {
                if (subType == SubmarineType.Ruin) { continue; }
                string textTag = "SubmarineType." + subType;
                if (subType == SubmarineType.EnemySubmarine && !TextManager.ContainsTag(textTag))
                {
                    textTag = "MissionType.Pirate";
                }
                subTypeDropdown.AddItem(TextManager.Get(textTag), subType);
            }

            //---------------------------------------

            var subTypeDependentSettingFrame = new GUIFrame(new RectTransform((1.0f, 0.5f), leftColumn.RectTransform), style: "InnerFrame");

            var outpostSettingsContainer = new GUILayoutGroup(new RectTransform(Vector2.One, subTypeDependentSettingFrame.RectTransform))
            {
                CanBeFocused = true,
                Visible = false,
                Stretch = true
            };

            // module flags ---------------------

            var outpostModuleGroup = new GUILayoutGroup(new RectTransform(new Vector2(.975f, 0.1f), outpostSettingsContainer.RectTransform), isHorizontal: true, childAnchor: Anchor.CenterLeft);

            new GUITextBlock(new RectTransform(new Vector2(0.5f, 1f), outpostModuleGroup.RectTransform), TextManager.Get("outpostmoduletype"), textAlignment: Alignment.CenterLeft);
            HashSet<Identifier> availableFlags = new HashSet<Identifier>();
            foreach (Identifier flag in OutpostGenerationParams.OutpostParams.SelectMany(p => p.ModuleCounts.Select(m => m.Identifier))) { availableFlags.Add(flag); }
            foreach (Identifier flag in RuinGeneration.RuinGenerationParams.RuinParams.SelectMany(p => p.ModuleCounts.Select(m => m.Identifier))) { availableFlags.Add(flag); }
            foreach (var sub in SubmarineInfo.SavedSubmarines)
            {
                if (sub.OutpostModuleInfo == null) { continue; }
                foreach (Identifier flag in sub.OutpostModuleInfo.ModuleFlags)
                {
                    if (flag == "none") { continue; }
                    availableFlags.Add(flag);
                }
            }

            var moduleTypeDropDown = new GUIDropDown(new RectTransform(new Vector2(0.5f, 1f), outpostModuleGroup.RectTransform),
                text: LocalizedString.Join(", ", MainSub?.Info?.OutpostModuleInfo?.ModuleFlags.Select(s => TextManager.Capitalize(s.Value)) ?? ((LocalizedString)"None").ToEnumerable()), selectMultiple: true);
            foreach (Identifier flag in availableFlags)
            {
                moduleTypeDropDown.AddItem(TextManager.Capitalize(flag.Value), flag);
                if (MainSub?.Info?.OutpostModuleInfo == null) { continue; }
                if (MainSub.Info.OutpostModuleInfo.ModuleFlags.Contains(flag))
                {
                    moduleTypeDropDown.SelectItem(flag);
                }
            }
            moduleTypeDropDown.OnSelected += (_, __) =>
            {
                if (MainSub?.Info?.OutpostModuleInfo == null) { return false; }
                MainSub.Info.OutpostModuleInfo.SetFlags(moduleTypeDropDown.SelectedDataMultiple.Cast<Identifier>());
                moduleTypeDropDown.Text = ToolBox.LimitString(
                    MainSub.Info.OutpostModuleInfo.ModuleFlags.Any(f => f != "none") ? moduleTypeDropDown.Text : "None",
                    moduleTypeDropDown.Font, moduleTypeDropDown.Rect.Width);
                return true;
            };
            outpostModuleGroup.RectTransform.MinSize = new Point(0, outpostModuleGroup.RectTransform.Children.Max(c => c.MinSize.Y));

            // module flags ---------------------

            var allowAttachGroup = new GUILayoutGroup(new RectTransform(new Vector2(.975f, 0.1f), outpostSettingsContainer.RectTransform), isHorizontal: true, childAnchor: Anchor.CenterLeft);

            new GUITextBlock(new RectTransform(new Vector2(0.5f, 1f), allowAttachGroup.RectTransform), TextManager.Get("outpostmoduleallowattachto"), textAlignment: Alignment.CenterLeft);

            var allowAttachDropDown = new GUIDropDown(new RectTransform(new Vector2(0.5f, 1f), allowAttachGroup.RectTransform),
                text: LocalizedString.Join(", ", MainSub?.Info?.OutpostModuleInfo?.AllowAttachToModules.Select(s => TextManager.Capitalize(s.Value)) ?? ((LocalizedString)"Any").ToEnumerable()), selectMultiple: true);
            allowAttachDropDown.AddItem(TextManager.Capitalize("any"), "any".ToIdentifier());
            if (MainSub.Info.OutpostModuleInfo == null ||
                !MainSub.Info.OutpostModuleInfo.AllowAttachToModules.Any() ||
                MainSub.Info.OutpostModuleInfo.AllowAttachToModules.All(s => s == "any"))
            {
                allowAttachDropDown.SelectItem("any".ToIdentifier());
            }
            foreach (Identifier flag in availableFlags)
            {
                if (flag == "any" || flag == "none") { continue; }
                allowAttachDropDown.AddItem(TextManager.Capitalize(flag.Value), flag);
                if (MainSub?.Info?.OutpostModuleInfo == null) { continue; }
                if (MainSub.Info.OutpostModuleInfo.AllowAttachToModules.Contains(flag))
                {
                    allowAttachDropDown.SelectItem(flag);
                }
            }
            allowAttachDropDown.OnSelected += (_, __) =>
            {
                if (MainSub?.Info?.OutpostModuleInfo == null) { return false; }
                MainSub.Info.OutpostModuleInfo.SetAllowAttachTo(allowAttachDropDown.SelectedDataMultiple.Cast<Identifier>());
                allowAttachDropDown.Text = ToolBox.LimitString(
                    MainSub.Info.OutpostModuleInfo.ModuleFlags.Any(f => f != "none") ? allowAttachDropDown.Text.Value : "None",
                    allowAttachDropDown.Font, allowAttachDropDown.Rect.Width);
                return true;
            };
            allowAttachGroup.RectTransform.MinSize = new Point(0, allowAttachGroup.RectTransform.Children.Max(c => c.MinSize.Y));

            // location types ---------------------

            var locationTypeGroup = new GUILayoutGroup(new RectTransform(new Vector2(.975f, 0.1f), outpostSettingsContainer.RectTransform), isHorizontal: true, childAnchor: Anchor.CenterLeft);

            new GUITextBlock(new RectTransform(new Vector2(0.5f, 1f), locationTypeGroup.RectTransform), TextManager.Get("outpostmoduleallowedlocationtypes"), textAlignment: Alignment.CenterLeft);
            HashSet<Identifier> availableLocationTypes = new HashSet<Identifier> { "any".ToIdentifier() };
            foreach (LocationType locationType in LocationType.Prefabs) { availableLocationTypes.Add(locationType.Identifier); }

            var locationTypeDropDown = new GUIDropDown(new RectTransform(new Vector2(0.5f, 1f), locationTypeGroup.RectTransform),
                text: LocalizedString.Join(", ", MainSub?.Info?.OutpostModuleInfo?.AllowedLocationTypes.Select(lt => TextManager.Capitalize(lt.Value)) ?? ((LocalizedString)"any").ToEnumerable()), selectMultiple: true);
            foreach (Identifier locationType in availableLocationTypes)
            {
                locationTypeDropDown.AddItem(TextManager.Capitalize(locationType.Value), locationType);
                if (MainSub?.Info?.OutpostModuleInfo == null) { continue; }
                if (MainSub.Info.OutpostModuleInfo.AllowedLocationTypes.Contains(locationType))
                {
                    locationTypeDropDown.SelectItem(locationType);
                }
            }
            if (!MainSub.Info?.OutpostModuleInfo?.AllowedLocationTypes?.Any() ?? true) { locationTypeDropDown.SelectItem("any".ToIdentifier()); }

            locationTypeDropDown.OnSelected += (_, __) =>
            {
                MainSub?.Info?.OutpostModuleInfo?.SetAllowedLocationTypes(locationTypeDropDown.SelectedDataMultiple.Cast<Identifier>());
                locationTypeDropDown.Text = ToolBox.LimitString(locationTypeDropDown.Text.Value, locationTypeDropDown.Font, locationTypeDropDown.Rect.Width);
                return true;
            };
            locationTypeGroup.RectTransform.MinSize = new Point(0, locationTypeGroup.RectTransform.Children.Max(c => c.MinSize.Y));


            // gap positions ---------------------

            var gapPositionGroup = new GUILayoutGroup(new RectTransform(new Vector2(.975f, 0.1f), outpostSettingsContainer.RectTransform), isHorizontal: true, childAnchor: Anchor.CenterLeft);
            new GUITextBlock(new RectTransform(new Vector2(0.5f, 1f), gapPositionGroup.RectTransform), TextManager.Get("outpostmodulegappositions"), textAlignment: Alignment.CenterLeft);
            var gapPositionDropDown = new GUIDropDown(new RectTransform(new Vector2(0.5f, 1f), gapPositionGroup.RectTransform),
                text: "", selectMultiple: true);

            var outpostModuleInfo = MainSub.Info?.OutpostModuleInfo;
            if (outpostModuleInfo != null)
            {
                if (outpostModuleInfo.GapPositions == OutpostModuleInfo.GapPosition.None)
                {
                    outpostModuleInfo.DetermineGapPositions(MainSub);
                }
                foreach (OutpostModuleInfo.GapPosition gapPos in Enum.GetValues(typeof(OutpostModuleInfo.GapPosition)))
                {
                    if (gapPos == OutpostModuleInfo.GapPosition.None) { continue; }
                    gapPositionDropDown.AddItem(TextManager.Capitalize(gapPos.ToString()), gapPos);
                    if (outpostModuleInfo.GapPositions.HasFlag(gapPos))
                    {
                        gapPositionDropDown.SelectItem(gapPos);
                    }
                }
            }

            gapPositionDropDown.OnSelected += (_, __) =>
            {
                if (MainSub.Info?.OutpostModuleInfo == null) { return false; }
                MainSub.Info.OutpostModuleInfo.GapPositions = OutpostModuleInfo.GapPosition.None;
                if (gapPositionDropDown.SelectedDataMultiple.Any())
                {
                    List<LocalizedString> gapPosTexts = new List<LocalizedString>();
                    foreach (OutpostModuleInfo.GapPosition gapPos in gapPositionDropDown.SelectedDataMultiple)
                    {
                        MainSub.Info.OutpostModuleInfo.GapPositions |= gapPos;
                        gapPosTexts.Add(TextManager.Capitalize(gapPos.ToString()));
                    }
                    gapPositionDropDown.Text = ToolBox.LimitString(string.Join(", ", gapPosTexts), gapPositionDropDown.Font, gapPositionDropDown.Rect.Width);
                }
                else
                {
                    gapPositionDropDown.Text = ToolBox.LimitString("None", gapPositionDropDown.Font, gapPositionDropDown.Rect.Width);
                }
                return true;
            };
            gapPositionGroup.RectTransform.MinSize = new Point(0, gapPositionGroup.RectTransform.Children.Max(c => c.MinSize.Y));

            var canAttachToPrevGroup = new GUILayoutGroup(new RectTransform(new Vector2(.975f, 0.1f), outpostSettingsContainer.RectTransform), isHorizontal: true, childAnchor: Anchor.CenterLeft);
            new GUITextBlock(new RectTransform(new Vector2(0.5f, 1f), canAttachToPrevGroup.RectTransform), TextManager.Get("canattachtoprevious"), textAlignment: Alignment.CenterLeft)
            {
                ToolTip = TextManager.Get("canattachtoprevious.tooltip")
            };
            var canAttachToPrevDropDown = new GUIDropDown(new RectTransform(new Vector2(0.5f, 1f), canAttachToPrevGroup.RectTransform),
                text: "", selectMultiple: true);
            if (outpostModuleInfo != null)
            {
                foreach (OutpostModuleInfo.GapPosition gapPos in Enum.GetValues(typeof(OutpostModuleInfo.GapPosition)))
                {
                    if (gapPos == OutpostModuleInfo.GapPosition.None) { continue; }
                    canAttachToPrevDropDown.AddItem(TextManager.Capitalize(gapPos.ToString()), gapPos);
                    if (outpostModuleInfo.CanAttachToPrevious.HasFlag(gapPos))
                    {
                        canAttachToPrevDropDown.SelectItem(gapPos);
                    }
                }
            }

            canAttachToPrevDropDown.OnSelected += (_, __) =>
            {
                if (Submarine.MainSub.Info?.OutpostModuleInfo == null) { return false; }
                Submarine.MainSub.Info.OutpostModuleInfo.CanAttachToPrevious = OutpostModuleInfo.GapPosition.None;
                if (canAttachToPrevDropDown.SelectedDataMultiple.Any())
                {
                    List<string> gapPosTexts = new List<string>();
                    foreach (OutpostModuleInfo.GapPosition gapPos in canAttachToPrevDropDown.SelectedDataMultiple)
                    {
                        Submarine.MainSub.Info.OutpostModuleInfo.CanAttachToPrevious |= gapPos;
                        gapPosTexts.Add(TextManager.Capitalize(gapPos.ToString()).Value);
                    }
                    canAttachToPrevDropDown.Text = ToolBox.LimitString(string.Join(", ", gapPosTexts), canAttachToPrevDropDown.Font, canAttachToPrevDropDown.Rect.Width);
                }
                else
                {
                    canAttachToPrevDropDown.Text = ToolBox.LimitString("None", canAttachToPrevDropDown.Font, canAttachToPrevDropDown.Rect.Width);
                }
                return true;
            };
            canAttachToPrevGroup.RectTransform.MinSize = new Point(0, gapPositionGroup.RectTransform.Children.Max(c => c.MinSize.Y));


            // -------------------

            var maxModuleCountGroup = new GUILayoutGroup(new RectTransform(new Vector2(1.0f, 0.5f), outpostSettingsContainer.RectTransform), isHorizontal: true)
            {
                Stretch = true
            };
            new GUITextBlock(new RectTransform(new Vector2(0.6f, 1.0f), maxModuleCountGroup.RectTransform),
                TextManager.Get("OutPostModuleMaxCount"), textAlignment: Alignment.CenterLeft, wrap: true)
            {
                ToolTip = TextManager.Get("OutPostModuleMaxCountToolTip")
            };
            new GUINumberInput(new RectTransform(new Vector2(0.4f, 1.0f), maxModuleCountGroup.RectTransform), NumberType.Int)
            {
                ToolTip = TextManager.Get("OutPostModuleMaxCountToolTip"),
                IntValue = MainSub?.Info?.OutpostModuleInfo?.MaxCount ?? 1000,
                MinValueInt = 0,
                MaxValueInt = 1000,
                OnValueChanged = (numberInput) =>
                {
                    MainSub.Info.OutpostModuleInfo.MaxCount = numberInput.IntValue;
                }
            };

            var commonnessGroup = new GUILayoutGroup(new RectTransform(new Vector2(1.0f, 0.5f), outpostSettingsContainer.RectTransform), isHorizontal: true)
            {
                Stretch = true
            };
            new GUITextBlock(new RectTransform(new Vector2(0.6f, 1.0f), commonnessGroup.RectTransform),
                TextManager.Get("subeditor.outpostcommonness"), textAlignment: Alignment.CenterLeft, wrap: true);
            new GUINumberInput(new RectTransform(new Vector2(0.4f, 1.0f), commonnessGroup.RectTransform), NumberType.Float)
            {
                FloatValue = MainSub?.Info?.OutpostModuleInfo?.Commonness ?? 10,
                MinValueFloat = 0,
                MaxValueFloat = 100,
                OnValueChanged = (numberInput) =>
                {
                    MainSub.Info.OutpostModuleInfo.Commonness = numberInput.FloatValue;
                }
            };
            outpostSettingsContainer.RectTransform.MinSize = new Point(0, outpostSettingsContainer.RectTransform.Children.Sum(c => c.Children.Any() ? c.Children.Max(c2 => c2.MinSize.Y) : 0));

            //---------------------------------------

            var extraSettingsContainer = new GUILayoutGroup(new RectTransform(new Vector2(1, 0.5f), subTypeDependentSettingFrame.RectTransform))
            {
                CanBeFocused = true,
                Visible = false,
                Stretch = true
            };

            var minDifficultyGroup = new GUILayoutGroup(new RectTransform(new Vector2(1.0f, 0.25f), extraSettingsContainer.RectTransform), isHorizontal: true)
            {
                Stretch = true
            };
            new GUITextBlock(new RectTransform(new Vector2(0.6f, 1.0f), minDifficultyGroup.RectTransform),
                TextManager.Get("minleveldifficulty"), textAlignment: Alignment.CenterLeft, wrap: true);
            var numInput = new GUINumberInput(new RectTransform(new Vector2(0.4f, 1.0f), minDifficultyGroup.RectTransform), NumberType.Int)
            {
                IntValue = (int)(MainSub?.Info?.GetExtraSubmarineInfo?.MinLevelDifficulty ?? 0),
                MinValueInt = 0,
                MaxValueInt = 100,
                OnValueChanged = (numberInput) =>
                {
                    MainSub.Info.GetExtraSubmarineInfo.MinLevelDifficulty = numberInput.IntValue;
                }
            };
            minDifficultyGroup.RectTransform.MaxSize = numInput.TextBox.RectTransform.MaxSize;
            var maxDifficultyGroup = new GUILayoutGroup(new RectTransform(new Vector2(1.0f, 0.25f), extraSettingsContainer.RectTransform), isHorizontal: true)
            {
                Stretch = true
            };
            new GUITextBlock(new RectTransform(new Vector2(0.6f, 1.0f), maxDifficultyGroup.RectTransform),
                TextManager.Get("maxleveldifficulty"), textAlignment: Alignment.CenterLeft, wrap: true);
            numInput = new GUINumberInput(new RectTransform(new Vector2(0.4f, 1.0f), maxDifficultyGroup.RectTransform), NumberType.Int)
            {
                IntValue = (int)(MainSub?.Info?.GetExtraSubmarineInfo?.MaxLevelDifficulty ?? 100),
                MinValueInt = 0,
                MaxValueInt = 100,
                OnValueChanged = (numberInput) =>
                {
                    MainSub.Info.GetExtraSubmarineInfo.MaxLevelDifficulty = numberInput.IntValue;
                }
            };
            maxDifficultyGroup.RectTransform.MaxSize = numInput.TextBox.RectTransform.MaxSize;


            //---------------------------------------

            var beaconSettingsContainer = new GUILayoutGroup(new RectTransform(Vector2.One, extraSettingsContainer.RectTransform))
            {
                CanBeFocused = true,
                Visible = false,
                Stretch = true
            };

            new GUITickBox(new RectTransform(new Vector2(1.0f, 0.25f), beaconSettingsContainer.RectTransform), TextManager.Get("allowdamagedwalls"))
            {
                Selected = MainSub?.Info?.BeaconStationInfo?.AllowDamagedWalls ?? true,
                OnSelected = (tb) =>
                {
                    MainSub.Info.BeaconStationInfo.AllowDamagedWalls = tb.Selected;
                    return true;
                }
            };
            new GUITickBox(new RectTransform(new Vector2(1.0f, 0.25f), beaconSettingsContainer.RectTransform), TextManager.Get("allowdisconnectedwires"))
            {
                Selected = MainSub?.Info?.BeaconStationInfo?.AllowDisconnectedWires ?? true,
                OnSelected = (tb) =>
                {
                    MainSub.Info.BeaconStationInfo.AllowDisconnectedWires = tb.Selected;
                    return true;
                }
            };
            new GUITickBox(new RectTransform(new Vector2(1.0f, 0.25f), beaconSettingsContainer.RectTransform), TextManager.Get("beaconstationplacement"))
            {
                Selected = MainSub.Info.BeaconStationInfo is { Placement: Level.PlacementType.Top },
                OnSelected = (tb) =>
                {
                    MainSub.Info.BeaconStationInfo.Placement = tb.Selected ? 
                        Level.PlacementType.Top :
                        Level.PlacementType.Bottom;
                    return true;
                }
            };
            beaconSettingsContainer.RectTransform.MinSize = new Point(0, beaconSettingsContainer.RectTransform.Children.Sum(c => c.Children.Any() ? c.Children.Max(c2 => c2.MinSize.Y) : 0));

            //------------------------------------------------------------------

            var subSettingsContainer = new GUILayoutGroup(new RectTransform(Vector2.One, subTypeDependentSettingFrame.RectTransform))
            {
                Stretch = true
            };

            var priceGroup = new GUILayoutGroup(new RectTransform(new Vector2(1.0f, 0.25f), subSettingsContainer.RectTransform), isHorizontal: true)
            {
                Stretch = true
            };
            new GUITextBlock(new RectTransform(new Vector2(0.6f, 1.0f), priceGroup.RectTransform),
                TextManager.Get("subeditor.price"), textAlignment: Alignment.CenterLeft, wrap: true);


            int basePrice = (GameMain.DebugDraw ? 0 : MainSub?.CalculateBasePrice()) ?? 1000;
            new GUINumberInput(new RectTransform(new Vector2(0.4f, 1.0f), priceGroup.RectTransform), NumberType.Int, hidePlusMinusButtons: true)
            {
                IntValue = Math.Max(MainSub?.Info?.Price ?? basePrice, basePrice),
                MinValueInt = basePrice,
                MaxValueInt = 999999,
                OnValueChanged = (numberInput) =>
                {
                    MainSub.Info.Price = numberInput.IntValue;
                }
            };
            if (MainSub?.Info != null)
            {
                MainSub.Info.Price = Math.Max(MainSub.Info.Price, basePrice);
            }

            var classGroup = new GUILayoutGroup(new RectTransform(new Vector2(1.0f, 0.25f), subSettingsContainer.RectTransform), isHorizontal: true, childAnchor: Anchor.CenterLeft)
            {
                Stretch = true
            };
            var classText = new GUITextBlock(new RectTransform(new Vector2(0.6f, 1.0f), classGroup.RectTransform),
                TextManager.Get("submarineclass"), textAlignment: Alignment.CenterLeft, wrap: true)
            {
                ToolTip = TextManager.Get("submarineclass.description")
            };
            GUIDropDown classDropDown = new GUIDropDown(new RectTransform(new Vector2(0.4f, 1.0f), classGroup.RectTransform));
            classDropDown.RectTransform.MinSize = new Point(0, subTypeContainer.RectTransform.Children.Max(c => c.MinSize.Y));
            foreach (SubmarineClass subClass in Enum.GetValues(typeof(SubmarineClass)))
            {
                classDropDown.AddItem(TextManager.Get($"{nameof(SubmarineClass)}.{subClass}"), subClass, toolTip: TextManager.Get($"submarineclass.{subClass}.description"));
            }
            classDropDown.AddItem(TextManager.Get(nameof(SubmarineTag.Shuttle)), SubmarineTag.Shuttle);
            classDropDown.OnSelected += (selected, userdata) =>
            {
                switch (userdata)
                {
                    case SubmarineClass submarineClass:
                        MainSub.Info.RemoveTag(SubmarineTag.Shuttle);
                        MainSub.Info.SubmarineClass = submarineClass;
                        break;
                    case SubmarineTag.Shuttle:
                        MainSub.Info.AddTag(SubmarineTag.Shuttle);
                        MainSub.Info.SubmarineClass = SubmarineClass.Undefined;
                        break;
                }
                return true;
            };
            classDropDown.SelectItem(!MainSub.Info.HasTag(SubmarineTag.Shuttle) ? MainSub.Info.SubmarineClass : (object)SubmarineTag.Shuttle);

            var tierGroup = new GUILayoutGroup(new RectTransform(new Vector2(1.0f, 0.25f), subSettingsContainer.RectTransform), isHorizontal: true)
            {
                Stretch = true
            };
            new GUITextBlock(new RectTransform(new Vector2(0.6f, 1.0f), tierGroup.RectTransform),
                TextManager.Get("subeditor.tier"), textAlignment: Alignment.CenterLeft, wrap: true)
            {
                ToolTip = TextManager.Get("submarinetier.description")
            };

            new GUINumberInput(new RectTransform(new Vector2(0.4f, 1.0f), tierGroup.RectTransform), NumberType.Int)
            {
                IntValue = MainSub.Info.Tier,
                MinValueInt = 1,
                MaxValueInt = SubmarineInfo.HighestTier,
                OnValueChanged = (numberInput) =>
                {
                    MainSub.Info.Tier = numberInput.IntValue;
                }
            };
            if (MainSub?.Info != null)
            {
                MainSub.Info.Tier = Math.Clamp(MainSub.Info.Tier, 1, SubmarineInfo.HighestTier);
            }

            var crewSizeArea = new GUILayoutGroup(new RectTransform(new Vector2(1.0f, 0.25f), subSettingsContainer.RectTransform), isHorizontal: true)
            {
                Stretch = true,
                AbsoluteSpacing = 5
            };

            new GUITextBlock(new RectTransform(new Vector2(0.6f, 1.0f), crewSizeArea.RectTransform),
                TextManager.Get("RecommendedCrewSize"), textAlignment: Alignment.CenterLeft, wrap: true, font: GUIStyle.SmallFont);
            var crewSizeMin = new GUINumberInput(new RectTransform(new Vector2(0.17f, 1.0f), crewSizeArea.RectTransform), NumberType.Int, relativeButtonAreaWidth: 0.25f)
            {
                MinValueInt = 1,
                MaxValueInt = 128
            };
            new GUITextBlock(new RectTransform(new Vector2(0.06f, 1.0f), crewSizeArea.RectTransform), "-", textAlignment: Alignment.Center);
            var crewSizeMax = new GUINumberInput(new RectTransform(new Vector2(0.17f, 1.0f), crewSizeArea.RectTransform), NumberType.Int, relativeButtonAreaWidth: 0.25f)
            {
                MinValueInt = 1,
                MaxValueInt = 128
            };

            crewSizeMin.OnValueChanged += (numberInput) =>
            {
                crewSizeMax.IntValue = Math.Max(crewSizeMax.IntValue, numberInput.IntValue);
                MainSub.Info.RecommendedCrewSizeMin = crewSizeMin.IntValue;
                MainSub.Info.RecommendedCrewSizeMax = crewSizeMax.IntValue;
            };

            crewSizeMax.OnValueChanged += (numberInput) =>
            {
                crewSizeMin.IntValue = Math.Min(crewSizeMin.IntValue, numberInput.IntValue);
                MainSub.Info.RecommendedCrewSizeMin = crewSizeMin.IntValue;
                MainSub.Info.RecommendedCrewSizeMax = crewSizeMax.IntValue;
            };

            var crewExpArea = new GUILayoutGroup(new RectTransform(new Vector2(1.0f, 0.25f), subSettingsContainer.RectTransform), isHorizontal: true)
            {
                Stretch = true,
                AbsoluteSpacing = 5
            };

            new GUITextBlock(new RectTransform(new Vector2(0.6f, 1.0f), crewExpArea.RectTransform),
                TextManager.Get("RecommendedCrewExperience"), textAlignment: Alignment.CenterLeft, wrap: true, font: GUIStyle.SmallFont);

            var toggleExpLeft = new GUIButton(new RectTransform(new Vector2(0.05f, 1.0f), crewExpArea.RectTransform), style: "GUIButtonToggleLeft");
            var experienceText = new GUITextBlock(new RectTransform(new Vector2(0.3f, 1.0f), crewExpArea.RectTransform),
                text: TextManager.Get(SubmarineInfo.CrewExperienceLevel.CrewExperienceLow.ToIdentifier()), textAlignment: Alignment.Center);
            var toggleExpRight = new GUIButton(new RectTransform(new Vector2(0.05f, 1.0f), crewExpArea.RectTransform), style: "GUIButtonToggleRight");

            toggleExpLeft.OnClicked += (btn, userData) =>
            {
                MainSub.Info.RecommendedCrewExperience--;
                if (MainSub.Info.RecommendedCrewExperience < SubmarineInfo.CrewExperienceLevel.CrewExperienceLow)
                {
                    MainSub.Info.RecommendedCrewExperience = SubmarineInfo.CrewExperienceLevel.CrewExperienceHigh;
                }
                experienceText.Text = TextManager.Get(MainSub.Info.RecommendedCrewExperience.ToIdentifier());
                return true;
            };

            toggleExpRight.OnClicked += (btn, userData) =>
            {
                MainSub.Info.RecommendedCrewExperience++;
                if (MainSub.Info.RecommendedCrewExperience > SubmarineInfo.CrewExperienceLevel.CrewExperienceHigh)
                {
                    MainSub.Info.RecommendedCrewExperience = SubmarineInfo.CrewExperienceLevel.CrewExperienceLow;
                }
                experienceText.Text = TextManager.Get(MainSub.Info.RecommendedCrewExperience.ToIdentifier());
                return true;
            };
            
            var hideInMenusArea = new GUILayoutGroup(new RectTransform(new Vector2(1.0f, 0.25f), subSettingsContainer.RectTransform), isHorizontal: true, childAnchor: Anchor.CenterLeft)
            {
                Stretch = true,
                AbsoluteSpacing = 5
            };
            new GUITextBlock(new RectTransform(new Vector2(0.6f, 1.0f), hideInMenusArea.RectTransform),
                TextManager.Get("HideInMenus"), textAlignment: Alignment.CenterLeft, wrap: true, font: GUIStyle.SmallFont);

            new GUITickBox(new RectTransform((0.4f, 1.0f), hideInMenusArea.RectTransform), "")
            {
                Selected = MainSub.Info.HasTag(SubmarineTag.HideInMenus),
                OnSelected = box =>
                {
                    if (box.Selected)
                    {
                        MainSub.Info.AddTag(SubmarineTag.HideInMenus);
                    }
                    else
                    {
                        MainSub.Info.RemoveTag(SubmarineTag.HideInMenus);
                    }
                    return true;
                }
            };

            var outFittingArea = new GUILayoutGroup(new RectTransform(new Vector2(1.0f, 0.25f), subSettingsContainer.RectTransform), isHorizontal: true, childAnchor: Anchor.CenterLeft)
            {
                Stretch = true,
                AbsoluteSpacing = 5
            };
            new GUITextBlock(new RectTransform(new Vector2(0.6f, 1.0f), outFittingArea.RectTransform),
                TextManager.Get("ManuallyOutfitted"), textAlignment: Alignment.CenterLeft, wrap: true, font: GUIStyle.SmallFont)
            {
                ToolTip = TextManager.Get("manuallyoutfittedtooltip")
            };
            new GUITickBox(new RectTransform((0.4f, 1.0f), outFittingArea.RectTransform), "")
            {
                ToolTip = TextManager.Get("manuallyoutfittedtooltip"),
                Selected = MainSub.Info.IsManuallyOutfitted,
                OnSelected = box =>
                {
                    MainSub.Info.IsManuallyOutfitted = box.Selected;
                    return true;
                }
            };

            if (MainSub != null)
            {
                int min =  MainSub.Info.RecommendedCrewSizeMin;
                int max = MainSub.Info.RecommendedCrewSizeMax;
                crewSizeMin.IntValue = min;
                crewSizeMax.IntValue = max;
                if (MainSub.Info.RecommendedCrewExperience == SubmarineInfo.CrewExperienceLevel.Unknown)
                {
                    MainSub.Info.RecommendedCrewExperience = SubmarineInfo.CrewExperienceLevel.CrewExperienceLow;
                }
                experienceText.Text = TextManager.Get(MainSub.Info.RecommendedCrewExperience.ToIdentifier());
            }

            subTypeDropdown.OnSelected += (selected, userdata) =>
            {
                SubmarineType type = (SubmarineType)userdata;
                MainSub.Info.Type = type;
                if (type == SubmarineType.OutpostModule)
                {
                    MainSub.Info.OutpostModuleInfo ??= new OutpostModuleInfo(MainSub.Info);
                }
                else if (type == SubmarineType.BeaconStation)
                {
                    MainSub.Info.BeaconStationInfo ??= new BeaconStationInfo(MainSub.Info);
                }
                else if (type == SubmarineType.Wreck)
                {
                    MainSub.Info.WreckInfo ??= new WreckInfo(MainSub.Info);
                }
                previewImageButtonHolder.Children.ForEach(c => c.Enabled = MainSub.Info.AllowPreviewImage);
                outpostSettingsContainer.Visible = type == SubmarineType.OutpostModule;
                extraSettingsContainer.Visible = type == SubmarineType.BeaconStation || type == SubmarineType.Wreck;
                beaconSettingsContainer.Visible = type == SubmarineType.BeaconStation;
                subSettingsContainer.Visible = type == SubmarineType.Player;
                return true;
            };
            subSettingsContainer.RectTransform.MinSize = new Point(0, subSettingsContainer.RectTransform.Children.Sum(c => c.Children.Any() ? c.Children.Max(c2 => c2.MinSize.Y) : 0));

            // right column ---------------------------------------------------
            
            new GUITextBlock(new RectTransform(new Vector2(1.0f, 0.0f), rightColumn.RectTransform), TextManager.Get("SubPreviewImage"), font: GUIStyle.SubHeadingFont);

            var previewImageHolder = new GUIFrame(new RectTransform(new Vector2(1.0f, 0.4f), rightColumn.RectTransform), style: null) { Color = Color.Black, CanBeFocused = false };
            previewImage = new GUIImage(new RectTransform(Vector2.One, previewImageHolder.RectTransform), MainSub?.Info.PreviewImage, scaleToFit: true);

            previewImageButtonHolder = new GUILayoutGroup(new RectTransform(new Vector2(1.0f, 0.05f), rightColumn.RectTransform), isHorizontal: true) { Stretch = true, RelativeSpacing = 0.05f };

            new GUIButton(new RectTransform(new Vector2(0.5f, 1.0f), previewImageButtonHolder.RectTransform), TextManager.Get("SubPreviewImageCreate"), style: "GUIButtonSmall")
            {
                Enabled = MainSub?.Info.AllowPreviewImage ?? false,
                OnClicked = (btn, userdata) =>
                {
                    using (System.IO.MemoryStream imgStream = new System.IO.MemoryStream())
                    {
                        CreateImage(defaultPreviewImageSize.X, defaultPreviewImageSize.Y, imgStream);
                        previewImage.Sprite = new Sprite(TextureLoader.FromStream(imgStream, compress: false), null, null);
                        if (MainSub != null)
                        {
                            MainSub.Info.PreviewImage = previewImage.Sprite;
                        }
                    }
                    return true;
                }
            };

            new GUIButton(new RectTransform(new Vector2(0.5f, 1.0f), previewImageButtonHolder.RectTransform), TextManager.Get("SubPreviewImageBrowse"), style: "GUIButtonSmall")
            {
                Enabled = MainSub?.Info.AllowPreviewImage ?? false,
                OnClicked = (btn, userdata) =>
                {
                    FileSelection.OnFileSelected = (file) =>
                    {
                        if (new FileInfo(file).Length > 2048 * 2048)
                        {
                            new GUIMessageBox(TextManager.Get("Error"), TextManager.Get("WorkshopItemPreviewImageTooLarge"));
                            return;
                        }

                        previewImage.Sprite = new Sprite(file, sourceRectangle: null);
                        if (MainSub != null)
                        {
                            MainSub.Info.PreviewImage = previewImage.Sprite;
                        }
                    };
                    FileSelection.ClearFileTypeFilters();
                    FileSelection.AddFileTypeFilter("PNG", "*.png");
                    FileSelection.AddFileTypeFilter("JPEG", "*.jpg, *.jpeg");
                    FileSelection.AddFileTypeFilter("All files", "*.*");
                    FileSelection.SelectFileTypeFilter("*.png");
                    FileSelection.Open = true;
                    return false;
                }
            };

            previewImageButtonHolder.RectTransform.MinSize = new Point(0, previewImageButtonHolder.RectTransform.Children.Max(c => c.MinSize.Y));

            var contentPackageTabber = new GUILayoutGroup(new RectTransform((1.0f, 0.075f), rightColumn.RectTransform), isHorizontal: true);

            GUIButton createTabberBtn(string labelTag)
            {
                var btn = new GUIButton(new RectTransform((0.5f, 1.0f), contentPackageTabber.RectTransform, Anchor.BottomCenter, Pivot.BottomCenter), TextManager.Get(labelTag), style: "GUITabButton");
                btn.TextBlock.Wrap = true;
                btn.TextBlock.SetTextPos();
                btn.RectTransform.MaxSize = RectTransform.MaxPoint;
                btn.Children.ForEach(c => c.RectTransform.MaxSize = RectTransform.MaxPoint);
                btn.Font = GUIStyle.SmallFont;
                return btn;
            }

            var saveToPackageTabBtn = createTabberBtn("SaveToLocalPackage");
            saveToPackageTabBtn.Selected = true;
            var reqPackagesTabBtn = createTabberBtn("RequiredContentPackages");
            reqPackagesTabBtn.Selected = false;
            
            var horizontalArea = new GUIFrame(new RectTransform(new Vector2(1.0f, 0.45f), rightColumn.RectTransform), style: null);

            var saveInPackageLayout = new GUILayoutGroup(new RectTransform(Vector2.One,
                horizontalArea.RectTransform, Anchor.BottomRight))
            {
                Stretch = true
            };
            
            var packageToSaveInList = new GUIListBox(new RectTransform(new Vector2(1.0f, 1.0f),
                saveInPackageLayout.RectTransform));

            var packToSaveInFilter
                = new GUITextBox(new RectTransform((1.0f, 0.15f), saveInPackageLayout.RectTransform),
                    createClearButton: true);

            GUILayoutGroup addItemToPackageToSaveList(LocalizedString itemText, ContentPackage p)
            {
                var listItem = new GUIFrame(new RectTransform((1.0f, 0.15f), packageToSaveInList.Content.RectTransform),
                    style: "ListBoxElement")
                {
                    UserData = p
                };
                if (p != null && p != ContentPackageManager.VanillaCorePackage) { listItem.ToolTip = p.Dir; }
                var retVal =
                    new GUILayoutGroup(new RectTransform(Vector2.One, listItem.RectTransform),
                        isHorizontal: true) { Stretch = true };
                var iconFrame =
                    new GUIFrame(
                        new RectTransform(Vector2.One, retVal.RectTransform, scaleBasis: ScaleBasis.BothHeight),
                        style: null) { CanBeFocused = false };
                var pkgText = new GUITextBlock(new RectTransform(Vector2.One, retVal.RectTransform), itemText)
                    { CanBeFocused = false };
                return retVal;
            }

#if DEBUG
            //this is a debug-only option so I won't bother submitting it for localization
            var modifyVanillaListItem = addItemToPackageToSaveList("Modify Vanilla content package", ContentPackageManager.VanillaCorePackage);
            var modifyVanillaListIcon = modifyVanillaListItem.GetChild<GUIFrame>();
            GUIStyle.Apply(modifyVanillaListIcon, "WorkshopMenu.EditButton");
#endif
            
            var newPackageListItem = addItemToPackageToSaveList(TextManager.Get("CreateNewLocalPackage"), null);
            var newPackageListIcon = newPackageListItem.GetChild<GUIFrame>();
            var newPackageListText = newPackageListItem.GetChild<GUITextBlock>();
            GUIStyle.Apply(newPackageListIcon, "NewContentPackageIcon");
            new GUICustomComponent(new RectTransform(Vector2.Zero, saveInPackageLayout.RectTransform),
                onUpdate: (f, component) =>
                {
                    foreach (GUIComponent contentChild in packageToSaveInList.Content.Children)
                    {
                        contentChild.Visible &= !(contentChild.GetChild<GUILayoutGroup>()?.GetChild<GUITextBlock>() is GUITextBlock tb &&
                                                  !tb.Text.Contains(packToSaveInFilter.Text, StringComparison.OrdinalIgnoreCase));
                    }
                });
            ContentPackage ownerPkg = null;
            if (MainSub?.Info != null) { ownerPkg = GetLocalPackageThatOwnsSub(MainSub.Info); }
            foreach (var p in ContentPackageManager.LocalPackages)
            {
                var packageListItem = addItemToPackageToSaveList(p.Name, p);
                if (p == ownerPkg)
                {
                    var packageListIcon = packageListItem.GetChild<GUIFrame>();
                    var packageListText = packageListItem.GetChild<GUITextBlock>();
                    GUIStyle.Apply(packageListIcon, "WorkshopMenu.EditButton");
                    packageListText.Text = TextManager.GetWithVariable("UpdateExistingLocalPackage", "[mod]", p.Name);
                }
            }
            if (ownerPkg != null)
            {
                var element = packageToSaveInList.Content.FindChild(ownerPkg);
                element?.RectTransform.SetAsFirstChild();
            }
            packageToSaveInList.Select(0);

            var requiredContentPackagesLayout = new GUILayoutGroup(new RectTransform(Vector2.One,
                horizontalArea.RectTransform, Anchor.BottomRight))
            {
                Stretch = true,
                Visible = false
            };
            
            var requiredContentPackList = new GUIListBox(new RectTransform(new Vector2(1.0f, 1.0f),
                requiredContentPackagesLayout.RectTransform));

            var filterLayout = new GUILayoutGroup(
                new RectTransform((1.0f, 0.15f), requiredContentPackagesLayout.RectTransform),
                isHorizontal: true, childAnchor: Anchor.CenterLeft);
            
            var contentPackFilter
                = new GUITextBox(new RectTransform((0.6f, 1.0f), filterLayout.RectTransform),
                    createClearButton: true);
            contentPackFilter.OnTextChanged += (box, text) =>
            {
                requiredContentPackList.Content.Children.ForEach(c
                    => c.Visible = !(c is GUITickBox tb &&
                                     !tb.Text.Contains(text, StringComparison.OrdinalIgnoreCase)));
                return true;
            };

            var autoDetectBtn = new GUIButton(new RectTransform((0.4f, 1.0f), filterLayout.RectTransform),
                text: TextManager.Get("AutoDetectRequiredPackages"), style: "GUIButtonSmall")
            {
                OnClicked = (button, o) =>
                {
                    var requiredPackages = MapEntity.MapEntityList.Select(e => e?.Prefab?.ContentPackage)
                        .Where(cp => cp != null)
                        .Distinct().OfType<ContentPackage>().Select(p => p.Name).ToHashSet();
                    var tickboxes = requiredContentPackList.Content.Children.OfType<GUITickBox>().ToArray();
                    tickboxes.ForEach(tb => tb.Selected = requiredPackages.Contains(tb.UserData as string ?? ""));
                    return false;
                }
            };

            if (MainSub != null)
            {
                List<string> allContentPacks = MainSub.Info.RequiredContentPackages.ToList();
                foreach (ContentPackage contentPack in ContentPackageManager.AllPackages)
                {
                    //don't show content packages that only define submarine files
                    //(it doesn't make sense to require another sub to be installed to install this one)
                    if (contentPack.Files.All(f => f is SubmarineFile || f is ItemAssemblyFile)) { continue; }

                    if (!allContentPacks.Contains(contentPack.Name))
                    {
                        string altName = contentPack.AltNames.FirstOrDefault(n => allContentPacks.Contains(n));
                        if (!string.IsNullOrEmpty(altName))
                        {
                            if (MainSub.Info.RequiredContentPackages.Contains(altName))
                            {
                                MainSub.Info.RequiredContentPackages.Remove(altName);
                                MainSub.Info.RequiredContentPackages.Add(contentPack.Name);
                            }
                            allContentPacks.Remove(altName);
                        }
                        allContentPacks.Add(contentPack.Name);
                    }
                }

                foreach (string contentPackageName in allContentPacks)
                {
                    var cpTickBox = new GUITickBox(new RectTransform(new Vector2(1.0f, 0.2f), requiredContentPackList.Content.RectTransform), contentPackageName, font: GUIStyle.SmallFont)
                    {
                        Selected = MainSub.Info.RequiredContentPackages.Contains(contentPackageName),
                        UserData = contentPackageName
                    };
                    cpTickBox.OnSelected += tickBox =>
                    {
                        if (tickBox.Selected)
                        {
                            MainSub.Info.RequiredContentPackages.Add((string)tickBox.UserData);
                        }
                        else
                        {
                            MainSub.Info.RequiredContentPackages.Remove((string)tickBox.UserData);
                        }
                        return true;
                    };
                }
            }

            GUIButton.OnClickedHandler switchToTab(GUIButton tabBtn, GUIComponent tab)
                => (button, obj) =>
                {
                    horizontalArea.Children.ForEach(c => c.Visible = false);
                    contentPackageTabber.Children.ForEach(c => c.Selected = false);
                    tabBtn.Selected = true;
                    tab.Visible = true;
                    return false;
                };

            saveToPackageTabBtn.OnClicked = switchToTab(saveToPackageTabBtn, saveInPackageLayout);
            reqPackagesTabBtn.OnClicked = switchToTab(reqPackagesTabBtn, requiredContentPackagesLayout);
            
            var buttonArea = new GUIFrame(new RectTransform(new Vector2(1.0f, 0.05f), paddedSaveFrame.RectTransform, Anchor.BottomCenter, minSize: new Point(0, 30)), style: null);

            var cancelButton = new GUIButton(new RectTransform(new Vector2(0.3f, 1.0f), buttonArea.RectTransform, Anchor.BottomLeft),
                TextManager.Get("Cancel"))
            {
                OnClicked = (GUIButton btn, object userdata) =>
                {
                    saveFrame = null;
                    return true;
                }
            };

            var saveButton = new GUIButton(new RectTransform(new Vector2(0.3f, 1.0f), buttonArea.RectTransform, Anchor.BottomRight),
                TextManager.Get("SaveSubButton").Fallback(TextManager.Get("save")))
            {
                OnClicked = (button, o) => SaveSub(packageToSaveInList.SelectedData as ContentPackage)
            };
            paddedSaveFrame.Recalculate();
            leftColumn.Recalculate();

            subSettingsContainer.RectTransform.MinSize = outpostSettingsContainer.RectTransform.MinSize = beaconSettingsContainer.RectTransform.MinSize =
                new Point(0, Math.Max(subSettingsContainer.Rect.Height, outpostSettingsContainer.Rect.Height));
            subSettingsContainer.Recalculate();
            outpostSettingsContainer.Recalculate();
            beaconSettingsContainer.Recalculate();

            descriptionBox.Text = MainSub == null ? "" : MainSub.Info.Description.Value;
            submarineDescriptionCharacterCount.Text = descriptionBox.Text.Length + " / " + submarineDescriptionLimit;

            subTypeDropdown.SelectItem(MainSub.Info.Type);

            if (quickSave) { SaveSub(packageToSaveInList.SelectedData as ContentPackage); }
        }

        private void CreateSaveAssemblyScreen()
        {
            SetMode(Mode.Default);

            saveFrame = new GUIButton(new RectTransform(Vector2.One, GUI.Canvas, Anchor.Center), style: null)
            {
                OnClicked = (btn, userdata) => { if (GUI.MouseOn == btn || GUI.MouseOn == btn.TextBlock) saveFrame = null; return true; }
            };

            new GUIFrame(new RectTransform(GUI.Canvas.RelativeSize, saveFrame.RectTransform, Anchor.Center), style: "GUIBackgroundBlocker");

            var innerFrame = new GUIFrame(new RectTransform(new Vector2(0.25f, 0.35f), saveFrame.RectTransform, Anchor.Center) { MinSize = new Point(400, 350) });
            GUILayoutGroup paddedSaveFrame = new GUILayoutGroup(new RectTransform(new Vector2(0.9f, 0.9f), innerFrame.RectTransform, Anchor.Center))
            {
                AbsoluteSpacing = GUI.IntScale(5),
                Stretch = true
            };

            new GUITextBlock(new RectTransform(new Vector2(1.0f, 0.0f), paddedSaveFrame.RectTransform),
                TextManager.Get("SaveItemAssemblyDialogHeader"), font: GUIStyle.LargeFont);
            new GUITextBlock(new RectTransform(new Vector2(1.0f, 0.0f), paddedSaveFrame.RectTransform),
                TextManager.Get("SaveItemAssemblyDialogName"));
            nameBox = new GUITextBox(new RectTransform(new Vector2(0.6f, 0.1f), paddedSaveFrame.RectTransform));

#if DEBUG
            new GUITickBox(new RectTransform(new Vector2(1.0f, 0.1f), paddedSaveFrame.RectTransform), TextManager.Get("SaveItemAssemblyHideInMenus"))
            {
                UserData = "hideinmenus"
            };
#endif

            var descriptionContainer = new GUIListBox(new RectTransform(new Vector2(1.0f, 0.5f), paddedSaveFrame.RectTransform));
            descriptionBox = new GUITextBox(new RectTransform(Vector2.One, descriptionContainer.Content.RectTransform, Anchor.TopLeft),
                font: GUIStyle.SmallFont, style: "GUITextBoxNoBorder", wrap: true, textAlignment: Alignment.TopLeft)
            {
                Padding = new Vector4(10 * GUI.Scale)
            };

            descriptionBox.OnTextChanged += (textBox, text) =>
            {
                Vector2 textSize = textBox.Font.MeasureString(descriptionBox.WrappedText);
                textBox.RectTransform.NonScaledSize = new Point(textBox.RectTransform.NonScaledSize.X, Math.Max(descriptionContainer.Content.Rect.Height, (int)textSize.Y + 10));
                descriptionContainer.UpdateScrollBarSize();
                descriptionContainer.BarScroll = 1.0f;
                return true;
            };

            var buttonArea = new GUIFrame(new RectTransform(new Vector2(1.0f, 0.1f), paddedSaveFrame.RectTransform), style: null);
            new GUIButton(new RectTransform(new Vector2(0.25f, 1.0f), buttonArea.RectTransform, Anchor.BottomLeft),
                TextManager.Get("Cancel"))
            {
                OnClicked = (GUIButton btn, object userdata) =>
                {
                    saveFrame = null;
                    return true;
                }
            };
            new GUIButton(new RectTransform(new Vector2(0.25f, 1.0f), buttonArea.RectTransform, Anchor.BottomRight),
                TextManager.Get("SaveSubButton"))
            {
                OnClicked = SaveAssembly
            };
            buttonArea.RectTransform.MinSize = new Point(0, buttonArea.Children.First().RectTransform.MinSize.Y);
        }

        /// <summary>
        /// Loads an item assembly and only returns items which are not inside other inventories.
        /// This is to prevent us from trying to place for example Oxygen Tanks inside an inventory
        /// when it's already inside a diving suit.
        /// </summary>
        /// <param name="assemblyPrefab"></param>
        /// <returns></returns>
        private List<Item> LoadItemAssemblyInventorySafe(ItemAssemblyPrefab assemblyPrefab)
        {
            var realItems = assemblyPrefab.CreateInstance(Vector2.Zero, MainSub);
            var itemInstance = new List<Item>();
            realItems.ForEach(entity =>
            {
                if (entity is Item it && it.ParentInventory == null)
                {
                    itemInstance.Add(it);
                }
            });
            return itemInstance;
        }

        private bool SaveAssembly(GUIButton button, object obj)
        {
            if (string.IsNullOrWhiteSpace(nameBox.Text))
            {
                GUI.AddMessage(TextManager.Get("ItemAssemblyNameMissingWarning"), GUIStyle.Red);

                nameBox.Flash();
                return false;
            }

            foreach (char illegalChar in Path.GetInvalidFileNameCharsCrossPlatform())
            {
                if (nameBox.Text.Contains(illegalChar))
                {
                    GUI.AddMessage(TextManager.GetWithVariable("ItemAssemblyNameIllegalCharsWarning", "[illegalchar]", illegalChar.ToString()), GUIStyle.Red);
                    nameBox.Flash();
                    return false;
                }
            }

            nameBox.Text = nameBox.Text.Trim();

            bool hideInMenus = nameBox.Parent.GetChildByUserData("hideinmenus") is GUITickBox hideInMenusTickBox && hideInMenusTickBox.Selected;
            string saveFolder = Path.Combine(ContentPackage.LocalModsDir, nameBox.Text);
            string filePath = Path.Combine(saveFolder, $"{nameBox.Text}.xml").CleanUpPathCrossPlatform();
            if (File.Exists(filePath))
            {
                var msgBox = new GUIMessageBox(TextManager.Get("Warning"), TextManager.Get("ItemAssemblyFileExistsWarning"), new[] { TextManager.Get("Yes"), TextManager.Get("No") });
                msgBox.Buttons[0].OnClicked = (btn, userdata) =>
                {
                    msgBox.Close();
                    Save();
                    return true;
                };
                msgBox.Buttons[1].OnClicked = msgBox.Close;
            }
            else
            {
                Save();
            }

            void Save()
            {
                ContentPackage existingContentPackage = ContentPackageManager.LocalPackages.Regular.FirstOrDefault(p => p.Files.Any(f => f.Path == filePath));
                if (existingContentPackage == null)
                {
                    //content package doesn't exist, create one
                    ModProject modProject = new ModProject { Name = nameBox.Text };
                    var newFile = ModProject.File.FromPath<ItemAssemblyFile>(Path.Combine(ContentPath.ModDirStr, $"{nameBox.Text}.xml"));
                    modProject.AddFile(newFile);
                    string newPackagePath = ContentPackageManager.LocalPackages.SaveRegularMod(modProject);
                    existingContentPackage = ContentPackageManager.LocalPackages.GetRegularModByPath(newPackagePath);
                }

                XDocument doc = new XDocument(ItemAssemblyPrefab.Save(MapEntity.SelectedList.ToList(), nameBox.Text, descriptionBox.Text, hideInMenus));
                try
                {
                    doc.SaveSafe(filePath);
                }
                catch (Exception e)
                {
                    DebugConsole.ThrowError($"Failed to save the item assembly to \"{filePath}\".", e);
                    return;
                }

                var result = ContentPackageManager.ReloadContentPackage(existingContentPackage);
                if (!result.TryUnwrapSuccess(out var resultPackage))
                {
                    throw new Exception($"Failed to reload content package \"{existingContentPackage.Name}\"",
                        result.TryUnwrapFailure(out var exception) ? exception : null);
                }
                if (resultPackage is RegularPackage regularPackage
                    && !ContentPackageManager.EnabledPackages.Regular.Contains(regularPackage))
                {
                    ContentPackageManager.EnabledPackages.EnableRegular(regularPackage);
                    GameSettings.SaveCurrentConfig();
                }

                UpdateEntityList();
            }

            saveFrame = null;
            return false;
        }

        private static void SnapToGrid()
        {
            // First move components
            foreach (MapEntity e in MapEntity.SelectedList)
            {
                // Items snap to centre of nearest grid square
                Vector2 offset = e.Position;
                offset = new Vector2((MathF.Floor(offset.X / Submarine.GridSize.X) + .5f) * Submarine.GridSize.X - offset.X, (MathF.Floor(offset.Y / Submarine.GridSize.Y) + .5f) * Submarine.GridSize.Y - offset.Y);
                if (e is Item item)
                {
                    var wire = item.GetComponent<Wire>();
                    if (wire != null) { continue; }
                    item.Move(offset);
                    if (item.GetComponent<Door>()?.LinkedGap is Gap linkedGap)
                    {
                        linkedGap.Move(item.Position - linkedGap.Position);
                    }
                }
                else if (e is Structure structure)
                {
                    structure.Move(offset);
                }
            }

            // Then move wires, separated as moving components also moves the start and end node of wires
            foreach (Item item in MapEntity.SelectedList.Where(entity => entity is Item).Cast<Item>())
            {
                var wire = item.GetComponent<Wire>();
                if (wire != null)
                {
                    for (int i = 0; i < wire.GetNodes().Count; i++)
                    {
                        // Items wire nodes to centre of nearest grid square
                        Vector2 offset = wire.GetNodes()[i] + Submarine.MainSub.HiddenSubPosition;
                        offset = new Vector2((MathF.Floor(offset.X / Submarine.GridSize.X) + .5f) * Submarine.GridSize.X - offset.X, (MathF.Floor(offset.Y / Submarine.GridSize.Y) + .5f) * Submarine.GridSize.Y - offset.Y);
                        wire.MoveNode(i, offset);
                    }
                }
            }
        }

        private static IEnumerable<SubmarineInfo> GetLoadableSubs()
        {
            string downloadFolder = Path.GetFullPath(SaveUtil.SubmarineDownloadFolder);
            return SubmarineInfo.SavedSubmarines.Where(s
                            => Path.GetDirectoryName(Path.GetFullPath(s.FilePath)) != downloadFolder);
        }
        
        private void CreateLoadScreen()
        {
            CloseItem();
            SubmarineInfo.RefreshSavedSubs();
            SetMode(Mode.Default);

            loadFrame = new GUIButton(new RectTransform(Vector2.One, GUI.Canvas, Anchor.Center), style: null)
            {
                OnClicked = (btn, userdata) => { if (GUI.MouseOn == btn || GUI.MouseOn == btn.TextBlock) loadFrame = null; return true; },
            };

            new GUIFrame(new RectTransform(GUI.Canvas.RelativeSize, loadFrame.RectTransform, Anchor.Center), style: "GUIBackgroundBlocker");

            var innerFrame = new GUIFrame(new RectTransform(new Vector2(0.3f, 0.75f), loadFrame.RectTransform, Anchor.Center) { MinSize = new Point(350, 500) });

            var paddedLoadFrame = new GUILayoutGroup(new RectTransform(new Vector2(0.9f, 0.9f), innerFrame.RectTransform, Anchor.Center)) { Stretch = true, RelativeSpacing = 0.01f };

            var deleteButtonHolder = new GUILayoutGroup(new RectTransform(new Vector2(1.0f, 0.2f), paddedLoadFrame.RectTransform, Anchor.Center))
            {
                RelativeSpacing = 0.1f,
                Stretch = true
            };

            var searchBox = new GUITextBox(new RectTransform(new Vector2(1.0f, 0.1f), paddedLoadFrame.RectTransform), font: GUIStyle.Font, createClearButton: true);
            var searchTitle = new GUITextBlock(new RectTransform(Vector2.One, searchBox.RectTransform), TextManager.Get("serverlog.filter"),
                textAlignment: Alignment.CenterLeft, font: GUIStyle.Font)
            {
                CanBeFocused = false,
                IgnoreLayoutGroups = true
            };
            searchTitle.TextColor *= 0.5f;

            var subList = new GUIListBox(new RectTransform(new Vector2(1.0f, 0.7f), paddedLoadFrame.RectTransform))
            {
                PlaySoundOnSelect = true,
                ScrollBarVisible = true,
                OnSelected = (GUIComponent selected, object userData) =>
                {
                    if (deleteButtonHolder.FindChild("delete") is GUIButton deleteBtn)
                    {
                        deleteBtn.ToolTip = string.Empty;
                        if (!(userData is SubmarineInfo subInfo))
                        {
                            deleteBtn.Enabled = false;
                            return true;
                        }

                        var package = GetLocalPackageThatOwnsSub(subInfo);
                        if (package != null)
                        {
                            deleteBtn.Enabled = true;
                        }
                        else
                        {
                            deleteBtn.Enabled = false;
                            if (IsVanillaSub(subInfo))
                            {
                                deleteBtn.ToolTip = TextManager.Get("cantdeletevanillasub");
                            }
                            else if (GetPackageThatOwnsSub(subInfo, ContentPackageManager.AllPackages) is ContentPackage subPackage)
                            {
                                deleteBtn.ToolTip = TextManager.GetWithVariable("cantdeletemodsub", "[modname]", subPackage.Name);
                            }
                        }
                    }
                    return true;
                }
            };

            searchBox.OnSelected += (sender, userdata) => { searchTitle.Visible = false; };
            searchBox.OnDeselected += (sender, userdata) => { searchTitle.Visible = true; };
            searchBox.OnTextChanged += (textBox, text) => { FilterSubs(subList, text); return true; };

            var sortedSubs = GetLoadableSubs()
                .OrderBy(s => s.Type)
                .ThenBy(s => s.Name)
                .ToList();

            SubmarineInfo prevSub = null;

            foreach (SubmarineInfo sub in sortedSubs)
            {
                if (prevSub == null || prevSub.Type != sub.Type)
                {
                    string textTag = "SubmarineType." + sub.Type;
                    if (sub.Type == SubmarineType.EnemySubmarine && !TextManager.ContainsTag(textTag))
                    {
                        textTag = "MissionType.Pirate";
                    }
                    new GUITextBlock(new RectTransform(new Vector2(1.0f, 0.0f), subList.Content.RectTransform) { MinSize = new Point(0, 35) },
                        TextManager.Get(textTag), font: GUIStyle.LargeFont, textAlignment: Alignment.Center, style: "ListBoxElement")
                    {
                        CanBeFocused = false
                    };
                    prevSub = sub;
                }

                string pathWithoutUserName = Path.GetFullPath(sub.FilePath);
                string saveFolder = Path.GetFullPath(SaveUtil.DefaultSaveFolder);
                if (pathWithoutUserName.StartsWith(saveFolder))
                {
                    pathWithoutUserName = "..." + pathWithoutUserName[saveFolder.Length..];
                }
                else
                {
                    pathWithoutUserName = sub.FilePath;
                }

                GUITextBlock textBlock = new GUITextBlock(new RectTransform(new Vector2(1.0f, 0.0f), subList.Content.RectTransform) { MinSize = new Point(0, 30) },
                    ToolBox.LimitString(sub.Name, GUIStyle.Font, subList.Rect.Width - 80))
                {
                    UserData = sub,
                    ToolTip = pathWithoutUserName
                };

                if (!(ContentPackageManager.VanillaCorePackage?.Files.Any(f => f.Path == sub.FilePath) ?? false))
                {
                    if (GetLocalPackageThatOwnsSub(sub) == null &&
                        ContentPackageManager.AllPackages.FirstOrDefault(p => p.Files.Any(f => f.Path == sub.FilePath)) is ContentPackage subPackage)
                    {
                        //workshop mod
                        textBlock.OverrideTextColor(Color.MediumPurple);
                    }
                    else
                    {
                        //local mod
                        textBlock.OverrideTextColor(GUIStyle.TextColorBright);
                    }
                }

                if (sub.HasTag(SubmarineTag.Shuttle))
                {
                    var shuttleText = new GUITextBlock(new RectTransform(new Vector2(0.2f, 1.0f), textBlock.RectTransform, Anchor.CenterRight),
                        TextManager.Get("Shuttle", "RespawnShuttle"), textAlignment: Alignment.CenterRight, font: GUIStyle.SmallFont)
                        {
                            TextColor = textBlock.TextColor * 0.8f,
                            ToolTip = textBlock.ToolTip.SanitizedString
                        };
                }
                else if (sub.IsPlayer)
                {
                    var classText = new GUITextBlock(new RectTransform(new Vector2(0.2f, 1.0f), textBlock.RectTransform, Anchor.CenterRight),
                    TextManager.Get($"submarineclass.{sub.SubmarineClass}"), textAlignment: Alignment.CenterRight, font: GUIStyle.SmallFont)
                    {
                        TextColor = textBlock.TextColor * 0.8f,
                        ToolTip = textBlock.ToolTip.SanitizedString
                    };
                }
            }

            var deleteButton = new GUIButton(new RectTransform(Vector2.One, deleteButtonHolder.RectTransform, Anchor.TopCenter),
                TextManager.Get("Delete"))
            {
                Enabled = false,
                UserData = "delete"
            };
            deleteButton.OnClicked = (btn, userdata) =>
            {
                if (subList.SelectedComponent != null)
                {
                    TryDeleteSub(subList.SelectedComponent.UserData as SubmarineInfo);
                }
                deleteButton.Enabled = false;
                return true;
            };


            if (AutoSaveInfo?.Root != null)
            {
                int min = Math.Min(6, AutoSaveInfo.Root.Elements().Count());
                var loadAutoSave = new GUIDropDown(new RectTransform(Vector2.One,  deleteButtonHolder.RectTransform, Anchor.BottomCenter), TextManager.Get("LoadAutoSave"), elementCount: min)
                {
                    ToolTip = TextManager.Get("LoadAutoSaveTooltip"),
                    UserData = "loadautosave",
                    OnSelected = (button, o) =>
                    {
                        LoadAutoSave(o);
                        return true;
                    }
                };
                foreach (XElement saveElement in AutoSaveInfo.Root.Elements().Reverse())
                {
                    DateTime time = DateTime.MinValue.AddSeconds(saveElement.GetAttributeUInt64("time", 0));
                    TimeSpan difference = DateTime.UtcNow - time;

                    LocalizedString tooltip = TextManager.GetWithVariables("subeditor.autosaveage",
                        ("[hours]", ((int)Math.Floor(difference.TotalHours)).ToString()),
                        ("[minutes]", difference.Minutes.ToString()),
                        ("[seconds]", difference.Seconds.ToString()));

                    string submarineName = saveElement.GetAttributeString("name", TextManager.Get("UnspecifiedSubFileName").Value);
                    LocalizedString timeFormat;

                    double totalMinutes = difference.TotalMinutes;

                    if (totalMinutes < 1)
                    {
                        timeFormat = TextManager.Get("subeditor.savedjustnow");
                    }
                    else if (totalMinutes > 60)
                    {
                        timeFormat = TextManager.Get("subeditor.savedmorethanhour");
                    }
                    else
                    {
                        timeFormat = TextManager.GetWithVariable("subeditor.saveageminutes", "[minutes]", difference.Minutes.ToString());
                    }

                    LocalizedString entryName = TextManager.GetWithVariables("subeditor.autosaveentry", ("[submarine]", submarineName), ("[saveage]", timeFormat));

                    loadAutoSave.AddItem(entryName, saveElement, tooltip);
                }
            }

            var controlBtnHolder = new GUILayoutGroup(new RectTransform(new Vector2(1.0f, 0.1f), paddedLoadFrame.RectTransform), isHorizontal: true) { RelativeSpacing = 0.2f, Stretch = true };

            new GUIButton(new RectTransform(new Vector2(0.5f, 1.0f), controlBtnHolder.RectTransform, Anchor.BottomLeft),
                TextManager.Get("Cancel"))
            {
                OnClicked = (GUIButton btn, object userdata) =>
                {
                    loadFrame = null;
                    return true;
                }
            };

            new GUIButton(new RectTransform(new Vector2(0.5f, 1.0f), controlBtnHolder.RectTransform, Anchor.BottomRight),
                TextManager.Get("Load"))
            {
                OnClicked = HitLoadSubButton
            };

            controlBtnHolder.RectTransform.MaxSize = new Point(int.MaxValue, controlBtnHolder.Children.First().Rect.Height);
        }

        private void FilterSubs(GUIListBox subList, string filter)
        {
            foreach (GUIComponent child in subList.Content.Children)
            {
                if (!(child.UserData is SubmarineInfo sub)) { continue; }
                child.Visible = string.IsNullOrEmpty(filter) || sub.Name.ToLower().Contains(filter.ToLower());
            }

            //go through the elements backwards, and disable the labels for sub categories if there's no subs visible in them
            bool subVisibleInCategory = false;
            foreach (GUIComponent child in subList.Content.Children.Reverse())
            {
                if (!(child.UserData is SubmarineInfo sub)) 
                { 
                    if (child.Enabled)
                    {
                        child.Visible = subVisibleInCategory;
                    }
                    subVisibleInCategory = false;
                }
                else
                {
                    subVisibleInCategory |= child.Visible;
                }
            }
        }

        /// <summary>
        /// Recovers the auto saved submarine
        /// <see cref="AutoSave"/>
        /// </summary>
        private void LoadAutoSave(object userData)
        {
            if (!(userData is XElement element)) { return; }

#warning TODO: revise
            string filePath = element.GetAttributeStringUnrestricted("file", "");
            if (string.IsNullOrWhiteSpace(filePath)) { return; }

            var loadedSub = Submarine.Load(new SubmarineInfo(filePath), true);

            try
            {
                loadedSub.Info.Name = loadedSub.Info.SubmarineElement.GetAttributeString("name", loadedSub.Info.Name);
            }
            catch (Exception e)
            {
                DebugConsole.ThrowError("Failed to find a name for the submarine.", e);
                var unspecifiedFileName = TextManager.Get("UnspecifiedSubFileName");
                loadedSub.Info.Name = unspecifiedFileName.Value;
            }
            MainSub = loadedSub;
            MainSub.SetPrevTransform(MainSub.Position);
            MainSub.UpdateTransform();
            MainSub.Info.Name = loadedSub.Info.Name;
            subNameLabel.Text = ToolBox.LimitString(loadedSub.Info.Name, subNameLabel.Font, subNameLabel.Rect.Width);

            CreateDummyCharacter();

            cam.Position = MainSub.Position + MainSub.HiddenSubPosition;

            loadFrame = null;
        }

        private bool HitLoadSubButton(GUIButton button, object obj)
        {
            if (loadFrame == null)
            {
                DebugConsole.NewMessage("load frame null", Color.Red);
                return false;
            }

            GUIListBox subList = loadFrame.GetAnyChild<GUIListBox>();
            if (subList == null)
            {
                DebugConsole.NewMessage("Sublist null", Color.Red);
                return false;
            }

            if (!(subList.SelectedComponent?.UserData is SubmarineInfo selectedSubInfo)) { return false; }

            var ownerPackage = GetLocalPackageThatOwnsSub(selectedSubInfo);
            if (ownerPackage is null)
            {
                if (IsVanillaSub(selectedSubInfo))
                {
#if DEBUG
                    LoadSub(selectedSubInfo);
#else
                    AskLoadVanillaSub(selectedSubInfo);
#endif
                }
                else if (GetWorkshopPackageThatOwnsSub(selectedSubInfo) is ContentPackage workshopPackage)
                {
                    if (workshopPackage.TryExtractSteamWorkshopId(out var workshopId)
                        && publishedWorkshopItemIds.Contains(workshopId.Value))
                    {
                        AskLoadPublishedSub(selectedSubInfo, workshopPackage);
                    }
                    else
                    {
                        AskLoadSubscribedSub(selectedSubInfo);
                    }
                }
            }
            else
            {
                LoadSub(selectedSubInfo);
            }
            return false;
        }

        void AskLoadSub(SubmarineInfo info, LocalizedString header, LocalizedString desc)
        {
            var msgBox = new GUIMessageBox(
                header,
                desc,
                new[] { TextManager.Get("LoadAnyway"), TextManager.Get("Cancel") });
            msgBox.Buttons[0].OnClicked = (button, o) =>
            {
                LoadSub(info);
                msgBox.Close();
                return false;
            };
            msgBox.Buttons[1].OnClicked = msgBox.Close;
        }

        void AskLoadPublishedSub(SubmarineInfo info, ContentPackage pkg)
            => AskLoadSub(info,
                TextManager.Get("LoadingPublishedSubmarineHeader"),
                TextManager.GetWithVariable("LoadingPublishedSubmarineDesc", "[modname]", pkg.Name));
        
        void AskLoadSubscribedSub(SubmarineInfo info)
            => AskLoadSub(info,
                TextManager.Get("LoadingSubscribedSubmarineHeader"),
                TextManager.Get("LoadingSubscribedSubmarineDesc"));
        
        void AskLoadVanillaSub(SubmarineInfo info)
            => AskLoadSub(info,
                TextManager.Get("LoadingVanillaSubmarineHeader"),
                TextManager.Get("LoadingVanillaSubmarineDesc"));

        public void LoadSub(SubmarineInfo info, bool checkIdConflicts = true)
        {
            Submarine.Unload();
            Submarine selectedSub = null;

            if (checkIdConflicts)
            {
                Dictionary<int, Identifier> entities = new Dictionary<int, Identifier>();
                foreach (var subElement in info.SubmarineElement.Elements())
                {
                    int id = subElement.GetAttributeInt("ID", -1);
                    if (id == -1) { continue; }
                    Identifier identifier = subElement.GetAttributeIdentifier("identifier", string.Empty);
                    if (entities.TryGetValue(id, out Identifier duplicateEntity))
                    {
                        var errorMsg = new GUIMessageBox(
                            TextManager.Get("error"), 
                                TextManager.GetWithVariables("subeditor.duplicateiderror", 
                                    ("[entity1]", $"{duplicateEntity} ({id})"), 
                                    ("[entity2]", $"{identifier} ({id})")),
                                new LocalizedString[] { TextManager.Get("Yes"), TextManager.Get("No") });
                        errorMsg.Buttons[0].OnClicked = (bnt, userdata) =>
                        {
                            subElement.Remove();
                            LoadSub(info, checkIdConflicts: false);
                            errorMsg.Close();
                            return true;
                        };
                        errorMsg.Buttons[1].OnClicked = (bnt, userdata) =>
                        {
                            LoadSub(info, checkIdConflicts: false);
                            errorMsg.Close();
                            return true;
                        };
                        return;
                    }
                    entities.Add(id, identifier);
                }
            }

            try
            {
                selectedSub = new Submarine(info);
                MainSub = selectedSub;
                MainSub.UpdateTransform(interpolate: false);
            }
            catch (Exception e)
            {
                DebugConsole.ThrowError("Failed to load the submarine. The submarine file might be corrupted.", e);
                return;
            }
            ClearUndoBuffer();
            CreateDummyCharacter();

            string name = MainSub.Info.Name;
            subNameLabel.Text = ToolBox.LimitString(name, subNameLabel.Font, subNameLabel.Rect.Width);

            cam.Position = MainSub.Position + MainSub.HiddenSubPosition;

            loadFrame = null;

            if (selectedSub.Info.GameVersion < new Version("0.8.9.0"))
            {
                var adjustLightsPrompt = new GUIMessageBox(TextManager.Get("Warning"), TextManager.Get("AdjustLightsPrompt"),
                    new[] { TextManager.Get("Yes"), TextManager.Get("No") });
                adjustLightsPrompt.Buttons[0].OnClicked += adjustLightsPrompt.Close;
                adjustLightsPrompt.Buttons[0].OnClicked += (btn, userdata) =>
                {
                    foreach (Item item in Item.ItemList)
                    {
                        if (item.ParentInventory != null || item.body != null) continue;
                        var lightComponent = item.GetComponent<LightComponent>();
                        foreach (var light in item.GetComponents<LightComponent>())
                        {
                            light.LightColor = new Color(light.LightColor, light.LightColor.A / 255.0f * 0.5f);
                        }
                    }
                    new GUIMessageBox("", TextManager.Get("AdjustedLightsNotification"));
                    return true;
                };
                adjustLightsPrompt.Buttons[1].OnClicked += adjustLightsPrompt.Close;
            }

            ReconstructLayers();
        }

        private static ContentPackage GetPackageThatOwnsSub(SubmarineInfo sub, IEnumerable<ContentPackage> packages)
            => packages.FirstOrDefault(package => package.Files.Any(f => f.Path == sub.FilePath));

        private static ContentPackage GetLocalPackageThatOwnsSub(SubmarineInfo sub)
            => GetPackageThatOwnsSub(sub, ContentPackageManager.LocalPackages);

        private static ContentPackage GetWorkshopPackageThatOwnsSub(SubmarineInfo sub)
            => GetPackageThatOwnsSub(sub, ContentPackageManager.WorkshopPackages);

        private static bool IsVanillaSub(SubmarineInfo sub)
            => GetPackageThatOwnsSub(sub, ContentPackageManager.VanillaCorePackage.ToEnumerable()) != null;
        
        private void TryDeleteSub(SubmarineInfo sub)
        {
            if (sub == null) { return; }

            //If the sub is included in a content package that only defines that one sub,
            //check that it's a local content package and only allow deletion if it is.
            //(deleting from the Submarines folder is also currently allowed, but this is temporary)
            var subPackage = GetLocalPackageThatOwnsSub(sub);
            if (!ContentPackageManager.LocalPackages.Regular.Contains(subPackage)) { return; }
            
            var msgBox = new GUIMessageBox(
                TextManager.Get("DeleteDialogLabel"),
                TextManager.GetWithVariable("DeleteDialogQuestion", "[file]", sub.Name),
                new LocalizedString[] { TextManager.Get("Yes"), TextManager.Get("Cancel") });
            msgBox.Buttons[0].OnClicked += (btn, userData) =>
            {
                try
                {
                    if (subPackage != null)
                    {
                        File.Delete(sub.FilePath);
                        ModProject modProject = new ModProject(subPackage);
                        modProject.RemoveFile(modProject.Files.First(f => ContentPath.FromRaw(subPackage, f.Path) == sub.FilePath));
                        modProject.Save(subPackage.Path);
                        ReloadModifiedPackage(subPackage);
                        if (MainSub?.Info != null && MainSub.Info.FilePath == sub.FilePath)
                        {
                            MainSub.Info.FilePath = null;
                        }
                    }                    
                    sub.Dispose();
                    CreateLoadScreen();
                }
                catch (Exception e)
                {
                    DebugConsole.ThrowErrorLocalized(TextManager.GetWithVariable("DeleteFileError", "[file]", sub.FilePath), e);
                }
                return true;
            };
            msgBox.Buttons[0].OnClicked += msgBox.Close;
            msgBox.Buttons[1].OnClicked += msgBox.Close;
        }

        private void OpenEntityMenu(MapEntityCategory? entityCategory)
        {
            UpdateEntityList();

            foreach (GUIButton categoryButton in entityCategoryButtons)
            {
                categoryButton.Selected = entityCategory.HasValue ?
                    categoryButton.UserData is MapEntityCategory category && entityCategory.Value == category :
                    categoryButton.UserData == null;
                string categoryName = entityCategory.HasValue ? entityCategory.Value.ToString() : "All";
                selectedCategoryText.Text = TextManager.Get("MapEntityCategory." + categoryName);
                selectedCategoryButton.ApplyStyle(GUIStyle.GetComponentStyle("CategoryButton." + categoryName));
            }

            selectedCategory = entityCategory;

            SetMode(Mode.Default);

            saveFrame = null;
            loadFrame = null;

            foreach (GUIComponent child in toggleEntityMenuButton.Children)
            {
                child.SpriteEffects = entityMenuOpen ? SpriteEffects.None : SpriteEffects.FlipVertically;
            }

            foreach (GUIComponent child in categorizedEntityList.Content.Children)
            {
                child.Visible = !entityCategory.HasValue || (MapEntityCategory)child.UserData == entityCategory;
                var innerList = child.GetChild<GUIListBox>();
                foreach (GUIComponent grandChild in innerList.Content.Children)
                {
                    grandChild.Visible = true;
                }
            }

            if (!string.IsNullOrEmpty(entityFilterBox.Text))
            {
                FilterEntities(entityFilterBox.Text);
            }

            categorizedEntityList.UpdateScrollBarSize();
            categorizedEntityList.BarScroll = 0.0f;
            // categorizedEntityList.Visible = true;
            // allEntityList.Visible = false;
        }

        private void FilterEntities(string filter)
        {
            if (string.IsNullOrWhiteSpace(filter))
            {
                allEntityList.Visible = false;
                categorizedEntityList.Visible = true;

                foreach (GUIComponent child in categorizedEntityList.Content.Children)
                {
                    child.Visible = !selectedCategory.HasValue || selectedCategory == (MapEntityCategory)child.UserData;
                    if (!child.Visible) { return; }
                    var innerList = child.GetChild<GUIListBox>();
                    foreach (GUIComponent grandChild in innerList.Content.Children)
                    {
                        grandChild.Visible = ((MapEntityPrefab)grandChild.UserData).Name.Value.Contains(filter, StringComparison.OrdinalIgnoreCase);
                    }
                };
                categorizedEntityList.UpdateScrollBarSize();
                categorizedEntityList.BarScroll = 0.0f;
                return;
            }

            allEntityList.Visible = true;
            categorizedEntityList.Visible = false;
            filter = filter.ToLower();
            foreach (GUIComponent child in allEntityList.Content.Children)
            {
                child.Visible =
                    (!selectedCategory.HasValue || ((MapEntityPrefab)child.UserData).Category.HasFlag(selectedCategory)) &&
                    ((MapEntityPrefab)child.UserData).Name.Value.Contains(filter, StringComparison.OrdinalIgnoreCase);
            }
            allEntityList.UpdateScrollBarSize();
            allEntityList.BarScroll = 0.0f;
        }

        private void ClearFilter()
        {
            FilterEntities("");
            categorizedEntityList.UpdateScrollBarSize();
            categorizedEntityList.BarScroll = 0.0f;
            entityFilterBox.Text = "";
        }

        public void SetMode(Mode newMode)
        {
            if (newMode == mode) { return; }
            mode = newMode;

            lockMode = true;
            defaultModeTickBox.Selected = newMode == Mode.Default;
            wiringModeTickBox.Selected = newMode == Mode.Wiring;
            lockMode = false;

            MapEntity.ClearHighlightedEntities();

            MapEntity.DeselectAll();
            MapEntity.FilteredSelectedList.Clear();
            ClearUndoBuffer();

            CreateDummyCharacter();
            if (newMode == Mode.Wiring)
            {
                var item = new Item(MapEntityPrefab.Find(null, "screwdriver") as ItemPrefab, Vector2.Zero, null);
                dummyCharacter.Inventory.TryPutItem(item, null, new List<InvSlotType>() { InvSlotType.RightHand });
                Point wirePos = new Point((int)(10 * GUI.Scale), TopPanel.Rect.Height + entityCountPanel.Rect.Height + (int)(10 * GUI.Scale));
                wiringToolPanel = CreateWiringPanel(wirePos, SelectWire);
            }
        }

        private void RemoveDummyCharacter()
        {
            if (dummyCharacter == null || dummyCharacter.Removed) { return; }

            dummyCharacter.Inventory.AllItems.ForEachMod(it => it.Remove());
            dummyCharacter.Remove();
            dummyCharacter = null;
        }

        private void CreateContextMenu()
        {
            if (GUIContextMenu.CurrentContextMenu != null) { return; }

            List<MapEntity> targets = MapEntity.HighlightedEntities.Any(me => !MapEntity.SelectedList.Contains(me)) ?
                MapEntity.HighlightedEntities.ToList() :
                new List<MapEntity>(MapEntity.SelectedList);

            Item target = null;

            var single = targets.Count == 1 ? targets.Single() : null;
            if (single is Item item && item.Components.Any(static ic => ic is not ConnectionPanel && ic is not Repairable && ic.GuiFrame != null))
            {
                // Do not offer the ability to open the inventory if the inventory should never be drawn
                var containers = item.GetComponents<ItemContainer>();
                if (containers.Any(static c => c.DrawInventory) || item.GetComponent<CircuitBox>() is not null) { target = item; }
            }

            bool hasTargets = targets.Count > 0;

            // Holding shift brings up special context menu options
            if (PlayerInput.IsShiftDown())
            {
                GUIContextMenu.CreateContextMenu(
                    new ContextMenuOption("SubEditor.EditBackgroundColor", isEnabled: true,  onSelected: CreateBackgroundColorPicker),
                    new ContextMenuOption("SubEditor.ToggleTransparency",  isEnabled: true,  onSelected: () => TransparentWiringMode = !TransparentWiringMode),
                    new ContextMenuOption("SubEditor.ToggleGrid",  isEnabled: true,  onSelected: () => ShouldDrawGrid = !ShouldDrawGrid),
                    new ContextMenuOption("SubEditor.PasteAssembly",  isEnabled: true,  () => PasteAssembly()),
                    new ContextMenuOption("Editor.SelectSame", isEnabled: hasTargets, onSelected: delegate
                    {
                        bool doorGapSelected = targets.Any(t => t is Gap gap && gap.ConnectedDoor != null);
                        foreach (MapEntity match in MapEntity.MapEntityList.Where(e => e.Prefab != null && targets.Any(t => t.Prefab?.Identifier == e.Prefab.Identifier) && !MapEntity.SelectedList.Contains(e)))
                        {
                            if (MapEntity.SelectedList.Contains(match)) { continue; }
                            if (match is Gap gap)
                            {
                                //don't add non-door gaps if we've selected a door gap (and vice versa)
                                if ((gap.ConnectedDoor == null) == doorGapSelected) { continue; }
                            }
                            else if (match is Item item)
                            {
                                //add door gaps too if we're selecting doors
                                var door = item.GetComponent<Door>();
                                if (door?.LinkedGap != null && !MapEntity.SelectedList.Contains(door.LinkedGap))
                                {
                                    MapEntity.SelectedList.Add(door.LinkedGap);
                                }
                            }
                            MapEntity.SelectedList.Add(match);
                        }
                    }),
                    new ContextMenuOption("SubEditor.AddImage",            isEnabled: true, onSelected: ImageManager.CreateImageWizard),
                    new ContextMenuOption("SubEditor.ToggleImageEditing",  isEnabled: true, onSelected: delegate
                    {
                        ImageManager.EditorMode = !ImageManager.EditorMode;
                        if (!ImageManager.EditorMode) { GameSettings.SaveCurrentConfig(); }
                    }));
            }
            else
            {
                List<ContextMenuOption> availableLayerOptions = new List<ContextMenuOption>
                {
                    new ContextMenuOption("editor.layer.nolayer", true, onSelected: () => { MoveToLayer(null, targets); })
                };

                availableLayerOptions.AddRange(Layers.Select(layer => new ContextMenuOption(layer.Key, true, onSelected: () => { MoveToLayer(layer.Key, targets); })));

                ContextMenuOption[] layerOptions =
                {
                    new ContextMenuOption("editor.layer.movetolayer", isEnabled: hasTargets, availableLayerOptions.ToArray()),
                    new ContextMenuOption("editor.layer.createlayer", isEnabled: hasTargets, onSelected: () => { CreateNewLayer(null, targets); }),
                    new ContextMenuOption("editor.layer.selectall", isEnabled: hasTargets, onSelected: () =>
                    {
                        foreach (MapEntity match in MapEntity.MapEntityList.Where(e => targets.Any(t => !string.IsNullOrWhiteSpace(t.Layer) && t.Layer == e.Layer && !MapEntity.SelectedList.Contains(e))))
                        {
                            if (MapEntity.SelectedList.Contains(match)) { continue; }
                            MapEntity.SelectedList.Add(match);
                        }
                    }),
                    new ContextMenuOption("editor.layer.openlayermenu", isEnabled: true, onSelected: () =>
                    {
                        previouslyUsedPanel.Visible = false;
                        undoBufferPanel.Visible = false;
                        showEntitiesPanel.Visible = false;
                        layerPanel.Visible = !layerPanel.Visible;
                        layerPanel.RectTransform.AbsoluteOffset = new Point(Math.Max(Math.Max(visibilityButton.Rect.X, entityCountPanel.Rect.Right), saveAssemblyFrame.Rect.Right), TopPanel.Rect.Height);
                    })
                };

                GUIContextMenu.CreateContextMenu(
                    new ContextMenuOption("label.openlabel", isEnabled: target != null, onSelected: () => OpenItem(target)),
                    new ContextMenuOption("editor.layer", isEnabled: hasTargets, layerOptions),
                    new ContextMenuOption("editor.cut", isEnabled: hasTargets, onSelected: () => MapEntity.Cut(targets)),
                    new ContextMenuOption("editor.copytoclipboard", isEnabled: hasTargets, onSelected: () => MapEntity.Copy(targets)),
                    new ContextMenuOption("editor.paste", isEnabled: MapEntity.CopiedList.Any(), onSelected: () => MapEntity.Paste(cam.ScreenToWorld(PlayerInput.MousePosition))),
                    new ContextMenuOption("delete", isEnabled: hasTargets, onSelected: () =>
                    {
                        StoreCommand(new AddOrDeleteCommand(targets, true));
                        foreach (var me in targets)
                        {
                            if (!me.Removed) { me.Remove(); }
                        }
                    }),
                    new ContextMenuOption(TextManager.GetWithVariable("editortip.shiftforextraoptions", "[button]", PlayerInput.SecondaryMouseLabel) + '\n' + TextManager.Get("editortip.altforruler"), isEnabled: false, onSelected: null));
            }
        }

        private void MoveToLayer(string layer, List<MapEntity> content)
        {
            layer ??= string.Empty;

            foreach (MapEntity entity in content)
            {
                entity.Layer = layer;
            }
        }

        private void CreateNewLayer(string name, List<MapEntity> content)
        {
            if (string.IsNullOrWhiteSpace(name))
            {
                name = TextManager.Get("editor.layer.newlayer").Value;
            }

            string incrementedName = name;

            for (int i = 1; Layers.ContainsKey(incrementedName); i++)
            {
                incrementedName = $"{name} ({i})";
            }

            name = incrementedName;

            if (content != null)
            {
                MoveToLayer(name, content);
            }

            Layers.Add(name, LayerData.Default);
            UpdateLayerPanel();
        }

        private void RenameLayer(string original, string newName)
        {
            Layers.Remove(original);

            foreach (MapEntity entity in MapEntity.MapEntityList.Where(entity => entity.Layer == original))
            {
                entity.Layer = newName ?? string.Empty;
            }

            if (!string.IsNullOrWhiteSpace(newName))
            {
                Layers.TryAdd(newName, LayerData.Default);
            }
            UpdateLayerPanel();
        }

        private void ReconstructLayers()
        {
            ClearLayers();
            foreach (MapEntity entity in MapEntity.MapEntityList)
            {
                if (!string.IsNullOrWhiteSpace(entity.Layer))
                {
                    Layers.TryAdd(entity.Layer, LayerData.Default);
                }
            }
            UpdateLayerPanel();
        }

        private void ClearLayers()
        {
            Layers.Clear();
            UpdateLayerPanel();
        }

        private void PasteAssembly(string text = null, Vector2? pos = null)
        {
            pos ??= cam.ScreenToWorld(PlayerInput.MousePosition);
            text ??= Clipboard.GetText();
            if (string.IsNullOrWhiteSpace(text))
            {
                DebugConsole.ThrowError("Unable to paste assembly: Clipboard content is empty.");
                return;
            }

            XElement element = null;

            try
            {
                element = XDocument.Parse(text).Root;
            }
            catch (Exception) { /* ignored */ }

            if (element == null)
            {
                DebugConsole.ThrowError("Unable to paste assembly: Clipboard content is not valid XML.");
                return;
            }

            Submarine sub = MainSub;
            List<MapEntity> entities;
            try
            {
                entities = ItemAssemblyPrefab.PasteEntities(pos.Value, sub, element, selectInstance: true);
            }
            catch (Exception e)
            {
                DebugConsole.ThrowError("Unable to paste assembly: Failed to load items.", e);
                return;
            }

            if (!entities.Any()) { return; }
            StoreCommand(new AddOrDeleteCommand(entities, false, handleInventoryBehavior: false));
        }

        public static GUIMessageBox CreatePropertyColorPicker(Color originalColor, SerializableProperty property, ISerializableEntity entity)
        {
            var entities = new List<(ISerializableEntity Entity, Color OriginalColor, SerializableProperty Property)> { (entity, originalColor, property) };

            foreach (ISerializableEntity selectedEntity in MapEntity.SelectedList.Where(selectedEntity => selectedEntity is ISerializableEntity && entity != selectedEntity).Cast<ISerializableEntity>())
            {
                switch (entity)
                {
                    case ItemComponent _ when selectedEntity is Item item:
                        foreach (var component in item.Components)
                        {
                            if (component.GetType() == entity.GetType() && component != entity)
                            {
                                entities.Add((component, (Color) property.GetValue(component), property));
                            }
                        }
                        break;
                    default:
                        if (selectedEntity.GetType() == entity.GetType())
                        {
                            entities.Add((selectedEntity, (Color) property.GetValue(selectedEntity), property));
                        }
                        else if (selectedEntity is { SerializableProperties: { } props} )
                        {
                            if (props.TryGetValue(property.Name.ToIdentifier(), out SerializableProperty foundProp))
                            {
                                entities.Add((selectedEntity, (Color) foundProp.GetValue(selectedEntity), foundProp));
                            }
                        }
                        break;
                }
            }

            bool setValues = true;
            object sliderMutex     = new object(),
                   sliderTextMutex = new object(),
                   pickerMutex     = new object(),
                   hexMutex        = new object();

            Vector2 relativeSize = new Vector2(0.4f * GUI.AspectRatioAdjustment, 0.3f);

            GUIMessageBox msgBox = new GUIMessageBox(string.Empty, string.Empty, Array.Empty<LocalizedString>(), relativeSize, type: GUIMessageBox.Type.Vote)
            {
                UserData = "colorpicker",
                Draggable = true
            };

            GUILayoutGroup contentLayout = new GUILayoutGroup(new RectTransform(Vector2.One, msgBox.Content.RectTransform));
            GUITextBlock headerText = new GUITextBlock(new RectTransform(new Vector2(1f, 0.1f), contentLayout.RectTransform), property.Name, font: GUIStyle.SubHeadingFont, textAlignment: Alignment.TopCenter)
            {
                AutoScaleVertical = true
            };

            GUILayoutGroup colorLayout = new GUILayoutGroup(new RectTransform(new Vector2(1f, 0.7f), contentLayout.RectTransform), isHorizontal: true);

            GUILayoutGroup buttonLayout = new GUILayoutGroup(new RectTransform(new Vector2(1f, 0.2f), contentLayout.RectTransform), childAnchor: Anchor.BottomLeft, isHorizontal: true)
            {
                RelativeSpacing = 0.1f,
                Stretch = true
            };

            GUIButton closeButton = new GUIButton(new RectTransform(new Vector2(0.5f, 1f), buttonLayout.RectTransform), TextManager.Get("OK"), textAlignment: Alignment.Center);
            GUIButton cancelButton = new GUIButton(new RectTransform(new Vector2(0.5f, 1f), buttonLayout.RectTransform), TextManager.Get("Cancel"), textAlignment: Alignment.Center);

            contentLayout.Recalculate();
            colorLayout.Recalculate();

            GUIColorPicker colorPicker = new GUIColorPicker(new RectTransform(new Point(colorLayout.Rect.Height), colorLayout.RectTransform));
            var (h, s, v) = ToolBox.RGBToHSV(originalColor);
            colorPicker.SelectedHue = float.IsNaN(h) ? 0f : h;
            colorPicker.SelectedSaturation = s;
            colorPicker.SelectedValue = v;

            colorLayout.Recalculate();

            GUILayoutGroup sliderLayout = new GUILayoutGroup(new RectTransform(new Vector2(1.0f - colorPicker.RectTransform.RelativeSize.X, 1f), colorLayout.RectTransform), childAnchor: Anchor.TopRight);

            float currentHue = colorPicker.SelectedHue / 360f;
            GUILayoutGroup hueSliderLayout = new GUILayoutGroup(new RectTransform(new Vector2(0.95f, 0.25f), sliderLayout.RectTransform), isHorizontal: true, childAnchor: Anchor.CenterLeft) { Stretch = true };
            new GUITextBlock(new RectTransform(new Vector2(0.1f, 0.2f), hueSliderLayout.RectTransform), text: "H:", font: GUIStyle.SubHeadingFont) { Padding = Vector4.Zero, ToolTip = "Hue" };
            GUIScrollBar hueScrollBar = new GUIScrollBar(new RectTransform(new Vector2(0.7f, 1f), hueSliderLayout.RectTransform), style: "GUISlider", barSize: 0.05f) { BarScroll = currentHue };
            GUINumberInput hueTextBox = new GUINumberInput(new RectTransform(new Vector2(0.2f, 1f), hueSliderLayout.RectTransform) { MinSize = new Point(GUI.IntScale(100), 0) }, 
                inputType: NumberType.Float) { FloatValue = currentHue, MaxValueFloat = 1f, MinValueFloat = 0f, DecimalsToDisplay = 2 };

            GUILayoutGroup satSliderLayout = new GUILayoutGroup(new RectTransform(new Vector2(0.95f, 0.2f), sliderLayout.RectTransform), isHorizontal: true, childAnchor: Anchor.CenterLeft) { Stretch = true };
            new GUITextBlock(new RectTransform(new Vector2(0.1f, 0.2f), satSliderLayout.RectTransform), text: "S:", font: GUIStyle.SubHeadingFont) { Padding = Vector4.Zero, ToolTip = "Saturation"};
            GUIScrollBar satScrollBar = new GUIScrollBar(new RectTransform(new Vector2(0.7f, 1f), satSliderLayout.RectTransform), style: "GUISlider", barSize: 0.05f) { BarScroll = colorPicker.SelectedSaturation };
            GUINumberInput satTextBox = new GUINumberInput(new RectTransform(new Vector2(0.2f, 1f), satSliderLayout.RectTransform) { MinSize = new Point(GUI.IntScale(100), 0) }, 
                inputType: NumberType.Float) { FloatValue = colorPicker.SelectedSaturation, MaxValueFloat = 1f, MinValueFloat = 0f, DecimalsToDisplay = 2 };

            GUILayoutGroup valueSliderLayout = new GUILayoutGroup(new RectTransform(new Vector2(0.95f, 0.2f), sliderLayout.RectTransform), isHorizontal: true, childAnchor: Anchor.CenterLeft) { Stretch = true };
            new GUITextBlock(new RectTransform(new Vector2(0.1f, 0.2f), valueSliderLayout.RectTransform), text: "V:", font: GUIStyle.SubHeadingFont) { Padding = Vector4.Zero, ToolTip = "Value"};
            GUIScrollBar valueScrollBar = new GUIScrollBar(new RectTransform(new Vector2(0.7f, 1f), valueSliderLayout.RectTransform), style: "GUISlider", barSize: 0.05f) { BarScroll = colorPicker.SelectedValue };
            GUINumberInput valueTextBox = new GUINumberInput(new RectTransform(new Vector2(0.2f, 1f), valueSliderLayout.RectTransform) { MinSize = new Point(GUI.IntScale(100), 0) }, 
                inputType: NumberType.Float) { FloatValue = colorPicker.SelectedValue, MaxValueFloat = 1f, MinValueFloat = 0f, DecimalsToDisplay = 2 };

            GUILayoutGroup colorInfoLayout = new GUILayoutGroup(new RectTransform(new Vector2(0.95f, 0.3f), sliderLayout.RectTransform), childAnchor: Anchor.CenterLeft, isHorizontal: true) 
            { 
                Stretch = true,
                RelativeSpacing = 0.1f 
            };

            new GUICustomComponent(new RectTransform(Vector2.One, colorInfoLayout.RectTransform, scaleBasis: ScaleBasis.BothHeight), (batch, component) =>
            {
                Rectangle rect = component.Rect;
                Point areaSize = new Point(rect.Width, rect.Height / 2);
                Rectangle newColorRect = new Rectangle(rect.Location, areaSize);
                Rectangle oldColorRect = new Rectangle(new Point(newColorRect.Left, newColorRect.Bottom), areaSize);

                GUI.DrawRectangle(batch, newColorRect, ToolBoxCore.HSVToRGB(colorPicker.SelectedHue, colorPicker.SelectedSaturation, colorPicker.SelectedValue), isFilled: true);
                GUI.DrawRectangle(batch, oldColorRect, originalColor, isFilled: true);
                GUI.DrawRectangle(batch, rect, Color.Black, isFilled: false);
            });

            GUITextBox hexValueBox = new GUITextBox(new RectTransform(new Vector2(0.3f, 1f), colorInfoLayout.RectTransform), text: ColorToHex(originalColor), createPenIcon: false) { OverflowClip = true };

            hueScrollBar.OnMoved = (bar, scroll) => { SetColor(sliderMutex); return true; };
            hueTextBox.OnValueChanged = input => { SetColor(sliderTextMutex); };

            satScrollBar.OnMoved = (bar, scroll) => { SetColor(sliderMutex); return true; };
            satTextBox.OnValueChanged = input => { SetColor(sliderTextMutex); };

            valueScrollBar.OnMoved = (bar, scroll) => { SetColor(sliderMutex); return true; };
            valueTextBox.OnValueChanged = input => { SetColor(sliderTextMutex); };

            colorPicker.OnColorSelected = (component, color) => { SetColor(pickerMutex); return true; };

            hexValueBox.OnEnterPressed = (box, text) => { SetColor(hexMutex); return true; };
            hexValueBox.OnDeselected += (sender, key) => { SetColor(hexMutex); };

            closeButton.OnClicked = (button, o) =>
            {
                colorPicker.Dispose();
                msgBox.Close();

                Color newColor = SetColor(null);

                if (!IsSubEditor()) { return true; }

                Dictionary<object, List<ISerializableEntity>> oldProperties = new Dictionary<object, List<ISerializableEntity>>();

                foreach (var (sEntity, color, _) in entities)
                {
                    if (sEntity is MapEntity { Removed: true }) { continue; }
                    if (!oldProperties.ContainsKey(color))
                    {
                        oldProperties.Add(color, new List<ISerializableEntity>());
                    }
                    oldProperties[color].Add(sEntity);
                }

                List<ISerializableEntity> affected = entities.Select(t => t.Entity).Where(se => se is MapEntity { Removed: false } || se is ItemComponent).ToList();
                StoreCommand(new PropertyCommand(affected, property.Name.ToIdentifier(), newColor, oldProperties));

                if (MapEntity.EditingHUD != null && (MapEntity.EditingHUD.UserData == entity || (!(entity is ItemComponent ic) || MapEntity.EditingHUD.UserData == ic.Item)))
                {
                    GUIListBox list = MapEntity.EditingHUD.GetChild<GUIListBox>();
                    if (list != null)
                    {
                        IEnumerable<SerializableEntityEditor> editors = list.Content.FindChildren(comp => comp is SerializableEntityEditor).Cast<SerializableEntityEditor>();
                        SerializableEntityEditor.LockEditing = true;
                        foreach (SerializableEntityEditor editor in editors)
                        {
                            if (editor.UserData == entity && editor.Fields.TryGetValue(property.Name.ToIdentifier(), out GUIComponent[] _))
                            {
                                editor.UpdateValue(property, newColor, flash: false);
                            }
                        }
                        SerializableEntityEditor.LockEditing = false;
                    }
                }
                return true;
            };

            cancelButton.OnClicked = (button, o) =>
            {
                colorPicker.Dispose();
                msgBox.Close();

                foreach (var (e, color, prop) in entities)
                {
                    if (e is MapEntity { Removed: true }) { continue; }
                    prop.TrySetValue(e, color);
                }
                return true;
            };

            return msgBox;

            Color SetColor(object source)
            {
                if (setValues)
                {
                    setValues = false;

                    if (source == sliderMutex)
                    {
                        Vector3 hsv = new Vector3(hueScrollBar.BarScroll * 360f, satScrollBar.BarScroll, valueScrollBar.BarScroll);
                        SetSliderTexts(hsv);
                        SetColorPicker(hsv);
                        SetHex(hsv);
                    }
                    else if (source == sliderTextMutex)
                    {
                        Vector3 hsv = new Vector3(hueTextBox.FloatValue * 360f, satTextBox.FloatValue, valueTextBox.FloatValue);
                        SetSliders(hsv);
                        SetColorPicker(hsv);
                        SetHex(hsv);
                    }
                    else if (source == pickerMutex)
                    {
                        Vector3 hsv = new Vector3(colorPicker.SelectedHue, colorPicker.SelectedSaturation, colorPicker.SelectedValue);
                        SetSliders(hsv);
                        SetSliderTexts(hsv);
                        SetHex(hsv);
                    }
                    else if (source == hexMutex)
                    {
                        Vector3 hsv = ToolBox.RGBToHSV(XMLExtensions.ParseColor(hexValueBox.Text, errorMessages: false));
                        if (float.IsNaN(hsv.X)) { hsv.X = 0f; }
                        SetSliders(hsv);
                        SetSliderTexts(hsv);
                        SetColorPicker(hsv);
                        SetHex(hsv);
                    }

                    setValues = true;
                }

                Color color = ToolBoxCore.HSVToRGB(colorPicker.SelectedHue, colorPicker.SelectedSaturation, colorPicker.SelectedValue);
                foreach (var (e, origColor, prop) in entities)
                {
                    if (e is MapEntity { Removed: true }) { continue; }
                    color.A = origColor.A;
                    prop.TrySetValue(e, color);
                }
                return color;

                void SetSliders(Vector3 hsv)
                {
                    hueScrollBar.BarScroll = hsv.X / 360f;
                    satScrollBar.BarScroll = hsv.Y;
                    valueScrollBar.BarScroll = hsv.Z;
                }

                void SetSliderTexts(Vector3 hsv)
                {
                    hueTextBox.FloatValue = hsv.X / 360f;
                    satTextBox.FloatValue = hsv.Y;
                    valueTextBox.FloatValue = hsv.Z;
                }

                void SetColorPicker(Vector3 hsv)
                {
                    bool hueChanged = !MathUtils.NearlyEqual(colorPicker.SelectedHue, hsv.X);
                    colorPicker.SelectedHue = hsv.X;
                    colorPicker.SelectedSaturation = hsv.Y;
                    colorPicker.SelectedValue = hsv.Z;
                    if (hueChanged) { colorPicker.RefreshHue(); }
                }

                void SetHex(Vector3 hsv)
                {
                    Color hexColor = ToolBoxCore.HSVToRGB(hsv.X, hsv.Y, hsv.Z);
                    hexValueBox!.Text = ColorToHex(hexColor);
                }
            }

            static string ColorToHex(Color color) => $"#{(color.R << 16 | color.G << 8 | color.B):X6}";
        }

        public static GUIFrame CreateWiringPanel(Point offset, GUIListBox.OnSelectedHandler onWireSelected)
        {
            GUIFrame frame = new GUIFrame(new RectTransform(new Vector2(0.03f, 0.35f), GUI.Canvas)
                { MinSize = new Point(120, 300), AbsoluteOffset = offset });

            GUIListBox listBox = new GUIListBox(new RectTransform(new Vector2(0.9f, 0.9f), frame.RectTransform, Anchor.Center))
            {
                PlaySoundOnSelect = true,
                OnSelected = onWireSelected,
                CanTakeKeyBoardFocus = false
            };

            List<ItemPrefab> wirePrefabs = new List<ItemPrefab>();

            foreach (ItemPrefab itemPrefab in ItemPrefab.Prefabs)
            {
                if (itemPrefab.Name.IsNullOrEmpty() || itemPrefab.HideInMenus || itemPrefab.HideInEditors) { continue; }
                if (!itemPrefab.Tags.Contains(Tags.WireItem)) { continue; }
                if (CircuitBox.IsInGame() && itemPrefab.Tags.Contains(Tags.Thalamus)) { continue; }

                wirePrefabs.Add(itemPrefab);
            }

            foreach (ItemPrefab itemPrefab in wirePrefabs.OrderBy(static w => !w.CanBeBought).ThenBy(static w => w.UintIdentifier))
            {
                GUIFrame imgFrame = new GUIFrame(new RectTransform(new Point(listBox.Content.Rect.Width, listBox.Rect.Width / 2), listBox.Content.RectTransform), style: "ListBoxElement")
                {
                    UserData = itemPrefab
                };
                var img = new GUIImage(new RectTransform(new Vector2(0.9f), imgFrame.RectTransform, Anchor.Center), itemPrefab.Sprite, scaleToFit: true)
                {
                    UserData = itemPrefab,
                    Color = itemPrefab.SpriteColor,
                    HoverColor = Color.Lerp(itemPrefab.SpriteColor, Color.White, 0.3f),
                    SelectedColor = Color.Lerp(itemPrefab.SpriteColor, Color.White, 0.6f)
                };
            }

            return frame;
        }

        private bool SelectLinkedSub(GUIComponent selected, object userData)
        {
            if (!(selected.UserData is SubmarineInfo submarine)) return false;
            var prefab = new LinkedSubmarinePrefab(submarine);
            MapEntityPrefab.SelectPrefab(prefab);
            return true;
        }

        private bool SelectWire(GUIComponent component, object userData)
        {
            if (dummyCharacter == null) return false;

            //if the same type of wire has already been selected, deselect it and return
            Item existingWire = dummyCharacter.HeldItems.FirstOrDefault(i => i.Prefab == userData as ItemPrefab);
            if (existingWire != null)
            {
                existingWire.Drop(null);
                existingWire.Remove();
                return false;
            }

            var wire = new Item(userData as ItemPrefab, Vector2.Zero, null);

            int slotIndex = dummyCharacter.Inventory.FindLimbSlot(InvSlotType.LeftHand);

            //if there's some other type of wire in the inventory, remove it
            existingWire = dummyCharacter.Inventory.GetItemAt(slotIndex);
            if (existingWire != null && existingWire.Prefab != userData as ItemPrefab)
            {
                existingWire.Drop(null);
                existingWire.Remove();
            }

            dummyCharacter.Inventory.TryPutItem(wire, slotIndex, false, false, dummyCharacter);

            return true;

        }

        /// <summary>
        /// Tries to open an item container in the submarine editor using the dummy character
        /// </summary>
        /// <param name="itemContainer">The item we want to open</param>
        private void OpenItem(Item itemContainer)
        {
            if (dummyCharacter == null || itemContainer == null) { return; }

            if ((itemContainer.GetComponent<Holdable>() is { Attached: false } || itemContainer.GetComponent<Wearable>() != null) && itemContainer.GetComponent<ItemContainer>() != null)
            {
                // We teleport our dummy character to the item so it appears as the entity stays still when in reality the dummy is holding it
                oldItemPosition = itemContainer.SimPosition;
                TeleportDummyCharacter(oldItemPosition);

                // Override this so we can be sure the container opens
                var container = itemContainer.GetComponent<ItemContainer>();
                if (container != null) { container.KeepOpenWhenEquipped = true; }

                // We accept any slots except "Any" since that would take priority
                List<InvSlotType> allowedSlots = new List<InvSlotType>();
                itemContainer.AllowedSlots.ForEach(type =>
                {
                    if (type != InvSlotType.Any) { allowedSlots.Add(type); }
                });

                // Try to place the item in the dummy character's inventory
                bool success = dummyCharacter.Inventory.TryPutItem(itemContainer, dummyCharacter, allowedSlots);
                if (success) { OpenedItem = itemContainer; }
                else { return; }
            }
            MapEntity.SelectedList.Clear();
            MapEntity.FilteredSelectedList.Clear();
            MapEntity.SelectEntity(itemContainer);
            dummyCharacter.SelectedItem = itemContainer;
            FilterEntities(entityFilterBox.Text);
            MapEntity.StopSelection();
        }

        /// <summary>
        /// Close the currently opened item
        /// </summary>
        private void CloseItem()
        {
            if (dummyCharacter == null) { return; }
            //nothing to close -> return
            if (DraggedItemPrefab == null && dummyCharacter?.SelectedItem == null && OpenedItem == null) { return; }
            DraggedItemPrefab = null;
            dummyCharacter.SelectedItem = null;
            OpenedItem?.Drop(dummyCharacter);
            OpenedItem?.SetTransform(oldItemPosition, 0f);
            OpenedItem = null;
            FilterEntities(entityFilterBox.Text);
        }

        /// <summary>
        /// Teleports the dummy character to the specified position
        /// </summary>
        /// <param name="pos">The desired position</param>
        private void TeleportDummyCharacter(Vector2 pos)
        {
            if (dummyCharacter != null)
            {
                foreach (Limb limb in dummyCharacter.AnimController.Limbs)
                {
                    limb.body.SetTransform(pos, 0.0f);
                }
                dummyCharacter.AnimController.Collider.SetTransform(pos, 0);
            }
        }

        private bool ChangeSubName(GUITextBox textBox, string text)
        {
            if (string.IsNullOrWhiteSpace(text))
            {
                textBox.Flash(GUIStyle.Red);
                return false;
            }

            if (MainSub != null) MainSub.Info.Name = text;
            textBox.Deselect();

            textBox.Text = text;

            textBox.Flash(GUIStyle.Green);

            return true;
        }

        private void ChangeSubDescription(GUITextBox textBox, string text)
        {
            if (MainSub != null)
            {
                MainSub.Info.Description = text;
            }
            else
            {
                textBox.UserData = text;
            }

            submarineDescriptionCharacterCount.Text = text.Length + " / " + submarineDescriptionLimit;
        }

        private bool SelectPrefab(GUIComponent component, object obj)
        {
            allEntityList.Deselect();
            categorizedEntityList.Deselect();
            if (GUI.MouseOn is GUIButton || GUI.MouseOn?.Parent is GUIButton) { return false; }

            AddPreviouslyUsed(obj as MapEntityPrefab);

            //if selecting a gap/hull/waypoint/spawnpoint, make sure the visibility is toggled on
            if (obj is CoreEntityPrefab prefab)
            {
                var matchingTickBox = showEntitiesTickBoxes.Find(tb => tb.UserData as string == prefab.Identifier);
                if (matchingTickBox != null && !matchingTickBox.Selected)
                {
                    previouslyUsedPanel.Visible = false;
                    showEntitiesPanel.Visible = true;
                    showEntitiesPanel.RectTransform.AbsoluteOffset = new Point(Math.Max(entityCountPanel.Rect.Right, saveAssemblyFrame.Rect.Right), TopPanel.Rect.Height);
                    matchingTickBox.Selected = true;
                    matchingTickBox.Flash(GUIStyle.Green);
                }
            }

            if (dummyCharacter?.SelectedItem != null)
            {
                var inv = dummyCharacter?.SelectedItem?.OwnInventory;
                if (inv != null)
                {
                    switch (obj)
                    {
                        case ItemAssemblyPrefab assemblyPrefab when PlayerInput.IsShiftDown():
                        {
                            var itemInstance = LoadItemAssemblyInventorySafe(assemblyPrefab);
                            var spawnedItem = false;

                            itemInstance.ForEach(newItem =>
                            {
                                if (newItem != null)
                                {
                                    var placedItem = inv.TryPutItem(newItem, dummyCharacter);
                                    spawnedItem |= placedItem;

                                    if (!placedItem)
                                    {
                                        // Remove everything inside of the item so we don't get the popup asking if we want to keep the contained items
                                        newItem.OwnInventory?.DeleteAllItems();
                                        newItem.Remove();
                                    }
                                }
                            });

                            List<MapEntity> placedEntities = itemInstance.Where(it => !it.Removed).Cast<MapEntity>().ToList();
                            if (placedEntities.Any())
                            {
                                StoreCommand(new AddOrDeleteCommand(placedEntities, false));
                            }
                            SoundPlayer.PlayUISound(spawnedItem ? GUISoundType.PickItem : GUISoundType.PickItemFail);
                            break;
                        }
                        case ItemPrefab itemPrefab when PlayerInput.IsShiftDown():
                        {
                            var item = new Item(itemPrefab, Vector2.Zero, MainSub);
                            if (!inv.TryPutItem(item, dummyCharacter))
                            {
                                // We failed, remove the item so it doesn't stay at x:0,y:0
                                SoundPlayer.PlayUISound(GUISoundType.PickItemFail);
                                item.Remove();
                            }
                            else
                            {
                                SoundPlayer.PlayUISound(GUISoundType.PickItem);
                            }

                            if (!item.Removed)
                            {
                                StoreCommand(new AddOrDeleteCommand(new List<MapEntity> { item }, false));
                            }
                            break;
                        }
                        case ItemAssemblyPrefab _:
                        case ItemPrefab _:
                        {
                            // Place the item into our hands
                            DraggedItemPrefab = (MapEntityPrefab)obj;
                            SoundPlayer.PlayUISound(GUISoundType.PickItem);
                            break;
                        }
                    }
                }
            }
            else
            {
                SoundPlayer.PlayUISound(GUISoundType.PickItem);
                MapEntityPrefab.SelectPrefab(obj);
            }

            return false;
        }

        private bool GenerateWaypoints()
        {
            if (MainSub == null) { return false; }
            return WayPoint.GenerateSubWaypoints(MainSub);
        }

        private void AddPreviouslyUsed(MapEntityPrefab mapEntityPrefab)
        {
            if (previouslyUsedList == null || mapEntityPrefab == null) { return; }

            previouslyUsedList.Deselect();

            if (previouslyUsedList.CountChildren == PreviouslyUsedCount)
            {
                previouslyUsedList.RemoveChild(previouslyUsedList.Content.Children.Last());
            }

            var existing = previouslyUsedList.Content.FindChild(mapEntityPrefab);
            if (existing != null) { previouslyUsedList.Content.RemoveChild(existing); }

            var textBlock = new GUITextBlock(new RectTransform(new Vector2(1.0f, 0.05f), previouslyUsedList.Content.RectTransform) { MinSize = new Point(0, 15) },
                ToolBox.LimitString(mapEntityPrefab.Name.Value, GUIStyle.SmallFont, previouslyUsedList.Content.Rect.Width), font: GUIStyle.SmallFont)
            {
                UserData = mapEntityPrefab
            };
            textBlock.RectTransform.SetAsFirstChild();
        }

        public void AutoHull()
        {
            for (int i = 0; i < MapEntity.MapEntityList.Count; i++)
            {
                MapEntity h = MapEntity.MapEntityList[i];
                if (h is Hull || h is Gap)
                {
                    h.Remove();
                    i--;
                }
            }

            List<Vector2> wallPoints = new List<Vector2>();
            Vector2 max;

            List<MapEntity> mapEntityList = new List<MapEntity>();

            foreach (MapEntity e in MapEntity.MapEntityList)
            {
                if (e is Item it)
                {
                    Door door = it.GetComponent<Door>();
                    if (door != null)
                    {
                        int halfW = it.WorldRect.Width / 2;
                        wallPoints.Add(new Vector2(it.WorldRect.X + halfW, -it.WorldRect.Y + it.WorldRect.Height));
                        mapEntityList.Add(it);
                    }
                    continue;
                }

                if (!(e is Structure)) continue;
                Structure s = e as Structure;
                if (!s.HasBody) continue;
                mapEntityList.Add(e);

                if (e.Rect.Width > e.Rect.Height)
                {
                    int halfH = e.WorldRect.Height / 2;
                    wallPoints.Add(new Vector2(e.WorldRect.X, -e.WorldRect.Y + halfH));
                    wallPoints.Add(new Vector2(e.WorldRect.X + e.WorldRect.Width, -e.WorldRect.Y + halfH));
                }
                else
                {
                    int halfW = e.WorldRect.Width / 2;
                    wallPoints.Add(new Vector2(e.WorldRect.X + halfW, -e.WorldRect.Y));
                    wallPoints.Add(new Vector2(e.WorldRect.X + halfW, -e.WorldRect.Y + e.WorldRect.Height));
                }
            }

            if (wallPoints.Count < 4)
            {
                DebugConsole.ThrowError("Generating hulls for the submarine failed. Not enough wall structures to generate hulls.");
                return;
            }

            var min = wallPoints[0];
            max = wallPoints[0];
            for (int i = 0; i < wallPoints.Count; i++)
            {
                min.X = Math.Min(min.X, wallPoints[i].X);
                min.Y = Math.Min(min.Y, wallPoints[i].Y);
                max.X = Math.Max(max.X, wallPoints[i].X);
                max.Y = Math.Max(max.Y, wallPoints[i].Y);
            }

            List<Rectangle> hullRects = new List<Rectangle>
            {
                new Rectangle((int)min.X, (int)min.Y, (int)(max.X - min.X), (int)(max.Y - min.Y))
            };
            foreach (Vector2 point in wallPoints)
            {
                MathUtils.SplitRectanglesHorizontal(hullRects, point);
                MathUtils.SplitRectanglesVertical(hullRects, point);
            }

            hullRects.Sort((a, b) =>
            {
                if (a.Y < b.Y) return -1;
                if (a.Y > b.Y) return 1;
                if (a.X < b.X) return -1;
                if (a.X > b.X) return 1;
                return 0;
            });

            for (int i = 0; i < hullRects.Count - 1; i++)
            {
                Rectangle rect = hullRects[i];
                if (hullRects[i + 1].Y > rect.Y) continue;

                Vector2 hullRPoint = new Vector2(rect.X + rect.Width - 8, rect.Y + rect.Height / 2);
                Vector2 hullLPoint = new Vector2(rect.X, rect.Y + rect.Height / 2);

                MapEntity container = null;
                foreach (MapEntity e in mapEntityList)
                {
                    Rectangle entRect = e.WorldRect;
                    entRect.Y = -entRect.Y;
                    if (entRect.Contains(hullRPoint))
                    {
                        if (!entRect.Contains(hullLPoint)) container = e;
                        break;
                    }
                }
                if (container == null)
                {
                    rect.Width += hullRects[i + 1].Width;
                    hullRects[i] = rect;
                    hullRects.RemoveAt(i + 1);
                    i--;
                }
            }

            foreach (MapEntity e in mapEntityList)
            {
                Rectangle entRect = e.WorldRect;
                if (entRect.Width < entRect.Height) continue;
                entRect.Y = -entRect.Y - 16;
                for (int i = 0; i < hullRects.Count; i++)
                {
                    Rectangle hullRect = hullRects[i];
                    if (entRect.Intersects(hullRect))
                    {
                        if (hullRect.Y < entRect.Y)
                        {
                            hullRect.Height = Math.Max((entRect.Y + 16 + entRect.Height / 2) - hullRect.Y, hullRect.Height);
                            hullRects[i] = hullRect;
                        }
                        else if (hullRect.Y + hullRect.Height <= entRect.Y + 16 + entRect.Height)
                        {
                            hullRects.RemoveAt(i);
                            i--;
                        }
                    }
                }
            }

            foreach (MapEntity e in mapEntityList)
            {
                Rectangle entRect = e.WorldRect;
                if (entRect.Width < entRect.Height) continue;
                entRect.Y = -entRect.Y;
                for (int i = 0; i < hullRects.Count; i++)
                {
                    Rectangle hullRect = hullRects[i];
                    if (entRect.Intersects(hullRect))
                    {
                        if (hullRect.Y >= entRect.Y - 8 && hullRect.Y + hullRect.Height <= entRect.Y + entRect.Height + 8)
                        {
                            hullRects.RemoveAt(i);
                            i--;
                        }
                    }
                }
            }

            for (int i = 0; i < hullRects.Count;)
            {
                Rectangle hullRect = hullRects[i];
                Vector2 point = new Vector2(hullRect.X+2, hullRect.Y+hullRect.Height/2);
                MapEntity container = null;
                foreach (MapEntity e in mapEntityList)
                {
                    Rectangle entRect = e.WorldRect;
                    entRect.Y = -entRect.Y;
                    if (entRect.Contains(point))
                    {
                        container = e;
                        break;
                    }
                }
                if (container == null)
                {
                    hullRects.RemoveAt(i);
                    continue;
                }

                while (hullRects[i].Y <= hullRect.Y)
                {
                    i++;
                    if (i >= hullRects.Count) break;
                }
            }

            for (int i = hullRects.Count-1; i >= 0;)
            {
                Rectangle hullRect = hullRects[i];
                Vector2 point = new Vector2(hullRect.X+hullRect.Width-2, hullRect.Y+hullRect.Height/2);
                MapEntity container = null;
                foreach (MapEntity e in mapEntityList)
                {
                    Rectangle entRect = e.WorldRect;
                    entRect.Y = -entRect.Y;
                    if (entRect.Contains(point))
                    {
                        container = e;
                        break;
                    }
                }
                if (container == null)
                {
                    hullRects.RemoveAt(i); i--;
                    continue;
                }

                while (hullRects[i].Y >= hullRect.Y)
                {
                    i--;
                    if (i < 0) break;
                }
            }

            hullRects.Sort((a, b) =>
            {
                if (a.X < b.X) return -1;
                if (a.X > b.X) return 1;
                if (a.Y < b.Y) return -1;
                if (a.Y > b.Y) return 1;
                return 0;
            });

            for (int i = 0; i < hullRects.Count - 1; i++)
            {
                Rectangle rect = hullRects[i];
                if (hullRects[i + 1].Width != rect.Width) continue;
                if (hullRects[i + 1].X > rect.X) continue;

                Vector2 hullBPoint = new Vector2(rect.X + rect.Width / 2, rect.Y + rect.Height - 8);
                Vector2 hullUPoint = new Vector2(rect.X + rect.Width / 2, rect.Y);

                MapEntity container = null;
                foreach (MapEntity e in mapEntityList)
                {
                    Rectangle entRect = e.WorldRect;
                    entRect.Y = -entRect.Y;
                    if (entRect.Contains(hullBPoint))
                    {
                        if (!entRect.Contains(hullUPoint)) container = e;
                        break;
                    }
                }
                if (container == null)
                {
                    rect.Height += hullRects[i + 1].Height;
                    hullRects[i] = rect;
                    hullRects.RemoveAt(i + 1);
                    i--;
                }
            }

            for (int i = 0; i < hullRects.Count;i++)
            {
                Rectangle rect = hullRects[i];
                rect.Y -= 16;
                rect.Height += 32;
                hullRects[i] = rect;
            }

            hullRects.Sort((a, b) =>
            {
                if (a.Y < b.Y) return -1;
                if (a.Y > b.Y) return 1;
                if (a.X < b.X) return -1;
                if (a.X > b.X) return 1;
                return 0;
            });

            for (int i = 0; i < hullRects.Count; i++)
            {
                for (int j = i+1; j < hullRects.Count; j++)
                {
                    if (hullRects[j].Y <= hullRects[i].Y) continue;
                    if (hullRects[j].Intersects(hullRects[i]))
                    {
                        Rectangle rect = hullRects[i];
                        rect.Height = hullRects[j].Y - rect.Y;
                        hullRects[i] = rect;
                        break;
                    }
                }
            }

            foreach (Rectangle rect in hullRects)
            {
                Rectangle hullRect = rect;
                hullRect.Y = -hullRect.Y;
                Hull newHull = new Hull(hullRect,
                                        MainSub);
            }

            foreach (MapEntity e in mapEntityList)
            {
                if (!(e is Structure)) continue;
                if (!(e as Structure).IsPlatform) continue;

                Rectangle gapRect = e.WorldRect;
                gapRect.Y -= 8;
                gapRect.Height = 16;
                new Gap(gapRect);
            }
        }

        public override void AddToGUIUpdateList()
        {
            if (GUI.DisableHUD) { return; }

            MapEntity.FilteredSelectedList.FirstOrDefault()?.AddToGUIUpdateList();
            EntityMenu.AddToGUIUpdateList();
            showEntitiesPanel.AddToGUIUpdateList();
            previouslyUsedPanel.AddToGUIUpdateList();
            undoBufferPanel.AddToGUIUpdateList();
            entityCountPanel.AddToGUIUpdateList();
            layerPanel.AddToGUIUpdateList();
            TopPanel.AddToGUIUpdateList();

            if (WiringMode)
            {
                wiringToolPanel.AddToGUIUpdateList();
            }

            if (MapEntity.HighlightedListBox != null)
            {
                MapEntity.HighlightedListBox.AddToGUIUpdateList();
            }

            if (dummyCharacter != null)
            {
                CharacterHUD.AddToGUIUpdateList(dummyCharacter);
                if (dummyCharacter.SelectedItem != null)
                {
                    dummyCharacter.SelectedItem.AddToGUIUpdateList();
                }
                else if (WiringMode && MapEntity.SelectedList.FirstOrDefault() is Item item && item.GetComponent<Wire>() != null)
                {
                    MapEntity.SelectedList.FirstOrDefault()?.AddToGUIUpdateList();
                }
            }
            if (loadFrame != null)
            {
                loadFrame.AddToGUIUpdateList();
            }
            else
            {
                saveFrame?.AddToGUIUpdateList();
            }
        }

        /// <summary>
        /// GUI.MouseOn doesn't get updated while holding primary mouse and we need it to
        /// </summary>
        public bool IsMouseOnEditorGUI()
        {
            if (GUI.MouseOn == null) { return false; }

            return (EntityMenu?.MouseRect.Contains(PlayerInput.MousePosition) ?? false)
                   || (entityCountPanel?.MouseRect.Contains(PlayerInput.MousePosition) ?? false)
                   || (MapEntity.EditingHUD?.MouseRect.Contains(PlayerInput.MousePosition) ?? false)
                   || (TopPanel?.MouseRect.Contains(PlayerInput.MousePosition) ?? false);
        }

        private static void Redo(int amount)
        {
            for (int i = 0; i < amount; i++)
            {
                if (commandIndex < Commands.Count)
                {
                    Command command = Commands[commandIndex++];
                    command.Execute();
                }
            }
            GameMain.SubEditorScreen.UpdateUndoHistoryPanel();
        }

        private static void Undo(int amount)
        {
            for (int i = 0; i < amount; i++)
            {
                if (commandIndex > 0)
                {
                    Command command = Commands[--commandIndex];
                    command.UnExecute();
                }
            }
            GameMain.SubEditorScreen.UpdateUndoHistoryPanel();
        }

        private static void ClearUndoBuffer()
        {
            SerializableEntityEditor.PropertyChangesActive = false;
            SerializableEntityEditor.CommandBuffer = null;
            Commands.ForEach(cmd => cmd.Cleanup());
            Commands.Clear();
            commandIndex = 0;
            GameMain.SubEditorScreen.UpdateUndoHistoryPanel();
        }

        public static void StoreCommand(Command command)
        {
            if (commandIndex != Commands.Count)
            {
                Commands.RemoveRange(commandIndex, Commands.Count - commandIndex);
            }
            Commands.Add(command);
            commandIndex++;

            // Start removing old commands
            if (Commands.Count > Math.Clamp(GameSettings.CurrentConfig.SubEditorUndoBuffer, 1, 10240))
            {
                Commands.First()?.Cleanup();
                Commands.RemoveRange(0, 1);
                commandIndex = Commands.Count;
            }

            GameMain.SubEditorScreen.UpdateUndoHistoryPanel();
        }

        private void UpdateLayerPanel()
        {
            if (layerPanel is null || layerList is null) { return; }

            layerList.Content.ClearChildren();

            layerList.Deselect();
            GUILayoutGroup buttonHeaders = new GUILayoutGroup(new RectTransform(new Vector2(1f, 0.075f), layerList.Content.RectTransform), isHorizontal: true, childAnchor: Anchor.BottomLeft);

            new GUIButton(new RectTransform(new Vector2(0.25f, 1f), buttonHeaders.RectTransform), TextManager.Get("editor.layer.headervisible"), style: "GUIButtonSmallFreeScale") { ForceUpperCase = ForceUpperCase.Yes  };
            new GUIButton(new RectTransform(new Vector2(0.15f, 1f), buttonHeaders.RectTransform), TextManager.Get("editor.layer.headerlink"), style: "GUIButtonSmallFreeScale") { ForceUpperCase = ForceUpperCase.Yes  };
            new GUIButton(new RectTransform(new Vector2(0.6f, 1f), buttonHeaders.RectTransform), TextManager.Get("name"), style: "GUIButtonSmallFreeScale") { ForceUpperCase = ForceUpperCase.Yes };

            foreach (var (layer, (visibility, linkage)) in Layers)
            {
                GUIFrame parent = new GUIFrame(new RectTransform(new Vector2(1f, 0.1f), layerList.Content.RectTransform), style: "ListBoxElement")
                {
                    UserData = layer
                };

                GUILayoutGroup layerGroup = new GUILayoutGroup(new RectTransform(Vector2.One, parent.RectTransform), isHorizontal: true, childAnchor: Anchor.CenterLeft);

                GUILayoutGroup layerVisibilityLayout = new GUILayoutGroup(new RectTransform(new Vector2(0.25f, 1f), layerGroup.RectTransform), childAnchor: Anchor.Center);
                GUITickBox layerVisibleButton = new GUITickBox(new RectTransform(Vector2.One, layerVisibilityLayout.RectTransform, scaleBasis: ScaleBasis.BothHeight), string.Empty)
                {
                    Selected = visibility == LayerVisibility.Visible,
                    OnSelected = box =>
                    {
                        if (!Layers.TryGetValue(layer, out LayerData data))
                        {
                            UpdateLayerPanel();
                            return false;
                        }

                        Layers[layer] = new LayerData(box.Selected ? LayerVisibility.Visible : LayerVisibility.Invisible, data.Linkage);
                        return true;
                    }
                };

                GUILayoutGroup layerChainLayout = new GUILayoutGroup(new RectTransform(new Vector2(0.15f, 1f), layerGroup.RectTransform), childAnchor: Anchor.Center);
                GUITickBox layerChainButton = new GUITickBox(new RectTransform(Vector2.One, layerChainLayout.RectTransform, scaleBasis: ScaleBasis.BothHeight), string.Empty)
                {
                    Selected = linkage == LayerLinkage.Linked,
                    OnSelected = box =>
                    {
                        if (!Layers.TryGetValue(layer, out LayerData data))
                        {
                            UpdateLayerPanel();
                            return false;
                        }

                        Layers[layer] = new LayerData(data.Visible, box.Selected ? LayerLinkage.Linked : LayerLinkage.Unlinked);
                        return true;
                    }
                };

                layerGroup.Recalculate();

                var textBlock = new GUITextBlock(new RectTransform(new Vector2(0.6f, 1f), layerGroup.RectTransform), layer, textAlignment: Alignment.CenterLeft);
                if (textBlock.TextSize.X > textBlock.Rect.Width)
                {
                    textBlock.ToolTip = textBlock.Text;
                    textBlock.Text = ToolBox.LimitString(textBlock.Text, textBlock.Font, textBlock.Rect.Width);
                }

                layerGroup.Recalculate();
                layerChainLayout.Recalculate();
                layerVisibilityLayout.Recalculate();
            }

            layerList.RecalculateChildren();
            buttonHeaders.Recalculate();
            foreach (var child in buttonHeaders.Children)
            {
                var btn = child as GUIButton;
                string originalBtnText = btn.Text.Value;
                btn.Text = ToolBox.LimitString(btn.Text, btn.Font, btn.Rect.Width);
                if (originalBtnText != btn.Text)
                {
                    btn.ToolTip = originalBtnText;
                }
            }

        }

        public void UpdateUndoHistoryPanel()
        {
            if (undoBufferPanel is null) { return; }

            undoBufferDisclaimer.Visible = mode == Mode.Wiring;

            undoBufferList.Content.Children.ForEachMod(component =>
            {
                undoBufferList.Content.RemoveChild(component);
            });

            for (int i = 0; i < Commands.Count; i++)
            {
                Command command = Commands[i];
                LocalizedString description = command.GetDescription();
                CreateTextBlock(description, description, i + 1, command).RectTransform.SetAsFirstChild();
            }

            CreateTextBlock(TextManager.Get("undo.beginning"), TextManager.Get("undo.beginningtooltip"), 0, null);

            GUITextBlock CreateTextBlock(LocalizedString name, LocalizedString description, int index, Command command)
            {
                return new GUITextBlock(new RectTransform(new Vector2(1.0f, 0.05f), undoBufferList.Content.RectTransform) { MinSize = new Point(0, 15) },
                    ToolBox.LimitString(name.Value, GUIStyle.SmallFont, undoBufferList.Content.Rect.Width), font: GUIStyle.SmallFont, textColor: index == commandIndex ? GUIStyle.Green : (Color?) null)
                {
                    UserData = command,
                    ToolTip = description
                };
            }
        }

        private static void CommitBulkItemBuffer()
        {
            if (BulkItemBuffer.Any())
            {
                AddOrDeleteCommand master = BulkItemBuffer[0];
                for (int i = 1; i < BulkItemBuffer.Count; i++)
                {
                    AddOrDeleteCommand command = BulkItemBuffer[i];
                    command.MergeInto(master);
                }

                StoreCommand(master);
                BulkItemBuffer.Clear();
            }

            bulkItemBufferinUse = null;
        }

        /// <summary>
        /// Allows the game to run logic such as updating the world,
        /// checking for collisions, gathering input, and playing audio.
        /// </summary>
        public override void Update(double deltaTime)
        {
            SkipInventorySlotUpdate = false;
            ImageManager.Update((float)deltaTime);

            Hull.UpdateCheats((float)deltaTime, cam);

            if (GameMain.GraphicsWidth != screenResolution.X || GameMain.GraphicsHeight != screenResolution.Y)
            {
                saveFrame = null;
                loadFrame = null;
                saveAssemblyFrame = null;
                snapToGridFrame = null;
                CreateUI();
                UpdateEntityList();
            }

            if (OpenedItem != null && OpenedItem.Removed)
            {
                OpenedItem = null;
            }

            if (WiringMode && dummyCharacter != null)
            {
                Wire equippedWire =
                    Character.Controlled?.HeldItems.FirstOrDefault(it => it.GetComponent<Wire>() != null)?.GetComponent<Wire>() ??
                    Wire.DraggingWire;

                if (equippedWire == null)
                {
                    // Highlight wires when hovering over the entity selection box
                    if (MapEntity.HighlightedListBox != null)
                    {
                        var lBox = MapEntity.HighlightedListBox;
                        foreach (var child in lBox.Content.Children)
                        {
                            if (child.UserData is Item item)
                            {
                                item.ExternalHighlight = GUI.IsMouseOn(child);
                            }
                        }
                    }

                    var highlightedEntities = new List<MapEntity>();

                    // ReSharper disable once LoopCanBeConvertedToQuery
                    foreach (Item item in MapEntity.MapEntityList.Where(entity => entity is Item).Cast<Item>())
                    {
                        var wire = item.GetComponent<Wire>();
                        if (wire == null || !wire.IsMouseOn()) { continue; }
                        highlightedEntities.Add(item);
                    }

                    MapEntity.UpdateHighlighting(highlightedEntities, true);
                }
            }

            hullVolumeFrame.Visible = MapEntity.SelectedList.Any(s => s is Hull);
            hullVolumeFrame.RectTransform.AbsoluteOffset = new Point(Math.Max(showEntitiesPanel.Rect.Right, previouslyUsedPanel.Rect.Right), 0);
            bool isCircuitBoxOpened = dummyCharacter?.SelectedItem?.GetComponent<CircuitBox>() is not null;
            saveAssemblyFrame.Visible = MapEntity.SelectedList.Count > 0 && !WiringMode && !isCircuitBoxOpened;
            snapToGridFrame.Visible = MapEntity.SelectedList.Count > 0 && !WiringMode && !isCircuitBoxOpened;

            var offset = cam.WorldView.Top - cam.ScreenToWorld(new Vector2(0, GameMain.GraphicsHeight - EntityMenu.Rect.Top)).Y;

            // Move the camera towards to the focus point
            if (camTargetFocus != Vector2.Zero)
            {
                if (GameSettings.CurrentConfig.KeyMap.Bindings[InputType.Up].IsDown() || GameSettings.CurrentConfig.KeyMap.Bindings[InputType.Down].IsDown() ||
                    GameSettings.CurrentConfig.KeyMap.Bindings[InputType.Left].IsDown() || GameSettings.CurrentConfig.KeyMap.Bindings[InputType.Right].IsDown())
                {
                    camTargetFocus = Vector2.Zero;
                }
                else
                {
                    var targetWithOffset = new Vector2(camTargetFocus.X, camTargetFocus.Y - offset / 2);
                    if (Math.Abs(cam.Position.X - targetWithOffset.X) < 1.0f &&
                        Math.Abs(cam.Position.Y - targetWithOffset.Y) < 1.0f)
                    {
                        camTargetFocus = Vector2.Zero;
                    }
                    else
                    {
                        cam.Position += (targetWithOffset - cam.Position) / cam.MoveSmoothness;
                    }
                }
            }

            if (undoBufferPanel.Visible)
            {
                undoBufferList.Deselect();
            }

            if (GUI.KeyboardDispatcher.Subscriber == null
                || MapEntity.EditingHUD != null
                && GUI.KeyboardDispatcher.Subscriber is GUIComponent sub
                && MapEntity.EditingHUD.Children.Contains(sub))
            {
                if (PlayerInput.IsCtrlDown() && !WiringMode)
                {
                    if (PlayerInput.KeyHit(Keys.Z))
                    {
                        // Ctrl+Shift+Z redos while Ctrl+Z undos
                        if (PlayerInput.IsShiftDown()) { Redo(1); } else { Undo(1); }
                    }

                    // ctrl+Y redo
                    if (PlayerInput.KeyHit(Keys.Y))
                    {
                        Redo(1);
                    }
                }
            }

            if (GUI.KeyboardDispatcher.Subscriber == null)
            {
                if (WiringMode && dummyCharacter != null)
                {
                    if (wiringToolPanel.GetChild<GUIListBox>() is { } listBox)
                    {
                        if (!dummyCharacter.HeldItems.Any(it => it.HasTag(Tags.WireItem)))
                        {
                            listBox.Deselect();
                        }

                        List<Keys> numberKeys = PlayerInput.NumberKeys;
                        if (numberKeys.Find(PlayerInput.KeyHit) is { } key && key != Keys.None)
                        {
                            // treat 0 as the last key instead of first
                            int index = key == Keys.D0 ? numberKeys.Count : numberKeys.IndexOf(key) - 1;
                            if (index > -1 && index < listBox.Content.CountChildren)
                            {
                                listBox.Select(index);
                                SkipInventorySlotUpdate = true;
                            }
                        }
                    }
                }

                if (PlayerInput.KeyHit(InputType.Use) && mode == Mode.Default)
                {
                    if (dummyCharacter != null)
                    {
                        if (dummyCharacter.SelectedItem == null)
                        {
                            foreach (var entity in MapEntity.HighlightedEntities)
                            {
                                if (entity is Item item && item.Components.Any(ic => ic is not ConnectionPanel && ic is not Repairable && ic.GuiFrame != null))
                                {
                                    var container = item.GetComponents<ItemContainer>().ToList();
                                    if (!container.Any() || container.Any(ic => ic?.DrawInventory ?? false))
                                    {
                                        OpenItem(item);
                                        break;
                                    }
                                }
                            }
                        }
                        else
                        {
                            CloseItem();
                        }
                    }
                }

                // Focus to selection
                if (PlayerInput.KeyHit(Keys.F) && mode == Mode.Default)
                {
                    // content warning: contains coordinate system workarounds
                    var selected = MapEntity.SelectedList;
                    if (selected.Count > 0)
                    {
                        var dRect = selected.First().Rect;
                        var rect = new Rectangle(dRect.Left, dRect.Top, dRect.Width, dRect.Height * -1);
                        if (selected.Count > 1)
                        {
                            // Create one big rect out of our selection
                            selected.Skip(1).ForEach(me =>
                            {
                                var wRect = me.Rect;
                                rect = Rectangle.Union(rect, new Rectangle(wRect.Left, wRect.Top, wRect.Width, wRect.Height * -1));
                            });
                        }
                        camTargetFocus = rect.Center.ToVector2();
                    }
                }

                if (toggleEntityListBind != GameSettings.CurrentConfig.KeyMap.Bindings[InputType.ToggleInventory])
                {
                    toggleEntityMenuButton.ToolTip = RichString.Rich($"{TextManager.Get("EntityMenuToggleTooltip")}\n‖color:125,125,125‖{GameSettings.CurrentConfig.KeyMap.Bindings[InputType.ToggleInventory].Name}‖color:end‖");
                    toggleEntityListBind = GameSettings.CurrentConfig.KeyMap.Bindings[InputType.ToggleInventory];
                }
                if (GameSettings.CurrentConfig.KeyMap.Bindings[InputType.ToggleInventory].IsHit() && mode == Mode.Default)
                {
                    toggleEntityMenuButton.OnClicked?.Invoke(toggleEntityMenuButton, toggleEntityMenuButton.UserData);
                }

                if (PlayerInput.KeyHit(Keys.Tab))
                {
                    entityFilterBox.Select();
                }

                if (PlayerInput.IsCtrlDown() && MapEntity.StartMovingPos == Vector2.Zero)
                {
                    cam.MoveCamera((float) deltaTime, allowMove: false, allowZoom: GUI.MouseOn == null);
                    // Save menu
                    if (PlayerInput.KeyHit(Keys.S))
                    {
                        if (PlayerInput.IsShiftDown())
                        {
                            // Quick-save, but only when we've set a custom name for our sub
                            CreateSaveScreen(subNameLabel != null && subNameLabel.Text != TextManager.Get("unspecifiedsubfilename"));
                        }
                        else
                        {
                            // Save menu
                            CreateSaveScreen();
                        }
                    }

                    // Select or deselect everything
                    if (PlayerInput.KeyHit(Keys.A) && mode == Mode.Default)
                    {
                        if (MapEntity.SelectedList.Any())
                        {
                            MapEntity.DeselectAll();
                        }
                        else
                        {
                            var selectables = MapEntity.MapEntityList.Where(entity => entity.SelectableInEditor).ToList();
                            foreach (var item in Item.ItemList)
                            {
                                //attached wires are not normally selectable (by clicking),
                                //but let's select them manually when selecting all
                                var wire = item.GetComponent<Wire>();
                                if (wire != null && wire.Connections.None(c => c == null) && !selectables.Contains(item))
                                {
                                    selectables.Add(item);
                                }
                            }
                            lock (selectables)
                            {
                                selectables.ForEach(MapEntity.AddSelection);
                            }
                        }
                    }

                    // 1-2 keys on the keyboard for switching modes
                    if (PlayerInput.KeyHit(Keys.D1)) { SetMode(Mode.Default); }
                    if (PlayerInput.KeyHit(Keys.D2)) { SetMode(Mode.Wiring); }
                }
                else
                {
                    cam.MoveCamera((float) deltaTime, allowMove: !CircuitBox.IsCircuitBoxSelected(dummyCharacter), allowZoom: GUI.MouseOn == null);
                }
            }
            else
            {
                cam.MoveCamera((float) deltaTime, allowMove: false, allowZoom: GUI.MouseOn == null);
            }

            if (PlayerInput.MidButtonHeld() && !CircuitBox.IsCircuitBoxSelected(dummyCharacter))
            {
                Vector2 moveSpeed = PlayerInput.MouseSpeed * (float)deltaTime * 60.0f / cam.Zoom;
                moveSpeed.X = -moveSpeed.X;
                cam.Position += moveSpeed;
                // break out of trying to focus
                camTargetFocus = Vector2.Zero;
            }

            if (PlayerInput.KeyHit(Keys.Escape) && dummyCharacter != null)
            {
                CloseItem();
            }

            if (lightingEnabled)
            {
                //turn off lights that are inside containers
                foreach (Item item in Item.ItemList)
                {
                    foreach (LightComponent lightComponent in item.GetComponents<LightComponent>())
                    {
                        lightComponent.Light.Color = 
                            item.body == null || item.body.Enabled ||
                            (item.ParentInventory is ItemInventory itemInventory && !itemInventory.Container.HideItems) ?
                                lightComponent.LightColor :
                                Color.Transparent;
                        lightComponent.Light.LightSpriteEffect = lightComponent.Item.SpriteEffects;
                    }
                }
                GameMain.LightManager?.Update((float)deltaTime);
            }

            if (dummyCharacter != null && Entity.FindEntityByID(dummyCharacter.ID) == dummyCharacter)
            {
                if (WiringMode)
                {
                    MapEntity.ClearHighlightedEntities();

                    if (dummyCharacter.SelectedItem == null)
                    {
                        List<Wire> wires = new List<Wire>();
                        foreach (Item item in Item.ItemList)
                        {
                            var wire = item.GetComponent<Wire>();
                            if (wire != null) wires.Add(wire);
                        }
                        Wire.UpdateEditing(wires);
                    }
                }

                if (!WiringMode)
                {
                    // Move all of our slots on top center of the entity list
                    // We use the slots to open item inventories and we want the position of them to be consisent
                    dummyCharacter.Inventory.visualSlots.ForEach(slot =>
                    {
                        slot.Rect.Y = EntityMenu.Rect.Top;
                        slot.Rect.X = EntityMenu.Rect.X + (EntityMenu.Rect.Width / 2) - (slot.Rect.Width /2);
                    });
                }

                if (dummyCharacter.SelectedItem == null ||
                    dummyCharacter.SelectedItem.GetComponent<Pickable>() != null)
                {
                    if (WiringMode && PlayerInput.IsShiftDown())
                    {
                        Wire equippedWire = Character.Controlled?.HeldItems.FirstOrDefault(i => i.GetComponent<Wire>() != null)?.GetComponent<Wire>();
                        if (equippedWire != null && equippedWire.GetNodes().Count > 0)
                        {
                            Vector2 lastNode = equippedWire.GetNodes().Last();
                            if (equippedWire.Item.Submarine != null)
                            {
                                lastNode += equippedWire.Item.Submarine.HiddenSubPosition + equippedWire.Item.Submarine.Position;
                            }

                            var (cursorX, cursorY) = dummyCharacter.CursorPosition;

                            bool isHorizontal = Math.Abs(cursorX - lastNode.X) < Math.Abs(cursorY - lastNode.Y);

                            float roundedY = MathUtils.Round(cursorY, Submarine.GridSize.Y / 2.0f);
                            float roundedX = MathUtils.Round(cursorX, Submarine.GridSize.X / 2.0f);

                            dummyCharacter.CursorPosition = isHorizontal
                                ? new Vector2(lastNode.X, roundedY)
                                : new Vector2(roundedX, lastNode.Y);
                        }
                    }

                    // Keep teleporting the dummy character to the opened item to make it look like the container didn't go anywhere
                    if (OpenedItem != null)
                    {
                        TeleportDummyCharacter(oldItemPosition);
                    }

                    if (WiringMode && dummyCharacter?.SelectedItem == null)
                    {
                        TeleportDummyCharacter(FarseerPhysics.ConvertUnits.ToSimUnits(dummyCharacter.CursorPosition));
                    }
                }

                if (WiringMode)
                {
                    dummyCharacter.ControlLocalPlayer((float)deltaTime, cam, false);
                    dummyCharacter.Control((float)deltaTime, cam);
                }

                cam.TargetPos = Vector2.Zero;
                dummyCharacter.Submarine = MainSub;
            }

            if (dummyCharacter?.SelectedItem != null)
<<<<<<< HEAD
            {
                // Deposit item from our "infinite stack" into inventory slots
                TryDragItemsToItem(dummyCharacter.SelectedItem);                
                foreach (Item linkedItem in dummyCharacter.SelectedItem.linkedTo.OfType<Item>())
                {
                    if (linkedItem.OwnInventory?.visualSlots != null)
                    {
                        TryDragItemsToItem(linkedItem);
                    }
                }
            }

            void TryDragItemsToItem(Item item)
            {
                foreach (ItemContainer ic in item.GetComponents<ItemContainer>())
                {
                    TryDragItemsToInventory(ic.Inventory);
                }
            }

            void TryDragItemsToInventory(Inventory inv)
            {
=======
            {
                // Deposit item from our "infinite stack" into inventory slots
                TryDragItemsToItem(dummyCharacter.SelectedItem);                
                foreach (Item linkedItem in dummyCharacter.SelectedItem.linkedTo.OfType<Item>())
                {
                    TryDragItemsToItem(linkedItem);                    
                }
            }

            void TryDragItemsToItem(Item item)
            {
                foreach (ItemContainer ic in item.GetComponents<ItemContainer>())
                {
                    if (ic.Inventory?.visualSlots != null)
                    {
                        TryDragItemsToInventory(ic.Inventory);
                    }                   
                }
            }

            void TryDragItemsToInventory(Inventory inv)
            {
>>>>>>> 8face2f3
                if (PlayerInput.IsCtrlDown()) { return; }

                var draggingMouse = MouseDragStart != Vector2.Zero && Vector2.Distance(PlayerInput.MousePosition, MouseDragStart) >= GUI.Scale * 20;

                // So we don't accidentally drag inventory items while doing this
                if (DraggedItemPrefab != null) { Inventory.DraggingItems.Clear(); }

                switch (DraggedItemPrefab)
                {
                    // regular item prefabs
                    case ItemPrefab itemPrefab when PlayerInput.PrimaryMouseButtonClicked() || draggingMouse:
                        {
                            bool spawnedItem = false;
                            for (var i = 0; i < inv.Capacity; i++)
                            {
                                var slot = inv.visualSlots[i];
                                var itemContainer = inv.GetItemAt(i)?.GetComponent<ItemContainer>();

                                // check if the slot is empty or if we can place the item into a container, for example an oxygen tank into a diving suit
                                if (Inventory.IsMouseOnSlot(slot))
                                {
                                    var newItem = new Item(itemPrefab, Vector2.Zero, MainSub);

                                    if (inv.CanBePutInSlot(itemPrefab, i, condition: null))
                                    {
                                        bool placedItem = inv.TryPutItem(newItem, i, false, true, dummyCharacter);
                                        spawnedItem |= placedItem;

                                        if (!placedItem)
                                        {
                                            newItem.Remove();
                                        }
                                    }
                                    else if (itemContainer != null && itemContainer.Inventory.CanBePut(itemPrefab))
                                    {
                                        bool placedItem = itemContainer.Inventory.TryPutItem(newItem, dummyCharacter);
                                        spawnedItem |= placedItem;

                                        // try to place the item into the inventory of the item we are hovering over
                                        if (!placedItem)
                                        {
                                            newItem.Remove();
                                        }
                                        else
                                        {
                                            slot.ShowBorderHighlight(GUIStyle.Green, 0.1f, 0.4f);
                                        }
                                    }
                                    else
                                    {
                                        newItem.Remove();
                                        slot.ShowBorderHighlight(GUIStyle.Red, 0.1f, 0.4f);
                                    }

                                    if (!newItem.Removed)
                                    {
                                        BulkItemBufferInUse = ItemAddMutex;
                                        BulkItemBuffer.Add(new AddOrDeleteCommand(new List<MapEntity> { newItem }, false));
                                    }

                                    if (!draggingMouse)
                                    {
                                        SoundPlayer.PlayUISound(spawnedItem ? GUISoundType.PickItem : GUISoundType.PickItemFail);
                                    }
                                }
                            }
                            break;
                        }
                    // item assemblies
                    case ItemAssemblyPrefab assemblyPrefab when PlayerInput.PrimaryMouseButtonClicked():
                        {
                            bool spawnedItems = false;
                            for (var i = 0; i < inv.visualSlots.Length; i++)
                            {
                                var slot = inv.visualSlots[i];
                                var item = inv?.GetItemAt(i);
                                var itemContainer = item?.GetComponent<ItemContainer>();
                                if (item == null && Inventory.IsMouseOnSlot(slot))
                                {
                                    // load the items
                                    var itemInstance = LoadItemAssemblyInventorySafe(assemblyPrefab);

                                    // counter for items that failed so we so we known that slot remained empty
                                    var failedCount = 0;

                                    for (var j = 0; j < itemInstance.Count; j++)
                                    {
                                        var newItem = itemInstance[j];
                                        var newSpot = i + j - failedCount;

                                        // try to find a valid slot to put the items
                                        while (inv.visualSlots.Length > newSpot)
                                        {
                                            if (inv.GetItemAt(newSpot) == null) { break; }
                                            newSpot++;
                                        }

                                        // valid slot found
                                        if (inv.visualSlots.Length > newSpot)
                                        {
                                            var placedItem = inv.TryPutItem(newItem, newSpot, false, true, dummyCharacter);
                                            spawnedItems |= placedItem;

                                            if (!placedItem)
                                            {
                                                failedCount++;
                                                // delete the included items too so we don't get a popup asking if we want to keep them
                                                newItem?.OwnInventory?.DeleteAllItems();
                                                newItem.Remove();
                                            }
                                        }
                                        else
                                        {
                                            var placedItem = inv.TryPutItem(newItem, dummyCharacter);
                                            spawnedItems |= placedItem;

                                            // if our while loop didn't find a valid slot then let the inventory decide where to put it as a last resort
                                            if (!placedItem)
                                            {
                                                // delete the included items too so we don't get a popup asking if we want to keep them
                                                newItem?.OwnInventory?.DeleteAllItems();
                                                newItem.Remove();
                                            }
                                        }
                                    }

                                    List<MapEntity> placedEntities = itemInstance.Where(it => !it.Removed).Cast<MapEntity>().ToList();
                                    if (placedEntities.Any())
                                    {
                                        BulkItemBufferInUse = ItemAddMutex;
                                        BulkItemBuffer.Add(new AddOrDeleteCommand(placedEntities, false));
                                    }
                                }
                            }

                            SoundPlayer.PlayUISound(spawnedItems ? GUISoundType.PickItem : GUISoundType.PickItemFail);
                            break;
                        }
                }
            }

            if (PlayerInput.PrimaryMouseButtonReleased() && BulkItemBufferInUse != null)
            {
                CommitBulkItemBuffer();
            }

            if (SerializableEntityEditor.PropertyChangesActive && (SerializableEntityEditor.NextCommandPush < DateTime.Now || MapEntity.EditingHUD == null))
            {
                SerializableEntityEditor.CommitCommandBuffer();
            }

            // Update our mouse dragging state so we can easily slide thru slots while holding the mouse button down to place lots of items
            if (PlayerInput.PrimaryMouseButtonHeld())
            {
                if (MouseDragStart == Vector2.Zero)
                {
                    MouseDragStart = PlayerInput.MousePosition;
                }
            }
            else
            {
                MouseDragStart = Vector2.Zero;
            }

            if ((GUI.MouseOn == null || !GUI.MouseOn.IsChildOf(TopPanel))
                && dummyCharacter?.SelectedItem == null && !WiringMode
                && (GUI.MouseOn == null || MapEntity.SelectedAny || MapEntity.SelectionPos != Vector2.Zero))
            {
                if (layerList is { Visible: true } && GUI.KeyboardDispatcher.Subscriber == layerList)
                {
                    GUI.KeyboardDispatcher.Subscriber = null;
                }

                MapEntity.UpdateSelecting(cam);
            }

            if (!PlayerInput.PrimaryMouseButtonHeld())
            {
                MeasurePositionStart = Vector2.Zero;
            }

            if (PlayerInput.KeyDown(Keys.LeftAlt) || PlayerInput.KeyDown(Keys.RightAlt))
            {
                if (PlayerInput.PrimaryMouseButtonDown())
                {
                    MeasurePositionStart = cam.ScreenToWorld(PlayerInput.MousePosition);
                }
            }

            if (!WiringMode)
            {
                bool shouldCloseHud = dummyCharacter?.SelectedItem != null && HUD.CloseHUD(dummyCharacter.SelectedItem.Rect) && DraggedItemPrefab == null;

                if (MapEntityPrefab.Selected != null)
                {
                    MapEntityPrefab.Selected.UpdatePlacing(cam);
                }
                else
                {
                    if (PlayerInput.SecondaryMouseButtonClicked() && !shouldCloseHud)
                    {
                        if (GUI.IsMouseOn(entityFilterBox))
                        {
                            ClearFilter();
                        }
                        else
                        {
                            if (dummyCharacter?.SelectedItem == null)
                            {
                                CreateContextMenu();
                            }
                            DraggedItemPrefab = null;
                        }
                    }

                    if (shouldCloseHud)
                    {
                        CloseItem();
                    }
                }
                MapEntity.UpdateEditor(cam, (float)deltaTime);
            }

            entityMenuOpenState = entityMenuOpen && !WiringMode ?
                (float)Math.Min(entityMenuOpenState + deltaTime * 5.0f, 1.0f) :
                (float)Math.Max(entityMenuOpenState - deltaTime * 5.0f, 0.0f);

            EntityMenu.RectTransform.ScreenSpaceOffset = Vector2.Lerp(new Vector2(0.0f, EntityMenu.Rect.Height - 10), Vector2.Zero, entityMenuOpenState).ToPoint();

            if (PlayerInput.PrimaryMouseButtonClicked() && !GUI.IsMouseOn(entityFilterBox))
            {
                entityFilterBox.Deselect();
            }

            if (loadFrame != null)
            {
                if (PlayerInput.SecondaryMouseButtonClicked())
                {
                    loadFrame = null;
                }
            }
            else if (saveFrame != null)
            {
                if (PlayerInput.SecondaryMouseButtonClicked())
                {
                    saveFrame = null;
                }
            }

            if (dummyCharacter != null)
            {
                dummyCharacter.AnimController.FindHull(dummyCharacter.CursorWorldPosition, setSubmarine: false);

                foreach (Item item in dummyCharacter.Inventory.AllItems)
                {
                    item.SetTransform(dummyCharacter.SimPosition, 0.0f);
                    item.UpdateTransform();
                    if (item.body != null)
                    {
                        item.SetTransform(item.body.SimPosition, 0.0f);
                    }

                    //wires need to be updated for the last node to follow the player during rewiring
                    Wire wire = item.GetComponent<Wire>();
                    wire?.Update((float)deltaTime, cam);
                }

                if (dummyCharacter.SelectedItem != null)
                {
                    if (MapEntity.SelectedList.Contains(dummyCharacter.SelectedItem) || WiringMode)
                    {
                        dummyCharacter.SelectedItem?.UpdateHUD(cam, dummyCharacter, (float)deltaTime);
                    }
                    else
                    {
                        // We somehow managed to unfocus the item, close it so our framerate doesn't go to 5 because the
                        // UpdateHUD() method keeps re-creating the editing HUD
                        CloseItem();
                    }
                }
                else if (MapEntity.SelectedList.Count == 1 && WiringMode && MapEntity.SelectedList.FirstOrDefault() is Item item)
                {
                    item.UpdateHUD(cam, dummyCharacter, (float)deltaTime);
                }

                CharacterHUD.Update((float)deltaTime, dummyCharacter, cam);
            }
        }

        /// <summary>
        /// This is called when the game should draw itself.
        /// </summary>
        public override void Draw(double deltaTime, GraphicsDevice graphics, SpriteBatch spriteBatch)
        {
            cam.UpdateTransform();
            if (lightingEnabled)
            {
                GameMain.LightManager.RenderLightMap(graphics, spriteBatch, cam);
            }

            foreach (Submarine sub in Submarine.Loaded)
            {
                sub.UpdateTransform();
            }

            graphics.Clear(BackgroundColor);

            ImageManager.Draw(spriteBatch, cam);

            spriteBatch.Begin(SpriteSortMode.BackToFront, BlendState.NonPremultiplied, transformMatrix: cam.Transform);

            if (GameMain.DebugDraw)
            {
                GUI.DrawLine(spriteBatch, new Vector2(MainSub.HiddenSubPosition.X, -cam.WorldView.Y), new Vector2(MainSub.HiddenSubPosition.X, -(cam.WorldView.Y - cam.WorldView.Height)), Color.White * 0.5f, 1.0f, (int)(2.0f / cam.Zoom));
                GUI.DrawLine(spriteBatch, new Vector2(cam.WorldView.X, -MainSub.HiddenSubPosition.Y), new Vector2(cam.WorldView.Right, -MainSub.HiddenSubPosition.Y), Color.White * 0.5f, 1.0f, (int)(2.0f / cam.Zoom));
            }
            Submarine.DrawBack(spriteBatch, true, e =>
                e is Structure s &&
                !IsSubcategoryHidden(e.Prefab?.Subcategory) &&
                (e.SpriteDepth >= 0.9f || s.Prefab.BackgroundSprite != null));
            Submarine.DrawPaintedColors(spriteBatch, true);
            spriteBatch.End();

            spriteBatch.Begin(SpriteSortMode.BackToFront, BlendState.NonPremultiplied, transformMatrix: cam.Transform);

            // When we "open" a wearable item with inventory it won't get rendered because the dummy character is invisible
            // So we are drawing a clone of it on the same position
            if (OpenedItem?.GetComponent<Wearable>() != null)
            {
                OpenedItem.Sprite.Draw(spriteBatch, new Vector2(OpenedItem.DrawPosition.X, -(OpenedItem.DrawPosition.Y)),
                                       scale: OpenedItem.Scale, color: OpenedItem.SpriteColor, depth: OpenedItem.SpriteDepth);
                GUI.DrawRectangle(spriteBatch,
                                  new Vector2(OpenedItem.WorldRect.X, -OpenedItem.WorldRect.Y),
                                  new Vector2(OpenedItem.Rect.Width, OpenedItem.Rect.Height),
                                  Color.White, false, 0, (int)Math.Max(2.0f / cam.Zoom, 1.0f));
            }

            Submarine.DrawBack(spriteBatch, true, e =>
                (!(e is Structure) || e.SpriteDepth < 0.9f) &&
                !IsSubcategoryHidden(e.Prefab?.Subcategory));
            spriteBatch.End();

            spriteBatch.Begin(SpriteSortMode.BackToFront, BlendState.NonPremultiplied, transformMatrix: cam.Transform);
            Submarine.DrawDamageable(spriteBatch, null, editing: true, e => !IsSubcategoryHidden(e.Prefab?.Subcategory));
            spriteBatch.End();

            spriteBatch.Begin(SpriteSortMode.BackToFront, BlendState.NonPremultiplied, transformMatrix: cam.Transform);
            Submarine.DrawFront(spriteBatch, editing: true, e => !IsSubcategoryHidden(e.Prefab?.Subcategory));
            if (!WiringMode)
            {
                MapEntityPrefab.Selected?.DrawPlacing(spriteBatch, cam);
                MapEntity.DrawSelecting(spriteBatch, cam);
            }
            if (dummyCharacter != null && WiringMode)
            {
                foreach (Item heldItem in dummyCharacter.HeldItems)
                {
                    heldItem.Draw(spriteBatch, editing: false, back: true);
                }
            }

            DrawGrid(spriteBatch);
            spriteBatch.End();

            ImageManager.DrawEditing(spriteBatch, cam);

            if (GameMain.LightManager.LightingEnabled && lightingEnabled)
            {
                spriteBatch.Begin(SpriteSortMode.Deferred, Lights.CustomBlendStates.Multiplicative, null, DepthStencilState.None);
                spriteBatch.Draw(GameMain.LightManager.LightMap, new Rectangle(0, 0, GameMain.GraphicsWidth, GameMain.GraphicsHeight), Color.White);
                spriteBatch.End();
            }

            if (GameMain.LightManager.DebugLos)
            {
                GameMain.LightManager.DebugDrawLos(spriteBatch, cam);
            }

            //-------------------- HUD -----------------------------

            spriteBatch.Begin(SpriteSortMode.Deferred, samplerState: GUI.SamplerState);

            if (MainSub != null && cam.Zoom < 5f)
            {
                Vector2 position = MainSub.SubBody != null ? MainSub.WorldPosition : MainSub.HiddenSubPosition;

                GUI.DrawIndicator(
                    spriteBatch, position, cam,
                    cam.WorldView.Width,
                    GUIStyle.SubmarineLocationIcon.Value.Sprite, Color.LightBlue * 0.5f);
            }

            var notificationIcon = GUIStyle.GetComponentStyle("GUINotificationButton");
            var tooltipStyle = GUIStyle.GetComponentStyle("GUIToolTip");
            foreach (Gap gap in Gap.GapList)
            {
                if (gap.linkedTo.Count == 2 && gap.linkedTo[0] == gap.linkedTo[1])
                {
                    Vector2 screenPos = Cam.WorldToScreen(gap.WorldPosition);
                    Rectangle rect = new Rectangle(screenPos.ToPoint() - new Point(20), new Point(40));
                    tooltipStyle.Sprites[GUIComponent.ComponentState.None][0].Draw(spriteBatch, rect, Color.White);
                    notificationIcon.Sprites[GUIComponent.ComponentState.None][0].Draw(spriteBatch, rect, GUIStyle.Orange);
                    if (Vector2.Distance(PlayerInput.MousePosition, screenPos) < 30 * Cam.Zoom)
                    {
                        GUIComponent.DrawToolTip(spriteBatch, TextManager.Get("gapinsidehullwarning"), new Rectangle(screenPos.ToPoint(), new Point(10)));
                    }
                }
            }

            if (DrawCharacterInventory)
            {
                dummyCharacter.DrawHUD(spriteBatch, cam, false);
                wiringToolPanel.DrawManually(spriteBatch);                
            }
            MapEntity.DrawEditor(spriteBatch, cam);

            GUI.Draw(Cam, spriteBatch);

            if (MeasurePositionStart != Vector2.Zero)
            {
                Vector2 startPos = MeasurePositionStart;
                Vector2 mouseWorldPos = cam.ScreenToWorld(PlayerInput.MousePosition);
                if (PlayerInput.IsShiftDown())
                {
                    startPos = RoundToGrid(startPos);
                    mouseWorldPos = RoundToGrid(mouseWorldPos);

                    static Vector2 RoundToGrid(Vector2 position)
                    {
                        position.X = (float) Math.Round(position.X / Submarine.GridSize.X) * Submarine.GridSize.X;
                        position.Y = (float) Math.Round(position.Y / Submarine.GridSize.Y) * Submarine.GridSize.Y;
                        return position;
                    }
                }

                GUI.DrawLine(spriteBatch, cam.WorldToScreen(startPos), cam.WorldToScreen(mouseWorldPos), GUIStyle.Green, width: 4);

                decimal realWorldDistance = decimal.Round((decimal) (Vector2.Distance(startPos, mouseWorldPos) * Physics.DisplayToRealWorldRatio), 2);

                Vector2 offset = new Vector2(GUI.IntScale(24));
                GUI.DrawString(spriteBatch, PlayerInput.MousePosition + offset, $"{realWorldDistance} m", GUIStyle.TextColorNormal, font: GUIStyle.Font, backgroundColor: Color.Black, backgroundPadding: 4);
            }

            spriteBatch.End();
        }

        private void CreateImage(int width, int height, System.IO.Stream stream)
        {
            MapEntity.SelectedList.Clear();
            MapEntity.ClearHighlightedEntities();

            var prevScissorRect = GameMain.Instance.GraphicsDevice.ScissorRectangle;

            Rectangle subDimensions = Submarine.MainSub.CalculateDimensions(onlyHulls: false);
            Vector2 viewPos = subDimensions.Center.ToVector2();
            float scale = Math.Min(width / (float)subDimensions.Width, height / (float)subDimensions.Height);

            var viewMatrix = Matrix.CreateTranslation(new Vector3(width / 2.0f, height / 2.0f, 0));
            var transform = Matrix.CreateTranslation(
                new Vector3(-viewPos.X, viewPos.Y, 0)) *
                Matrix.CreateScale(new Vector3(scale, scale, 1)) *
                viewMatrix;

            using (RenderTarget2D rt = new RenderTarget2D(
                 GameMain.Instance.GraphicsDevice,
                 width, height, false, SurfaceFormat.Color, DepthFormat.None))
            using (SpriteBatch spriteBatch = new SpriteBatch(GameMain.Instance.GraphicsDevice))
            {
                GameMain.Instance.GraphicsDevice.SetRenderTarget(rt);
                GameMain.Instance.GraphicsDevice.Clear(new Color(8, 13, 19));

                spriteBatch.Begin(SpriteSortMode.BackToFront, BlendState.NonPremultiplied, null, null, null, null, transform);
                Submarine.Draw(spriteBatch);
                Submarine.DrawFront(spriteBatch);
                Submarine.DrawDamageable(spriteBatch, null);
                spriteBatch.End();


                GameMain.Instance.GraphicsDevice.SetRenderTarget(null);
                rt.SaveAsPng(stream, width, height);
            }

            //for some reason setting the rendertarget changes the size of the viewport
            //but it doesn't change back to default when setting it back to null
            GameMain.Instance.ResetViewPort();
        }

        private static readonly Color gridBaseColor = Color.White * 0.1f;

        private void DrawGrid(SpriteBatch spriteBatch)
        {
            // don't render at high zoom levels because it would just turn the screen white
            if (!ShouldDrawGrid) { return; }

            var (gridX, gridY) = Submarine.GridSize;
            DrawGrid(spriteBatch, cam, gridX, gridY, zoomTreshold: true);
        }

        public static void DrawGrid(SpriteBatch spriteBatch, Camera cam, float sizeX, float sizeY, bool zoomTreshold)
        {
            if (zoomTreshold && cam.Zoom < 0.5f) { return; }
            int scale = Math.Max(1, GUI.IntScale(1));
            float zoom = cam.Zoom / 2f; // Don't ask
            float lineThickness = Math.Max(1, scale / zoom);

            Color gridColor = gridBaseColor;
            if (zoomTreshold && cam.Zoom < 1.0f)
            {
                // fade the grid when zooming out
                gridColor *= Math.Max(0, (cam.Zoom - 0.5f) * 2f);
            }

            Rectangle camRect = cam.WorldView;

            for (float x = snapX(camRect.X); x < snapX(camRect.X + camRect.Width) + sizeX; x += sizeX)
            {
                spriteBatch.DrawLine(new Vector2(x, -camRect.Y), new Vector2(x, -(camRect.Y - camRect.Height)), gridColor, thickness: lineThickness);
            }

            for (float y = snapY(camRect.Y); y >= snapY(camRect.Y - camRect.Height) - sizeY; y -= sizeY)
            {
                spriteBatch.DrawLine(new Vector2(camRect.X, -y), new Vector2(camRect.Right, -y), gridColor, thickness: lineThickness);
            }

            float snapX(int x) => (float) Math.Floor(x / sizeX) * sizeX;
            float snapY(int y) => (float) Math.Ceiling(y / sizeY) * sizeY;
        }

        public static void DrawOutOfBoundsArea(SpriteBatch spriteBatch, Camera cam, float playableAreaSize, Color color)
        {
            Rectangle camRect = cam.WorldView;

            RectangleF playableArea = new RectangleF(
                -playableAreaSize / 2f,
                -playableAreaSize / 2f,
                playableAreaSize,
                playableAreaSize
            );

            RectangleF topRect = new(
                camRect.Left,
                -camRect.Top,
                camRect.Width,
                playableArea.Top + camRect.Top
            );

            // idk why camRect.Bottom doesn't work here
            float camRectBottom = -camRect.Top + camRect.Height;

            RectangleF bottomRect = new(
                camRect.Left,
                playableArea.Bottom,
                camRect.Width,
                camRectBottom + playableArea.Bottom
            );

            RectangleF rightRect = new(
                playableArea.Right,
                playableArea.Top,
                camRect.Right - playableArea.Right,
                playableArea.Height
            );

            RectangleF leftRect = new(
                playableArea.Left,
                playableArea.Top,
                camRect.Left - playableArea.Left,
                playableArea.Height
            );

            GUI.DrawFilledRectangle(spriteBatch, topRect, color);
            GUI.DrawFilledRectangle(spriteBatch, leftRect, color);
            GUI.DrawFilledRectangle(spriteBatch, rightRect, color);
            GUI.DrawFilledRectangle(spriteBatch, bottomRect, color);
        }

        public void SaveScreenShot(int width, int height, string filePath)
        {
            System.IO.Stream stream = File.OpenWrite(filePath);
            CreateImage(width, height, stream);
            stream.Dispose();
        }

        public bool IsSubcategoryHidden(string subcategory)
        {
            if (string.IsNullOrEmpty(subcategory) || !hiddenSubCategories.ContainsKey(subcategory))
            {
                return false;
            }
            return hiddenSubCategories[subcategory];
        }

        public static bool IsSubEditor() => Screen.Selected is SubEditorScreen && !Submarine.Unloading;
        public static bool IsWiringMode() => Screen.Selected == GameMain.SubEditorScreen && GameMain.SubEditorScreen.WiringMode && !Submarine.Unloading;

        public static bool IsLayerVisible(MapEntity entity)
        {
            if (!IsSubEditor() || string.IsNullOrWhiteSpace(entity.Layer)) { return true; }

            if (!Layers.TryGetValue(entity.Layer, out LayerData data))
            {
                Layers.TryAdd(entity.Layer, LayerData.Default);
                return true;
            }

            return data.Visible == LayerVisibility.Visible;
        }

        public static bool IsLayerLinked(MapEntity entity)
        {
            if (!IsSubEditor() || string.IsNullOrWhiteSpace(entity.Layer)) { return false; }

            if (!Layers.TryGetValue(entity.Layer, out LayerData data))
            {
                Layers.TryAdd(entity.Layer, LayerData.Default);
                return true;
            }

            return data.Linkage == LayerLinkage.Linked;
        }

        public static ImmutableHashSet<MapEntity> GetEntitiesInSameLayer(MapEntity entity)
        {
            if (string.IsNullOrWhiteSpace(entity.Layer)) { return ImmutableHashSet<MapEntity>.Empty; }
            return MapEntity.MapEntityList.Where(me => me.Layer == entity.Layer).ToImmutableHashSet();
        }
    }
}<|MERGE_RESOLUTION|>--- conflicted
+++ resolved
@@ -1557,13 +1557,9 @@
             if (editorSelectedTime.TryUnwrap(out DateTime selectedTime))
             {
                 TimeSpan timeInEditor = DateTime.Now - selectedTime;
-<<<<<<< HEAD
-                if (timeInEditor.TotalSeconds > Timing.TotalTime)
-=======
                 //this is intended for diagnosing why the "x hours in editor" achievement seems to sometimes trigger too soon
                 //require the time in editor to be x1.5 higher to disregard any rounding errors or discrepancies in Datetime.Now and the game's own timekeeping
                 if (timeInEditor.TotalSeconds > Timing.TotalTime * 1.5)
->>>>>>> 8face2f3
                 {
                     DebugConsole.ThrowErrorAndLogToGA(
                         "SubEditorScreen.DeselectEditorSpecific:InvalidTimeInEditor",
@@ -1571,11 +1567,7 @@
                 }
                 else
                 {
-<<<<<<< HEAD
-                    SteamAchievementManager.IncrementStat("hoursineditor".ToIdentifier(), (float)timeInEditor.TotalHours);
-=======
                     AchievementManager.IncrementStat(AchievementStat.HoursInEditor, (float)timeInEditor.TotalHours);
->>>>>>> 8face2f3
                     editorSelectedTime = Option<DateTime>.None();
                 }
             }
@@ -5575,35 +5567,11 @@
             }
 
             if (dummyCharacter?.SelectedItem != null)
-<<<<<<< HEAD
             {
                 // Deposit item from our "infinite stack" into inventory slots
                 TryDragItemsToItem(dummyCharacter.SelectedItem);                
                 foreach (Item linkedItem in dummyCharacter.SelectedItem.linkedTo.OfType<Item>())
                 {
-                    if (linkedItem.OwnInventory?.visualSlots != null)
-                    {
-                        TryDragItemsToItem(linkedItem);
-                    }
-                }
-            }
-
-            void TryDragItemsToItem(Item item)
-            {
-                foreach (ItemContainer ic in item.GetComponents<ItemContainer>())
-                {
-                    TryDragItemsToInventory(ic.Inventory);
-                }
-            }
-
-            void TryDragItemsToInventory(Inventory inv)
-            {
-=======
-            {
-                // Deposit item from our "infinite stack" into inventory slots
-                TryDragItemsToItem(dummyCharacter.SelectedItem);                
-                foreach (Item linkedItem in dummyCharacter.SelectedItem.linkedTo.OfType<Item>())
-                {
                     TryDragItemsToItem(linkedItem);                    
                 }
             }
@@ -5621,7 +5589,6 @@
 
             void TryDragItemsToInventory(Inventory inv)
             {
->>>>>>> 8face2f3
                 if (PlayerInput.IsCtrlDown()) { return; }
 
                 var draggingMouse = MouseDragStart != Vector2.Zero && Vector2.Distance(PlayerInput.MousePosition, MouseDragStart) >= GUI.Scale * 20;
