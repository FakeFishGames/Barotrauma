﻿using Barotrauma.Items.Components;
using Barotrauma.Networking;
using Microsoft.Xna.Framework;
using System;
using System.Collections.Immutable;
using System.Linq;

namespace Barotrauma
{
    partial class Character
    {
        partial void UpdateNetInput()
        {
            if (GameMain.Client != null)
            {
                if (this != Controlled)
                {
                    if (GameMain.Client.EndCinematic != null && 
                        GameMain.Client.EndCinematic.Running) // Freezes the characters during the ending cinematic
                    {
                        AnimController.Frozen = true;
                        memState.Clear();
                        return;
                    }

                    //freeze AI characters if more than x seconds have passed since last update from the server
                    if (lastRecvPositionUpdateTime < Lidgren.Network.NetTime.Now - NetConfig.FreezeCharacterIfPositionDataMissingDelay)
                    {
                        AnimController.Frozen = true;
                        memState.Clear();
                        //hide after y seconds
                        if (lastRecvPositionUpdateTime < Lidgren.Network.NetTime.Now - NetConfig.DisableCharacterIfPositionDataMissingDelay)
                        {
                            Enabled = false;
                            return;
                        }
                    }
                }
                else
                {
                    var posInfo = new CharacterStateInfo(
                        SimPosition,
                        AnimController.Collider.Rotation,
                        LastNetworkUpdateID,
                        AnimController.TargetDir,
                        SelectedCharacter,
                        SelectedItem,
                        SelectedSecondaryItem,
                        AnimController.Anim);

                    memLocalState.Add(posInfo);

                    InputNetFlags newInput = InputNetFlags.None;
                    if (IsKeyDown(InputType.Left)) newInput |= InputNetFlags.Left;
                    if (IsKeyDown(InputType.Right)) newInput |= InputNetFlags.Right;
                    if (IsKeyDown(InputType.Up)) newInput |= InputNetFlags.Up;
                    if (IsKeyDown(InputType.Down)) newInput |= InputNetFlags.Down;
                    if (IsKeyDown(InputType.Run)) newInput |= InputNetFlags.Run;
                    if (IsKeyDown(InputType.Crouch)) newInput |= InputNetFlags.Crouch;
                    if (IsKeyHit(InputType.Select)) newInput |= InputNetFlags.Select; //TODO: clean up the way this input is registered
                    if (IsKeyHit(InputType.Deselect)) newInput |= InputNetFlags.Deselect;
                    if (IsKeyHit(InputType.Health)) newInput |= InputNetFlags.Health;
                    if (IsKeyHit(InputType.Grab)) newInput |= InputNetFlags.Grab;
                    if (IsKeyDown(InputType.Use)) newInput |= InputNetFlags.Use;
                    if (IsKeyDown(InputType.Aim)) newInput |= InputNetFlags.Aim;
                    if (IsKeyDown(InputType.Shoot)) newInput |= InputNetFlags.Shoot;
                    if (IsKeyDown(InputType.Attack)) newInput |= InputNetFlags.Attack;
                    if (IsKeyDown(InputType.Ragdoll)) newInput |= InputNetFlags.Ragdoll;

                    if (AnimController.TargetDir == Direction.Left) newInput |= InputNetFlags.FacingLeft;

                    Vector2 relativeCursorPos = cursorPosition - AimRefPosition;
                    relativeCursorPos.Normalize();
                    UInt16 intAngle = (UInt16)(65535.0 * Math.Atan2(relativeCursorPos.Y, relativeCursorPos.X) / (2.0 * Math.PI));

                    NetInputMem newMem = new NetInputMem
                    {
                        states = newInput,
                        intAim = intAngle
                    };

                    if (FocusedCharacter != null && 
                        FocusedCharacter.CampaignInteractionType != CampaignMode.InteractionType.None && 
                        newMem.states.HasFlag(InputNetFlags.Use))
                    {
                        newMem.interact = FocusedCharacter.ID;
                    }
                    else if (newMem.states.HasFlag(InputNetFlags.Use) && (FocusedCharacter?.IsPet ?? false))
                    {
                        newMem.interact = FocusedCharacter.ID;
                    }
                    else if (focusedItem != null && !CharacterInventory.DraggingItemToWorld &&
                        !newMem.states.HasFlag(InputNetFlags.Grab) && !newMem.states.HasFlag(InputNetFlags.Health))
                    {
                        newMem.interact = focusedItem.ID;
                    }
                    else if (FocusedCharacter != null)
                    {
                        newMem.interact = FocusedCharacter.ID;
                    }

                    memInput.Insert(0, newMem);
                    LastNetworkUpdateID++;
                    if (memInput.Count > 60)
                    {
                        memInput.RemoveRange(60, memInput.Count - 60);
                    }
                }
            }
            else //this == Character.Controlled && GameMain.Client == null
            {
                AnimController.Frozen = false;
            }
        }

        public void ClientWriteInput(in SegmentTableWriter<ClientNetSegment> segmentTableWriter, IWriteMessage msg)
        {
            segmentTableWriter.StartNewSegment(ClientNetSegment.CharacterInput);

            if (memInput.Count > 60)
            {
                memInput.RemoveRange(60, memInput.Count - 60);
            }

            msg.WriteUInt16(LastNetworkUpdateID);
            byte inputCount = Math.Min((byte)memInput.Count, (byte)60);
            msg.WriteByte(inputCount);
            for (int i = 0; i < inputCount; i++)
            {
                msg.WriteRangedInteger((int)memInput[i].states, 0, (int)InputNetFlags.MaxVal);
                msg.WriteUInt16(memInput[i].intAim);
                if (memInput[i].states.HasFlag(InputNetFlags.Select) ||
                    memInput[i].states.HasFlag(InputNetFlags.Deselect) ||
                    memInput[i].states.HasFlag(InputNetFlags.Use) ||
                    memInput[i].states.HasFlag(InputNetFlags.Health) ||
                    memInput[i].states.HasFlag(InputNetFlags.Grab))
                {
                    msg.WriteUInt16(memInput[i].interact);
                }
            }
        }
        
        public virtual void ClientEventWrite(IWriteMessage msg, NetEntityEvent.IData extraData = null)
        {
            if (extraData is not IEventData eventData) { throw new Exception($"Malformed character event: expected {nameof(Character)}.{nameof(IEventData)}"); }
            
            msg.WriteRangedInteger((int)eventData.EventType, (int)EventType.MinValue, (int)EventType.MaxValue);
            switch (eventData)
            {
                case InventoryStateEventData inventoryStateEventData:
                    Inventory.ClientEventWrite(msg, inventoryStateEventData);
                    break;
                case TreatmentEventData _:
                    msg.WriteBoolean(AnimController.Anim == AnimController.Animation.CPR);
                    break;
                case CharacterStatusEventData _:
                    //do nothing
                    break;
                case UpdateTalentsEventData _:
                    msg.WriteUInt16((ushort)characterTalents.Count);
                    foreach (var unlockedTalent in characterTalents)
                    {
                        msg.WriteUInt32(unlockedTalent.Prefab.UintIdentifier);
                    }
                    break;
                default:
                    throw new Exception($"Malformed character event: did not expect {eventData.GetType().Name}");
            }
        }

        public void ClientReadPosition(IReadMessage msg, float sendingTime)
        {
            bool facingRight = AnimController.Dir > 0.0f;

            lastRecvPositionUpdateTime = (float)Lidgren.Network.NetTime.Now;

            AnimController.Frozen = false;
            Enabled = true;
            //if we start receiving position updates, it means the character's no longer disabled
            if (DisabledByEvent && !Removed)
            {
                DisabledByEvent = false;
            }

            UInt16 networkUpdateID = 0;
            if (msg.ReadBoolean())
            {
                networkUpdateID = msg.ReadUInt16();
            }
            else
            {
                bool aimInput = msg.ReadBoolean();
                keys[(int)InputType.Aim].Held = aimInput;
                keys[(int)InputType.Aim].SetState(false, aimInput);

                bool shootInput = msg.ReadBoolean();
                keys[(int)InputType.Shoot].Held = shootInput;
                keys[(int)InputType.Shoot].SetState(false, shootInput);

                bool useInput = msg.ReadBoolean();
                keys[(int)InputType.Use].Held = useInput;
                keys[(int)InputType.Use].SetState(false, useInput);

                if (AnimController is HumanoidAnimController)
                {
                    bool crouching = msg.ReadBoolean();
                    keys[(int)InputType.Crouch].Held = crouching;
                    keys[(int)InputType.Crouch].SetState(false, crouching);
                }

                bool attackInput = msg.ReadBoolean();
                keys[(int)InputType.Attack].Held = attackInput;
                keys[(int)InputType.Attack].SetState(false, attackInput);

                double aimAngle = msg.ReadUInt16() / 65535.0 * 2.0 * Math.PI;
                cursorPosition = AimRefPosition + new Vector2((float)Math.Cos(aimAngle), (float)Math.Sin(aimAngle)) * 500.0f;
                TransformCursorPos();

                bool ragdollInput = msg.ReadBoolean();
                keys[(int)InputType.Ragdoll].Held = ragdollInput;
                keys[(int)InputType.Ragdoll].SetState(false, ragdollInput);

                facingRight = msg.ReadBoolean();
            }

            bool entitySelected = msg.ReadBoolean();
            Character selectedCharacter = null;
            Item selectedItem = null, selectedSecondaryItem = null;

            AnimController.Animation animation = AnimController.Animation.None;
            if (entitySelected)
            {
                ushort characterID = msg.ReadUInt16();
                ushort itemID = msg.ReadUInt16();
                ushort secondaryItemID = msg.ReadUInt16();
                selectedCharacter = FindEntityByID(characterID) as Character;
                selectedItem = FindEntityByID(itemID) as Item;
                selectedSecondaryItem = FindEntityByID(secondaryItemID) as Item;
                if (characterID != NullEntityID)
                {
                    bool doingCpr = msg.ReadBoolean();
                    if (doingCpr && SelectedCharacter != null)
                    {
                        animation = AnimController.Animation.CPR;
                    }
                }
            }

            Vector2 pos = new Vector2(
                msg.ReadSingle(),
                msg.ReadSingle());
            float MaxVel = NetConfig.MaxPhysicsBodyVelocity;
            Vector2 linearVelocity = new Vector2(
                msg.ReadRangedSingle(-MaxVel, MaxVel, 12),
                msg.ReadRangedSingle(-MaxVel, MaxVel, 12));
            linearVelocity = NetConfig.Quantize(linearVelocity, -MaxVel, MaxVel, 12);

            bool fixedRotation = msg.ReadBoolean();
            float? rotation = null;
            float? angularVelocity = null;
            if (!fixedRotation)
            {
                rotation = msg.ReadSingle();
                float MaxAngularVel = NetConfig.MaxPhysicsBodyAngularVelocity;
                angularVelocity = msg.ReadRangedSingle(-MaxAngularVel, MaxAngularVel, 8);
                angularVelocity = NetConfig.Quantize(angularVelocity.Value, -MaxAngularVel, MaxAngularVel, 8);
            }

            bool readStatus = msg.ReadBoolean();
            if (readStatus)
            {
                ReadStatus(msg);
                AIController?.ClientRead(msg);
            }

            msg.ReadPadBits();

            int index = 0;
            if (GameMain.Client.Character == this && CanMove)
            {
                var posInfo = new CharacterStateInfo(
                    pos, rotation,
                    networkUpdateID,
                    facingRight ? Direction.Right : Direction.Left,
                    selectedCharacter, selectedItem, selectedSecondaryItem, animation);

                while (index < memState.Count && NetIdUtils.IdMoreRecent(posInfo.ID, memState[index].ID))
                    index++;
                memState.Insert(index, posInfo);
            }
            else
            {
                var posInfo = new CharacterStateInfo(
                    pos, rotation,
                    linearVelocity, angularVelocity,
                    sendingTime, facingRight ? Direction.Right : Direction.Left,
                    selectedCharacter, selectedItem, selectedSecondaryItem, animation);

                while (index < memState.Count && posInfo.Timestamp > memState[index].Timestamp)
                    index++;
                memState.Insert(index, posInfo);
            }
        }
        
        public virtual void ClientEventRead(IReadMessage msg, float sendingTime)
        {
            EventType eventType = (EventType)msg.ReadRangedInteger((int)EventType.MinValue, (int)EventType.MaxValue);
            switch (eventType)
            {
                case EventType.InventoryState:
                    if (Inventory == null)
                    {
                        string errorMsg = "Received an inventory update message for an entity with no inventory ([name], removed: " + Removed + ")";
                        DebugConsole.ThrowError(errorMsg.Replace("[name]", Name));
                        GameAnalyticsManager.AddErrorEventOnce("CharacterNetworking.ClientRead:NoInventory" + ID, GameAnalyticsManager.ErrorSeverity.Error, errorMsg.Replace("[name]", SpeciesName.Value));

                        //read anyway to prevent messing up reading the rest of the message
                        _ = msg.ReadUInt16();
                        byte inventoryItemCount = msg.ReadByte();
                        for (int i = 0; i < inventoryItemCount; i++)
                        {
                            msg.ReadUInt16();
                        }
                    }
                    else
                    {
                        Inventory.ClientEventRead(msg, sendingTime);
                    }
                    break;
                case EventType.Control:
                    bool myCharacter = msg.ReadBoolean();
                    byte ownerID = msg.ReadByte();
                    ResetNetState();
                    if (myCharacter)
                    {
                        if (controlled != null)
                        {
                            LastNetworkUpdateID = controlled.LastNetworkUpdateID;
                        }

                        if (!IsDead) { Controlled = this; }
                        IsRemotePlayer = false;
                        GameMain.Client.HasSpawned = true;
                        GameMain.Client.Character = this;
                        GameMain.LightManager.LosEnabled = true;
                        GameMain.LightManager.LosAlpha = 1f;
                        GameMain.Client.WaitForNextRoundRespawn = null;
                    }
                    else
                    {
                        if (controlled == this)
                        {
                            Controlled = null;
                        }
                        if (GameMain.Client?.Character == this)
                        {
                            GameMain.Client.Character = null;
                        }
                        IsRemotePlayer = ownerID > 0;
                    }
                    break;
                case EventType.Status:
                    ReadStatus(msg);
                    break;
                case EventType.UpdateSkills:
                    int skillCount = msg.ReadByte();
                    for (int i = 0; i < skillCount; i++)
                    {
                        Identifier skillIdentifier = msg.ReadIdentifier();
                        float skillLevel = msg.ReadSingle();
                        info?.SetSkillLevel(skillIdentifier, skillLevel);
                    }
                    break;
                case EventType.SetAttackTarget:
                case EventType.ExecuteAttack:
                    int attackLimbIndex = msg.ReadByte();
                    UInt16 targetEntityID = msg.ReadUInt16();
                    int targetLimbIndex = msg.ReadByte();
                    float targetX = msg.ReadSingle();
                    float targetY = msg.ReadSingle();
                    Vector2 targetSimPos = new Vector2(targetX, targetY);
                    //255 = entity already removed, no need to do anything
                    if (attackLimbIndex == 255 || Removed) { break; }
                    if (attackLimbIndex >= AnimController.Limbs.Length)
                    {
                        //it's possible to get these errors when mid-round syncing, as the client may not
                        //yet know about afflictions that have given the character extra limbs (e.g. spineling genes)
                        //ignoring the error should be safe though, not executing the attack should not cause any further issues
                        if (!GameMain.Client.MidRoundSyncing)
                        {
                            string errorMsg = $"Received invalid {(eventType == EventType.SetAttackTarget ? "SetAttackTarget" : "ExecuteAttack")} message. Limb index out of bounds (character: {Name}, limb index: {attackLimbIndex}, limb count: {AnimController.Limbs.Length})";
                            DebugConsole.ThrowError(errorMsg);
                            GameAnalyticsManager.AddErrorEventOnce("Character.ClientEventRead:AttackLimbOutOfBounds", GameAnalyticsManager.ErrorSeverity.Error, errorMsg);
                        }
                        break;
                    }
                    Limb attackLimb = AnimController.Limbs[attackLimbIndex];
                    Limb targetLimb = null;
                    IDamageable targetEntity = FindEntityByID(targetEntityID) as IDamageable;
                    if (targetEntity == null && eventType == EventType.SetAttackTarget)
                    {
                        DebugConsole.ThrowError($"Received invalid SetAttackTarget message. Target entity not found (ID {targetEntityID})");
                        GameAnalyticsManager.AddErrorEventOnce("Character.ClientEventRead:TargetNotFound", GameAnalyticsManager.ErrorSeverity.Error, "Received invalid SetAttackTarget message. Target entity not found.");
                        break;
                    }
                    if (targetEntity is Character targetCharacter && targetLimbIndex != 255)
                    {
                        if (targetLimbIndex >= targetCharacter.AnimController.Limbs.Length)
                        {
                            DebugConsole.ThrowError($"Received invalid {(eventType == EventType.SetAttackTarget ? "SetAttackTarget" : "ExecuteAttack")} message. Target limb index out of bounds (target character: {targetCharacter.Name}, limb index: {targetLimbIndex}, limb count: {targetCharacter.AnimController.Limbs.Length})");
                            string errorMsgWithoutName = $"Received invalid {(eventType == EventType.SetAttackTarget ? "SetAttackTarget" : "ExecuteAttack")} message. Target limb index out of bounds (target character: {targetCharacter.SpeciesName}, limb index: {targetLimbIndex}, limb count: {targetCharacter.AnimController.Limbs.Length})";
                            GameAnalyticsManager.AddErrorEventOnce("Character.ClientEventRead:TargetLimbOutOfBounds", GameAnalyticsManager.ErrorSeverity.Error, errorMsgWithoutName);                            
                            break;
                        }
                        targetLimb = targetCharacter.AnimController.Limbs[targetLimbIndex];
                    }
                    if (attackLimb?.attack != null && Controlled != this)
                    {
                        if (eventType == EventType.SetAttackTarget)
                        {
                            SetAttackTarget(attackLimb, targetEntity, targetSimPos);
                            PlaySound(CharacterSound.SoundType.Attack, maxInterval: 3);
                        }
                        else
                        {
                            attackLimb.ExecuteAttack(targetEntity, targetLimb, out _);
                        }
                    }
                    break;
                case EventType.AssignCampaignInteraction:
                    byte campaignInteractionType = msg.ReadByte();
                    bool requireConsciousness = msg.ReadBoolean();
                    (GameMain.GameSession?.GameMode as CampaignMode)?.AssignNPCMenuInteraction(this, (CampaignMode.InteractionType)campaignInteractionType);
                    RequireConsciousnessForCustomInteract = requireConsciousness;
                    break;
                case EventType.ObjectiveManagerState:
                    // 1 = order, 2 = objective
                    AIObjectiveManager.ObjectiveType msgType
                        = (AIObjectiveManager.ObjectiveType)msg.ReadRangedInteger(
                            (int)AIObjectiveManager.ObjectiveType.MinValue,
                            (int)AIObjectiveManager.ObjectiveType.MaxValue);
                    if (msgType == 0) { break; }
                    bool validData = msg.ReadBoolean();
                    if (!validData) { break; }
                    if (msgType == AIObjectiveManager.ObjectiveType.Order)
                    {
<<<<<<< HEAD
                        case 0: //NetEntityEvent.Type.InventoryState
                            if (Inventory == null)
                            {
                                string errorMsg = "Received an inventory update message for an entity with no inventory (" + Name + ", removed: " + Removed + ")";
                                DebugConsole.ThrowError(errorMsg);
                                GameAnalyticsManager.AddErrorEventOnce("CharacterNetworking.ClientRead:NoInventory" + ID, GameAnalyticsSDK.Net.EGAErrorSeverity.Error, errorMsg);

                                //read anyway to prevent messing up reading the rest of the message
                                _ = msg.ReadUInt16();
                                byte inventoryItemCount = msg.ReadByte();
                                for (int i = 0; i < inventoryItemCount; i++)
                                {
                                    msg.ReadUInt16();
                                }
                            }
                            else
                            {
                                Inventory.ClientRead(type, msg, sendingTime);
                            }
                            break;
                        case 1: //NetEntityEvent.Type.Control
                            byte ownerID = msg.ReadByte();
                            ResetNetState();
                            if (ownerID == GameMain.Client.ID)
                            {
                                if (controlled != null)
                                {
                                    LastNetworkUpdateID = controlled.LastNetworkUpdateID;
                                }

                                if (!IsDead) { Controlled = this; }
                                IsRemotePlayer = false;
                                GameMain.Client.HasSpawned = true;
                                GameMain.Client.Character = this;
                                GameMain.LightManager.LosEnabled = true;
                                GameMain.LightManager.LosAlpha = 1f;
                                GameMain.Client.WaitForNextRoundRespawn = null;
                            }
                            else
                            {
                                if (controlled == this)
                                {
                                    Controlled = null;
                                    IsRemotePlayer = ownerID > 0;
                                }
                            }
                            break;
                        case 2: //NetEntityEvent.Type.Status
                            ReadStatus(msg);
                            break;
                        case 3: //NetEntityEvent.Type.UpdateSkills
                            int skillCount = msg.ReadByte();
                            for (int i = 0; i < skillCount; i++)
                            {
                                string skillIdentifier = msg.ReadString();
                                float skillLevel = msg.ReadSingle();
                                info?.SetSkillLevel(skillIdentifier, skillLevel);
                            }
                            break;
                        case 4: // NetEntityEvent.Type.SetAttackTarget
                        case 5: //NetEntityEvent.Type.ExecuteAttack
                            int attackLimbIndex = msg.ReadByte();
                            UInt16 targetEntityID = msg.ReadUInt16();
                            int targetLimbIndex = msg.ReadByte();
                            Vector2 targetSimPos = new Vector2(msg.ReadSingle(), msg.ReadSingle());
                            //255 = entity already removed, no need to do anything
                            if (attackLimbIndex == 255 || Removed) { break; }
                            if (attackLimbIndex >= AnimController.Limbs.Length)
                            {
                                DebugConsole.ThrowError($"Received invalid SetAttack/ExecuteAttack message. Limb index out of bounds (character: {Name}, limb index: {attackLimbIndex}, limb count: {AnimController.Limbs.Length})");
                                break;
                            }
                            Limb attackLimb = AnimController.Limbs[attackLimbIndex];
                            Limb targetLimb = null;
                            if (!(FindEntityByID(targetEntityID) is IDamageable targetEntity))
                            {
                                DebugConsole.ThrowError($"Received invalid SetAttack/ExecuteAttack message. Target entity not found (ID {targetEntityID})");
                                break;
                            }
                            if (targetEntity is Character targetCharacter)
                            {
                                if (targetLimbIndex >= targetCharacter.AnimController.Limbs.Length)
                                {
                                    DebugConsole.ThrowError($"Received invalid SetAttack/ExecuteAttack message. Target limb index out of bounds (target character: {targetCharacter.Name}, limb index: {targetLimbIndex}, limb count: {targetCharacter.AnimController.Limbs.Length})");
                                    break;
                                }
                                targetLimb = targetCharacter.AnimController.Limbs[targetLimbIndex];
                            }
                            if (attackLimb?.attack != null && Controlled != this)
                            {
                                if (eventType == 4)
                                {
                                    SetAttackTarget(attackLimb, targetEntity, targetSimPos);
                                    PlaySound(CharacterSound.SoundType.Attack, maxInterval: 3);
                                }
                                else
                                {
                                    attackLimb.ExecuteAttack(targetEntity, targetLimb, out _);
                                }
                            }
                            break;
                        case 6: //NetEntityEvent.Type.AssignCampaignInteraction
                            byte campaignInteractionType = msg.ReadByte();
                            bool requireConsciousness = msg.ReadBoolean();
                            (GameMain.GameSession?.GameMode as CampaignMode)?.AssignNPCMenuInteraction(this, (CampaignMode.InteractionType)campaignInteractionType);
                            RequireConsciousnessForCustomInteract = requireConsciousness;
                            break;
                        case 7: //NetEntityEvent.Type.ObjectiveManagerState
                            // 1 = order, 2 = objective
                            int msgType = msg.ReadRangedInteger(0, 2);
                            if (msgType == 0) { break; }
                            bool validData = msg.ReadBoolean();
                            if (!validData) { break; }
                            if (msgType == 1)
                            {
                                int orderIndex = msg.ReadRangedInteger(0, Order.PrefabList.Count);
                                var orderPrefab = Order.PrefabList[orderIndex];
                                string option = null;
                                if (orderPrefab.HasOptions)
                                {
                                    int optionIndex = msg.ReadRangedInteger(-1, orderPrefab.AllOptions.Length);
                                    if (optionIndex > -1)
                                    {
                                        option = orderPrefab.AllOptions[optionIndex];
                                    }
                                }
                                GameMain.GameSession?.CrewManager?.SetOrderHighlight(this, orderPrefab.Identifier, option);
                            }
                            else if (msgType == 2)
                            {
                                string identifier = msg.ReadString();
                                string option = msg.ReadString();
                                ushort objectiveTargetEntityId = msg.ReadUInt16();
                                var objectiveTargetEntity = FindEntityByID(objectiveTargetEntityId);
                                GameMain.GameSession?.CrewManager?.CreateObjectiveIcon(this, identifier, option, objectiveTargetEntity);
                            }
                            break;
                        case 8: //NetEntityEvent.Type.TeamChange
                            byte newTeamId = msg.ReadByte();
                            ChangeTeam((CharacterTeamType)newTeamId);
                            break;
                        case 9: //NetEntityEvent.Type.AddToCrew
                            GameMain.GameSession.CrewManager.AddCharacter(this);
                            CharacterTeamType teamID = (CharacterTeamType)msg.ReadByte();
                            ushort itemCount = msg.ReadUInt16();
                            for (int i = 0; i < itemCount; i++)
                            {
                                ushort itemID = msg.ReadUInt16();
                                if (!(Entity.FindEntityByID(itemID) is Item item)) { continue; }
                                item.AllowStealing = true;
                                var wifiComponent = item.GetComponent<WifiComponent>();
                                if (wifiComponent != null)
                                {
                                    wifiComponent.TeamID = teamID;
                                }
                                var idCard = item.GetComponent<IdCard>();
                                if (idCard != null)
                                {
                                    idCard.TeamID = teamID;
                                    idCard.SubmarineSpecificID = 0;
                                }
                            }
                            break;
                        case 10: //NetEntityEvent.Type.UpdateExperience
                            int experienceAmount = msg.ReadInt32();
                            info?.SetExperience(experienceAmount);
                            break;
                        case 11: //NetEntityEvent.Type.UpdateTalents:
                            ushort talentCount = msg.ReadUInt16();
                            for (int i = 0; i < talentCount; i++)
                            {
                                bool addedThisRound = msg.ReadBoolean();
                                UInt32 talentIdentifier = msg.ReadUInt32();
                                GiveTalent(talentIdentifier, addedThisRound);
                            }
                            break;
                        case 12: //NetEntityEvent.Type.UpdateMoney:
                            int moneyAmount = msg.ReadInt32();
                            SetMoney(moneyAmount);
                            break;
                        case 13: //NetEntityEvent.Type.UpdatePermanentStats:
                            byte savedStatValueCount = msg.ReadByte();
                            StatTypes statType = (StatTypes)msg.ReadByte();                       
                            info?.ClearSavedStatValues(statType);                        
                            for (int i = 0; i < savedStatValueCount; i++)
=======
                        UInt32 orderPrefabUintIdentifier = msg.ReadUInt32();
                        var orderPrefab = OrderPrefab.Prefabs.Find(p => p.UintIdentifier == orderPrefabUintIdentifier);
                        Identifier option = Identifier.Empty;
                        if (orderPrefab.HasOptions)
                        {
                            int optionIndex = msg.ReadRangedInteger(-1, orderPrefab.AllOptions.Length);
                            if (optionIndex > -1)
>>>>>>> f223f774
                            {
                                option = orderPrefab.AllOptions[optionIndex];
                            }
                        }
                        GameMain.GameSession?.CrewManager?.SetOrderHighlight(this, orderPrefab.Identifier, option);
                    }
                    else if (msgType == AIObjectiveManager.ObjectiveType.Objective)
                    {
                        Identifier identifier = msg.ReadIdentifier();
                        Identifier option = msg.ReadIdentifier();
                        ushort objectiveTargetEntityId = msg.ReadUInt16();
                        var objectiveTargetEntity = FindEntityByID(objectiveTargetEntityId);
                        GameMain.GameSession?.CrewManager?.CreateObjectiveIcon(this, identifier, option, objectiveTargetEntity);
                    }
                    break;
                case EventType.TeamChange:
                    byte newTeamId = msg.ReadByte();
                    ChangeTeam((CharacterTeamType)newTeamId);
                    break;
                case EventType.AddToCrew:
                    GameMain.GameSession.CrewManager.AddCharacter(this);
                    ReadItemTeamChange(msg, true);
                    break;
                case EventType.RemoveFromCrew:
                    GameMain.GameSession.CrewManager.RemoveCharacter(this, removeInfo: true);
                    ReadItemTeamChange(msg, false);
                    break;
                case EventType.UpdateExperience:
                    int experienceAmount = msg.ReadInt32();
                    info?.SetExperience(experienceAmount);
                    break;
                case EventType.UpdateTalents:
                    ushort talentCount = msg.ReadUInt16();
                    for (int i = 0; i < talentCount; i++)
                    {
                        bool addedThisRound = msg.ReadBoolean();
                        UInt32 talentIdentifier = msg.ReadUInt32();
                        GiveTalent(talentIdentifier, addedThisRound);
                    }
                    break;
                case EventType.UpdateMoney:
                    int moneyAmount = msg.ReadInt32();
                    SetMoney(moneyAmount);
                    break;
                case EventType.UpdatePermanentStats:
                    byte savedStatValueCount = msg.ReadByte();
                    StatTypes statType = (StatTypes)msg.ReadByte();                       
                    info?.ClearSavedStatValues(statType);                        
                    for (int i = 0; i < savedStatValueCount; i++)
                    {
                        Identifier statIdentifier = msg.ReadIdentifier();
                        float statValue = msg.ReadSingle();
                        bool removeOnDeath = msg.ReadBoolean();
                        info?.ChangeSavedStatValue(statType, statValue, statIdentifier, removeOnDeath, setValue: true);
                    }
                    break;
            }
            msg.ReadPadBits();

            static void ReadItemTeamChange(IReadMessage msg, bool allowStealing)
            {
                var itemTeamChange = INetSerializableStruct.Read<ItemTeamChange>(msg);
                foreach (var itemID in itemTeamChange.ItemIds)
                {
                    if (FindEntityByID(itemID) is not Item item) { continue; }
                    item.AllowStealing = allowStealing;
                    if (item.GetComponent<WifiComponent>() is { } wifiComponent)
                    {
                        wifiComponent.TeamID = itemTeamChange.TeamId;
                    }
                    if (item.GetComponent<IdCard>() is { } idCard)
                    {
                        idCard.TeamID = itemTeamChange.TeamId;
                        idCard.SubmarineSpecificID = 0;
                    }
                }
            }
        }

        public static Character ReadSpawnData(IReadMessage inc)
        {
            DebugConsole.Log("Reading character spawn data");

            if (GameMain.Client == null) { return null; }

            bool noInfo = inc.ReadBoolean();
            ushort id = inc.ReadUInt16();
            string speciesName = inc.ReadString();
            string seed = inc.ReadString();

            Vector2 position = new Vector2(inc.ReadSingle(), inc.ReadSingle());

            bool enabled = inc.ReadBoolean();
            bool disabledByEvent = inc.ReadBoolean();

            DebugConsole.Log("Received spawn data for " + speciesName);

            Character character = null;
            if (noInfo)
            {
                try
                {
                    character = Create(speciesName, position, seed, characterInfo: null, id: id, isRemotePlayer: false);
                }
                catch (Exception e)
                {
                    DebugConsole.ThrowError($"Failed to spawn character {speciesName}", e);
                    throw;
                }
                bool containsStatusData = inc.ReadBoolean();
                if (containsStatusData)
                {
                    character.ReadStatus(inc);
                }
            }
            else
            {
                bool hasOwner = inc.ReadBoolean();
                int ownerId = hasOwner ? inc.ReadByte() : -1;
                float humanPrefabHealthMultiplier = inc.ReadSingle();
                int balance = inc.ReadInt32();
                int rewardDistribution = inc.ReadRangedInteger(0, 100);
                byte teamID = inc.ReadByte();
                bool hasAi = inc.ReadBoolean();
                Identifier infoSpeciesName = inc.ReadIdentifier();

                CharacterInfo info = CharacterInfo.ClientRead(infoSpeciesName, inc);
                try
                {
                    character = Create(speciesName, position, seed, characterInfo: info, id: id, isRemotePlayer: ownerId > 0 && GameMain.Client.SessionId != ownerId, hasAi: hasAi);
                }
                catch (Exception e)
                {
                    DebugConsole.ThrowError($"Failed to spawn character {speciesName}", e);
                    throw;
                }
                character.TeamID = (CharacterTeamType)teamID;
                character.CampaignInteractionType = (CampaignMode.InteractionType)inc.ReadByte();
                if (character.CampaignInteractionType == CampaignMode.InteractionType.Store)
                {
                    character.MerchantIdentifier = inc.ReadIdentifier();
                }
                character.Faction = inc.ReadIdentifier();
                character.HumanPrefabHealthMultiplier = humanPrefabHealthMultiplier;
                character.Wallet.Balance = balance;
                character.Wallet.RewardDistribution = rewardDistribution;
                if (character.CampaignInteractionType != CampaignMode.InteractionType.None)
                {
                    (GameMain.GameSession.GameMode as CampaignMode)?.AssignNPCMenuInteraction(character, character.CampaignInteractionType);
                }

                // Check if the character has current orders
                int orderCount = inc.ReadByte();
                for (int i = 0; i < orderCount; i++)
                {
                    UInt32 orderPrefabUintIdentifier = inc.ReadUInt32();
                    Entity targetEntity = FindEntityByID(inc.ReadUInt16());
                    Character orderGiver = inc.ReadBoolean() ? FindEntityByID(inc.ReadUInt16()) as Character : null;
                    int orderOptionIndex = inc.ReadByte();
                    int orderPriority = inc.ReadByte();
                    OrderTarget targetPosition = null;
                    if (inc.ReadBoolean())
                    {
                        var x = inc.ReadSingle();
                        var y = inc.ReadSingle();
                        var hull = FindEntityByID(inc.ReadUInt16()) as Hull;
                        targetPosition = new OrderTarget(new Vector2(x, y), hull, creatingFromExistingData: true);
                    }

                    OrderPrefab orderPrefab =
                        OrderPrefab.Prefabs.Find(p => p.UintIdentifier == orderPrefabUintIdentifier);
                    if (orderPrefab != null)
                    {
                        var component = orderPrefab.GetTargetItemComponent(targetEntity as Item);
                        if (!orderPrefab.MustSetTarget || (targetEntity != null && component != null) || targetPosition != null)
                        {
                            var order = targetPosition == null ?
                                new Order(orderPrefab, targetEntity, component, orderGiver: orderGiver) :
                                new Order(orderPrefab, targetPosition, orderGiver: orderGiver);
                            order = order.WithOption(
                                orderOptionIndex >= 0 && orderOptionIndex < orderPrefab.Options.Length
                                    ? orderPrefab.Options[orderOptionIndex]
                                    : Identifier.Empty)
                                .WithManualPriority(orderPriority)
                                .WithOrderGiver(orderGiver);
                            character.SetOrder(order, isNewOrder: true, speak: false, force: true);
                        }
                        else
                        {
                            DebugConsole.ThrowError("Could not set order \"" + orderPrefab.Identifier + "\" for character \"" + character.Name + "\" because required target entity was not found.");
                        }
                    }
                    else
                    {
                        DebugConsole.ThrowError("Invalid order prefab index - index (" + orderPrefabUintIdentifier + ") out of bounds.");
                    }
                }

                bool containsStatusData = inc.ReadBoolean();
                if (containsStatusData)
                {
                    character.ReadStatus(inc);
                }

                if (character.IsHuman && character.TeamID != CharacterTeamType.FriendlyNPC && character.TeamID != CharacterTeamType.None && !character.IsDead)
                {
                    CharacterInfo duplicateCharacterInfo = GameMain.GameSession.CrewManager.GetCharacterInfos().FirstOrDefault(c => c.ID == info.ID);
                    GameMain.GameSession.CrewManager.RemoveCharacterInfo(duplicateCharacterInfo);
                    GameMain.GameSession.CrewManager.AddCharacter(character);
                }

                if (GameMain.Client.SessionId == ownerId)
                {
                    GameMain.Client.HasSpawned = true;
                    GameMain.Client.Character = character;
                    if (!character.IsDead) { Controlled = character; }

                    GameMain.LightManager.LosEnabled = true;
                    GameMain.LightManager.LosAlpha = 1f;

                    GameMain.NetLobbyScreen.CampaignCharacterDiscarded = false;

                    character.memInput.Clear();
                    character.memState.Clear();
                    character.memLocalState.Clear();
                }
            }

            if (disabledByEvent)
            {
                character.DisabledByEvent = true;
            }
            else
            {
                character.Enabled = Controlled == character || enabled;
            }

            return character;
        }

        private void ReadStatus(IReadMessage msg)
        {
            bool isDead = msg.ReadBoolean();
            if (isDead)
            {
                CauseOfDeathType causeOfDeathType = (CauseOfDeathType)msg.ReadRangedInteger(0, Enum.GetValues(typeof(CauseOfDeathType)).Length - 1);
                AfflictionPrefab causeOfDeathAffliction = null;
                if (causeOfDeathType == CauseOfDeathType.Affliction)
                {
                    uint afflictionId = msg.ReadUInt32();
                    AfflictionPrefab afflictionPrefab = AfflictionPrefab.Prefabs.Find(p => p.UintIdentifier == afflictionId);
                    if (afflictionPrefab == null)
                    {
                        string errorMsg = $"Error in CharacterNetworking.ReadStatus: affliction not found (id {afflictionId})";
                        causeOfDeathType = CauseOfDeathType.Unknown;
                        GameAnalyticsManager.AddErrorEventOnce("CharacterNetworking.ReadStatus:AfflictionNotFound", GameAnalyticsManager.ErrorSeverity.Error, errorMsg);
                    }
                    else
                    {
                        causeOfDeathAffliction = afflictionPrefab;
                    }
                }
                bool containsAfflictionData = msg.ReadBoolean();
                if (!IsDead)
                {
                    if (causeOfDeathType == CauseOfDeathType.Pressure || causeOfDeathAffliction == AfflictionPrefab.Pressure)
                    {
                        Implode(true);
                    }
                    else
                    {
                        Kill(causeOfDeathType, causeOfDeathAffliction?.Instantiate(1.0f), true);
                    }
                }                
                if (containsAfflictionData)
                {
                    CharacterHealth.ClientRead(msg);
                    CharacterHealth.ForceUpdateVisuals();
                }
            }
            else
            {
                if (IsDead) { Revive(); }
                CharacterHealth.ClientRead(msg);
            }
            byte severedLimbCount = msg.ReadByte();
            for (int i = 0; i < severedLimbCount; i++)
            {
                int severedJointIndex = msg.ReadByte();
                if (severedJointIndex < 0 || severedJointIndex >= AnimController.LimbJoints.Length)
                {
                    string errorMsg = $"Error in CharacterNetworking.ReadStatus: severed joint index out of bounds (index: {severedJointIndex}, joint count: {AnimController.LimbJoints.Length})";
                    GameAnalyticsManager.AddErrorEventOnce("CharacterNetworking.ReadStatus:JointIndexOutOfBounts", GameAnalyticsManager.ErrorSeverity.Error, errorMsg);
                }
                else
                {
                    AnimController.SeverLimbJoint(AnimController.LimbJoints[severedJointIndex]);
                }
            }
        }
    }
}<|MERGE_RESOLUTION|>--- conflicted
+++ resolved
@@ -444,193 +444,6 @@
                     if (!validData) { break; }
                     if (msgType == AIObjectiveManager.ObjectiveType.Order)
                     {
-<<<<<<< HEAD
-                        case 0: //NetEntityEvent.Type.InventoryState
-                            if (Inventory == null)
-                            {
-                                string errorMsg = "Received an inventory update message for an entity with no inventory (" + Name + ", removed: " + Removed + ")";
-                                DebugConsole.ThrowError(errorMsg);
-                                GameAnalyticsManager.AddErrorEventOnce("CharacterNetworking.ClientRead:NoInventory" + ID, GameAnalyticsSDK.Net.EGAErrorSeverity.Error, errorMsg);
-
-                                //read anyway to prevent messing up reading the rest of the message
-                                _ = msg.ReadUInt16();
-                                byte inventoryItemCount = msg.ReadByte();
-                                for (int i = 0; i < inventoryItemCount; i++)
-                                {
-                                    msg.ReadUInt16();
-                                }
-                            }
-                            else
-                            {
-                                Inventory.ClientRead(type, msg, sendingTime);
-                            }
-                            break;
-                        case 1: //NetEntityEvent.Type.Control
-                            byte ownerID = msg.ReadByte();
-                            ResetNetState();
-                            if (ownerID == GameMain.Client.ID)
-                            {
-                                if (controlled != null)
-                                {
-                                    LastNetworkUpdateID = controlled.LastNetworkUpdateID;
-                                }
-
-                                if (!IsDead) { Controlled = this; }
-                                IsRemotePlayer = false;
-                                GameMain.Client.HasSpawned = true;
-                                GameMain.Client.Character = this;
-                                GameMain.LightManager.LosEnabled = true;
-                                GameMain.LightManager.LosAlpha = 1f;
-                                GameMain.Client.WaitForNextRoundRespawn = null;
-                            }
-                            else
-                            {
-                                if (controlled == this)
-                                {
-                                    Controlled = null;
-                                    IsRemotePlayer = ownerID > 0;
-                                }
-                            }
-                            break;
-                        case 2: //NetEntityEvent.Type.Status
-                            ReadStatus(msg);
-                            break;
-                        case 3: //NetEntityEvent.Type.UpdateSkills
-                            int skillCount = msg.ReadByte();
-                            for (int i = 0; i < skillCount; i++)
-                            {
-                                string skillIdentifier = msg.ReadString();
-                                float skillLevel = msg.ReadSingle();
-                                info?.SetSkillLevel(skillIdentifier, skillLevel);
-                            }
-                            break;
-                        case 4: // NetEntityEvent.Type.SetAttackTarget
-                        case 5: //NetEntityEvent.Type.ExecuteAttack
-                            int attackLimbIndex = msg.ReadByte();
-                            UInt16 targetEntityID = msg.ReadUInt16();
-                            int targetLimbIndex = msg.ReadByte();
-                            Vector2 targetSimPos = new Vector2(msg.ReadSingle(), msg.ReadSingle());
-                            //255 = entity already removed, no need to do anything
-                            if (attackLimbIndex == 255 || Removed) { break; }
-                            if (attackLimbIndex >= AnimController.Limbs.Length)
-                            {
-                                DebugConsole.ThrowError($"Received invalid SetAttack/ExecuteAttack message. Limb index out of bounds (character: {Name}, limb index: {attackLimbIndex}, limb count: {AnimController.Limbs.Length})");
-                                break;
-                            }
-                            Limb attackLimb = AnimController.Limbs[attackLimbIndex];
-                            Limb targetLimb = null;
-                            if (!(FindEntityByID(targetEntityID) is IDamageable targetEntity))
-                            {
-                                DebugConsole.ThrowError($"Received invalid SetAttack/ExecuteAttack message. Target entity not found (ID {targetEntityID})");
-                                break;
-                            }
-                            if (targetEntity is Character targetCharacter)
-                            {
-                                if (targetLimbIndex >= targetCharacter.AnimController.Limbs.Length)
-                                {
-                                    DebugConsole.ThrowError($"Received invalid SetAttack/ExecuteAttack message. Target limb index out of bounds (target character: {targetCharacter.Name}, limb index: {targetLimbIndex}, limb count: {targetCharacter.AnimController.Limbs.Length})");
-                                    break;
-                                }
-                                targetLimb = targetCharacter.AnimController.Limbs[targetLimbIndex];
-                            }
-                            if (attackLimb?.attack != null && Controlled != this)
-                            {
-                                if (eventType == 4)
-                                {
-                                    SetAttackTarget(attackLimb, targetEntity, targetSimPos);
-                                    PlaySound(CharacterSound.SoundType.Attack, maxInterval: 3);
-                                }
-                                else
-                                {
-                                    attackLimb.ExecuteAttack(targetEntity, targetLimb, out _);
-                                }
-                            }
-                            break;
-                        case 6: //NetEntityEvent.Type.AssignCampaignInteraction
-                            byte campaignInteractionType = msg.ReadByte();
-                            bool requireConsciousness = msg.ReadBoolean();
-                            (GameMain.GameSession?.GameMode as CampaignMode)?.AssignNPCMenuInteraction(this, (CampaignMode.InteractionType)campaignInteractionType);
-                            RequireConsciousnessForCustomInteract = requireConsciousness;
-                            break;
-                        case 7: //NetEntityEvent.Type.ObjectiveManagerState
-                            // 1 = order, 2 = objective
-                            int msgType = msg.ReadRangedInteger(0, 2);
-                            if (msgType == 0) { break; }
-                            bool validData = msg.ReadBoolean();
-                            if (!validData) { break; }
-                            if (msgType == 1)
-                            {
-                                int orderIndex = msg.ReadRangedInteger(0, Order.PrefabList.Count);
-                                var orderPrefab = Order.PrefabList[orderIndex];
-                                string option = null;
-                                if (orderPrefab.HasOptions)
-                                {
-                                    int optionIndex = msg.ReadRangedInteger(-1, orderPrefab.AllOptions.Length);
-                                    if (optionIndex > -1)
-                                    {
-                                        option = orderPrefab.AllOptions[optionIndex];
-                                    }
-                                }
-                                GameMain.GameSession?.CrewManager?.SetOrderHighlight(this, orderPrefab.Identifier, option);
-                            }
-                            else if (msgType == 2)
-                            {
-                                string identifier = msg.ReadString();
-                                string option = msg.ReadString();
-                                ushort objectiveTargetEntityId = msg.ReadUInt16();
-                                var objectiveTargetEntity = FindEntityByID(objectiveTargetEntityId);
-                                GameMain.GameSession?.CrewManager?.CreateObjectiveIcon(this, identifier, option, objectiveTargetEntity);
-                            }
-                            break;
-                        case 8: //NetEntityEvent.Type.TeamChange
-                            byte newTeamId = msg.ReadByte();
-                            ChangeTeam((CharacterTeamType)newTeamId);
-                            break;
-                        case 9: //NetEntityEvent.Type.AddToCrew
-                            GameMain.GameSession.CrewManager.AddCharacter(this);
-                            CharacterTeamType teamID = (CharacterTeamType)msg.ReadByte();
-                            ushort itemCount = msg.ReadUInt16();
-                            for (int i = 0; i < itemCount; i++)
-                            {
-                                ushort itemID = msg.ReadUInt16();
-                                if (!(Entity.FindEntityByID(itemID) is Item item)) { continue; }
-                                item.AllowStealing = true;
-                                var wifiComponent = item.GetComponent<WifiComponent>();
-                                if (wifiComponent != null)
-                                {
-                                    wifiComponent.TeamID = teamID;
-                                }
-                                var idCard = item.GetComponent<IdCard>();
-                                if (idCard != null)
-                                {
-                                    idCard.TeamID = teamID;
-                                    idCard.SubmarineSpecificID = 0;
-                                }
-                            }
-                            break;
-                        case 10: //NetEntityEvent.Type.UpdateExperience
-                            int experienceAmount = msg.ReadInt32();
-                            info?.SetExperience(experienceAmount);
-                            break;
-                        case 11: //NetEntityEvent.Type.UpdateTalents:
-                            ushort talentCount = msg.ReadUInt16();
-                            for (int i = 0; i < talentCount; i++)
-                            {
-                                bool addedThisRound = msg.ReadBoolean();
-                                UInt32 talentIdentifier = msg.ReadUInt32();
-                                GiveTalent(talentIdentifier, addedThisRound);
-                            }
-                            break;
-                        case 12: //NetEntityEvent.Type.UpdateMoney:
-                            int moneyAmount = msg.ReadInt32();
-                            SetMoney(moneyAmount);
-                            break;
-                        case 13: //NetEntityEvent.Type.UpdatePermanentStats:
-                            byte savedStatValueCount = msg.ReadByte();
-                            StatTypes statType = (StatTypes)msg.ReadByte();                       
-                            info?.ClearSavedStatValues(statType);                        
-                            for (int i = 0; i < savedStatValueCount; i++)
-=======
                         UInt32 orderPrefabUintIdentifier = msg.ReadUInt32();
                         var orderPrefab = OrderPrefab.Prefabs.Find(p => p.UintIdentifier == orderPrefabUintIdentifier);
                         Identifier option = Identifier.Empty;
@@ -638,7 +451,6 @@
                         {
                             int optionIndex = msg.ReadRangedInteger(-1, orderPrefab.AllOptions.Length);
                             if (optionIndex > -1)
->>>>>>> f223f774
                             {
                                 option = orderPrefab.AllOptions[optionIndex];
                             }
