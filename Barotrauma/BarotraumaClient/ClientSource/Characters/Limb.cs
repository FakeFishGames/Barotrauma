﻿using Barotrauma.Lights;
using Barotrauma.Particles;
using Barotrauma.SpriteDeformations;
using Barotrauma.Extensions;
using FarseerPhysics;
using Microsoft.Xna.Framework;
using Microsoft.Xna.Framework.Graphics;
using System;
using System.Collections.Generic;
using Barotrauma.IO;
using System.Linq;
using System.Xml.Linq;
using SpriteParams = Barotrauma.RagdollParams.SpriteParams;

namespace Barotrauma
{
    partial class LimbJoint
    {
        public void UpdateDeformations(float deltaTime)
        {
            float diff = Math.Abs(UpperLimit - LowerLimit);
            float strength = MathHelper.Lerp(0, 1, MathUtils.InverseLerp(0, MathHelper.Pi, diff));
            float jointAngle = JointAngle * strength;

            JointBendDeformation limbADeformation = LimbA.ActiveDeformations.Find(d => d is JointBendDeformation) as JointBendDeformation;
            JointBendDeformation limbBDeformation = LimbB.ActiveDeformations.Find(d => d is JointBendDeformation) as JointBendDeformation;

            if (limbADeformation != null && limbBDeformation != null)
            {
                UpdateBend(LimbA, limbADeformation, this.LocalAnchorA, -jointAngle);
                UpdateBend(LimbB, limbBDeformation, this.LocalAnchorB, jointAngle);
            }
            
            void UpdateBend(Limb limb, JointBendDeformation deformation, Vector2 localAnchor, float angle)
            {
                deformation.Scale = limb.DeformSprite.Size;

                Vector2 displayAnchor = ConvertUnits.ToDisplayUnits(localAnchor);
                displayAnchor.Y = -displayAnchor.Y;
                Vector2 refPos = displayAnchor + limb.DeformSprite.Origin;

                refPos.X /= limb.DeformSprite.Size.X;
                refPos.Y /= limb.DeformSprite.Size.Y;

                if (Math.Abs(localAnchor.X) > Math.Abs(localAnchor.Y))
                {
                    if (localAnchor.X > 0.0f)
                    {
                        deformation.BendRightRefPos = refPos;
                        deformation.BendRight = angle;
                    }
                    else
                    {
                        deformation.BendLeftRefPos = refPos;
                        deformation.BendLeft = angle;
                    }
                }
                else
                {
                    if (localAnchor.Y > 0.0f)
                    {
                        deformation.BendUpRefPos = refPos;
                        deformation.BendUp = angle;
                    }
                    else
                    {
                        deformation.BendDownRefPos = refPos;
                        deformation.BendDown = angle;
                    }
                }
            }
        }

        public void Draw(SpriteBatch spriteBatch)
        {
            //var mouthPos = ragdoll.GetMouthPosition();
            //if (mouthPos != null)
            //{
            //    var pos = ConvertUnits.ToDisplayUnits(mouthPos.Value);
            //    pos.Y = -pos.Y;
            //    ShapeExtensions.DrawPoint(spriteBatch, pos, GUIStyle.Red, size: 5);
            //}
            
            // A debug visualisation on the bezier curve between limbs.
            /*var start = LimbA.WorldPosition;
            var end = LimbB.WorldPosition;
            var jointAPos = ConvertUnits.ToDisplayUnits(LocalAnchorA);
            var control = start + Vector2.Transform(jointAPos, Matrix.CreateRotationZ(LimbA.Rotation));
            start.Y = -start.Y;
            end.Y = -end.Y;
            control.Y = -control.Y;
            GUI.DrawRectangle(spriteBatch, start, Vector2.One * 5, Color.White, true);
            GUI.DrawRectangle(spriteBatch, end, Vector2.One * 5, Color.Black, true);
            GUI.DrawRectangle(spriteBatch, control, Vector2.One * 5, Color.Black, true);
            GUI.DrawLine(spriteBatch, start, end, Color.White);
            GUI.DrawLine(spriteBatch, start, control, Color.Black);
            GUI.DrawLine(spriteBatch, control, end, Color.Black);
            GUI.DrawBezierWithDots(spriteBatch, start, end, control, 1000, GUIStyle.Red);*/
        }
    }

    partial class Limb
    {
        //minimum duration between hit/attack sounds
        public const float SoundInterval = 0.4f;
        public float LastAttackSoundTime, LastImpactSoundTime;

        private float wetTimer;
        private float dripParticleTimer;
        private float deadTimer;
        private Color? randomColor;

        /// <summary>
        /// Note that different limbs can share the same deformations.
        /// Use ragdoll.SpriteDeformations for a collection that cannot have duplicates.
        /// </summary>
        private List<SpriteDeformation> Deformations { get; set; } = new List<SpriteDeformation>();
        private List<SpriteDeformation> NonConditionalDeformations { get; set; } = new List<SpriteDeformation>();
        private List<(ConditionalSprite, IEnumerable<SpriteDeformation>)> ConditionalDeformations { get; set; } = new List<(ConditionalSprite, IEnumerable<SpriteDeformation>)>();
        public List<SpriteDeformation> ActiveDeformations { get; set; } = new List<SpriteDeformation>();

        public Sprite Sprite { get; protected set; }
        public Sprite TintMask { get; protected set; }
        
        public Sprite HuskMask { get; protected set; }
        public float TintHighlightThreshold { get; protected set; }
        public float TintHighlightMultiplier { get; protected set; }
        
        private SpriteBatch.EffectWithParams tintEffectParams;
        private SpriteBatch.EffectWithParams huskSpriteParams;
        

        protected DeformableSprite _deformSprite;

        public DeformableSprite DeformSprite
        {
            get
            {
                var conditionalSprite = ConditionalSprites.FirstOrDefault(c => c.Exclusive && c.IsActive && c.DeformableSprite != null);
                if (conditionalSprite != null)
                {
                    return conditionalSprite.DeformableSprite;
                }
                else
                {
                    return _deformSprite;
                }
            }
        }

        public List<DecorativeSprite> DecorativeSprites { get; private set; } = new List<DecorativeSprite>();

        public Sprite ActiveSprite
        {
            get
            {
                var conditionalSprite = ConditionalSprites.FirstOrDefault(c => c.Exclusive && c.IsActive && c.ActiveSprite != null);
                if (conditionalSprite != null)
                {
                    return conditionalSprite.ActiveSprite;
                }
                else
                {
                    return _deformSprite != null ? _deformSprite.Sprite : Sprite;
                }
            }
        }

        public Sprite GetActiveSprite(bool excludeConditionalSprites = true)
            => excludeConditionalSprites ? (_deformSprite != null ? _deformSprite.Sprite : Sprite) 
            : ActiveSprite;

        public float DefaultSpriteDepth { get; private set; }

        public WearableSprite HairWithHatSprite { get; set; }
        public WearableSprite HuskSprite { get; private set; }
        public WearableSprite HerpesSprite { get; private set; }

        public void LoadHuskSprite() => HuskSprite = GetWearableSprite(WearableType.Husk);
        public void LoadHerpesSprite() => HerpesSprite = GetWearableSprite(WearableType.Herpes);

        public float TextureScale => Params.Ragdoll.TextureScale;

        public Sprite DamagedSprite { get; private set; }

        public bool Hide
        {
            get => Params.Hide;
            set => Params.Hide = value;
        }

        public List<ConditionalSprite> ConditionalSprites { get; private set; } = new List<ConditionalSprite>();
        private Dictionary<DecorativeSprite, SpriteState> spriteAnimState = new Dictionary<DecorativeSprite, SpriteState>();
        private Dictionary<int, List<DecorativeSprite>> DecorativeSpriteGroups = new Dictionary<int, List<DecorativeSprite>>();

        class SpriteState
        {
            public float RotationState;
            public float OffsetState;
            public Vector2 RandomOffsetMultiplier = new Vector2(Rand.Range(-1.0f, 1.0f), Rand.Range(-1.0f, 1.0f));
            public float RandomRotationFactor = Rand.Range(0.0f, 1.0f);
            public float RandomScaleFactor = Rand.Range(0.0f, 1.0f);
            public bool IsActive = true;
        }

        public Color InitialLightSourceColor
        {
            get;
            private set;
        }
        public float? InitialLightSpriteAlpha
        {
            get;
            private set;
        }

        public LightSource LightSource
        {
            get;
            private set;
        }

        private float damageOverlayStrength;
        public float DamageOverlayStrength
        {
            get { return damageOverlayStrength; }
            set { damageOverlayStrength = MathHelper.Clamp(value, 0.0f, 1.0f); }
        }

        private float burnOverLayStrength;
        public float BurnOverlayStrength
        {
            get { return burnOverLayStrength; }
            set { burnOverLayStrength = MathHelper.Clamp(value, 0.0f, 1.0f); }
        }

        public string HitSoundTag => Params?.Sound?.Tag;

        private readonly List<WearableSprite> wearableTypeHidingSprites = new List<WearableSprite>();
        private readonly HashSet<WearableType> wearableTypesToHide = new HashSet<WearableType>();
        private bool enableHuskSprite;
        public bool EnableHuskSprite
        {
            get
            {
                return enableHuskSprite;
            }
            set
            {
                if (enableHuskSprite == value) { return; }
                enableHuskSprite = value;
                if (enableHuskSprite)
                {
                    if (HuskSprite == null)
                    {
                        LoadHuskSprite();
                    }
                }
                if (HuskSprite != null)
                {
                    if (enableHuskSprite)
                    {
                        List<WearableSprite> otherWearablesWithHusk = new List<WearableSprite>() { HuskSprite };
                        otherWearablesWithHusk.AddRange(OtherWearables);
                        OtherWearables = otherWearablesWithHusk;
                        UpdateWearableTypesToHide();
                    }
                    else
                    {
                        OtherWearables.Remove(HuskSprite);
                        UpdateWearableTypesToHide();
                    }
                }
            }
        }

        partial void InitProjSpecific(ContentXElement element)
        {
            for (int i = 0; i < Params.decorativeSpriteParams.Count; i++)
            {
                var param = Params.decorativeSpriteParams[i];
                var decorativeSprite = new DecorativeSprite(param.Element, file: GetSpritePath(param.Element, param, ref _texturePath));
                DecorativeSprites.Add(decorativeSprite);
                int groupID = decorativeSprite.RandomGroupID;
                if (!DecorativeSpriteGroups.ContainsKey(groupID))
                {
                    DecorativeSpriteGroups.Add(groupID, new List<DecorativeSprite>());
                }
                DecorativeSpriteGroups[groupID].Add(decorativeSprite);
                spriteAnimState.Add(decorativeSprite, new SpriteState());
            }
            TintMask = null;
            foreach (var subElement in element.Elements())
            {
                switch (subElement.Name.ToString().ToLowerInvariant())
                {
                    case "sprite":
                        Sprite = new Sprite(subElement, file: GetSpritePath(subElement, Params.normalSpriteParams, ref _texturePath));
                        break;
                    case "damagedsprite": 
                        DamagedSprite = new Sprite(subElement, file: GetSpritePath(subElement, Params.damagedSpriteParams, ref _damagedTexturePath));
                        break;
                    case "conditionalsprite":
                        var conditionalSprite = new ConditionalSprite(subElement, GetConditionalTarget(), file: GetSpritePath(subElement, null, ref _texturePath));
                        ConditionalSprites.Add(conditionalSprite);
                        if (conditionalSprite.DeformableSprite != null)
                        {
                            var conditionalDeformations = CreateDeformations(subElement.GetChildElement("deformablesprite"));
                            Deformations.AddRange(conditionalDeformations);
                            ConditionalDeformations.Add((conditionalSprite, conditionalDeformations));
                        }
                        break;
                    case "deformablesprite":
                        _deformSprite = new DeformableSprite(subElement, filePath: GetSpritePath(subElement, Params.deformSpriteParams, ref _texturePath));
                        var deformations = CreateDeformations(subElement);
                        Deformations.AddRange(deformations);
                        NonConditionalDeformations.AddRange(deformations);
                        break;
                    case "randomcolor":
                        randomColor = subElement.GetAttributeColorArray("colors", null)?.GetRandomUnsynced();
                        if (randomColor.HasValue)
                        {
                            Params.GetSprite().Color = randomColor.Value;
                        }
                        break;
                    case "lightsource":
                        LightSource = new LightSource(subElement, GetConditionalTarget())
                        {
                            ParentBody = body,
                            SpriteScale = Vector2.One * Scale * TextureScale
                        };
                        if (randomColor.HasValue)
                        {
                            LightSource.Color = new Color(randomColor.Value.R, randomColor.Value.G, randomColor.Value.B, LightSource.Color.A);
                        }
                        InitialLightSourceColor = LightSource.Color;
                        InitialLightSpriteAlpha = LightSource.OverrideLightSpriteAlpha;
                        break;
                    case "tintmask":
                        ContentPath tintMaskPath = subElement.GetAttributeContentPath("texture");
                        if (!tintMaskPath.IsNullOrWhiteSpace())
                        {
                            TintMask = new Sprite(subElement, file: GetSpritePath(tintMaskPath));
                            TintHighlightThreshold = subElement.GetAttributeFloat("highlightthreshold", 0.6f);
                            TintHighlightMultiplier = subElement.GetAttributeFloat("highlightmultiplier", 0.8f);
                        }
                        break;
                    case "huskmask":
                        ContentPath huskMaskPath = subElement.GetAttributeContentPath("texture");
                        if (!huskMaskPath.IsNullOrWhiteSpace())
                        {
                            HuskMask = new Sprite(subElement, file: GetSpritePath(huskMaskPath));
                        }
                        break;
                }

                ISerializableEntity GetConditionalTarget()
                {
                    ISerializableEntity targetEntity;
                    string target = subElement.GetAttributeString("target", null);
                    if (string.Equals(target, "character", StringComparison.OrdinalIgnoreCase))
                    {
                        targetEntity = character;
                    }
                    else
                    {
                        targetEntity = this;
                    }
                    return targetEntity;
                }

                IEnumerable<SpriteDeformation> CreateDeformations(XElement e)
                {
                    List<SpriteDeformation> deformations = new List<SpriteDeformation>();
                    foreach (XElement animationElement in e.GetChildElements("spritedeformation"))
                    {
                        int sync = animationElement.GetAttributeInt("sync", -1);
                        SpriteDeformation deformation = null;
                        if (sync > -1)
                        {
                            // if the element is marked with the sync attribute, use a deformation of the same type with the same sync value, if there is one already.
                            string typeName = animationElement.GetAttributeString("type", "").ToLowerInvariant();
                            deformation = ragdoll.Limbs
                                .Where(l => l != null)
                                .SelectMany(l => l.Deformations)
                                .FirstOrDefault(d => d.TypeName == typeName && d.Sync == sync);
                        }
                        if (deformation == null)
                        {
                            deformation = SpriteDeformation.Load(animationElement, character.SpeciesName.Value);
                            if (deformation != null)
                            {
                                ragdoll.SpriteDeformations.Add(deformation);
                            }
                        }
                        if (deformation != null)
                        {
                            deformations.Add(deformation);
                        }
                    }
                    return deformations;
                }
            }
            DefaultSpriteDepth = GetActiveSprite()?.Depth ?? 0.0f;
            LightSource?.CheckConditionals();
        }

        private void RefreshDeformations()
        {
            if (_deformSprite == null) { return; }
            if (ConditionalSprites.None())
            {
                ActiveDeformations = Deformations;
            }
            else
            {
                ActiveDeformations.Clear();
                if (_deformSprite == DeformSprite)
                {
                    ActiveDeformations.AddRange(NonConditionalDeformations);
                }
                foreach (var conditionalDeformation in ConditionalDeformations)
                {
                    if (conditionalDeformation.Item1.IsActive)
                    {
                        ActiveDeformations.AddRange(conditionalDeformation.Item2);
                    }
                }
            }
        }

        public void RecreateSprites()
        {
            if (Sprite != null)
            {
                Sprite.Remove();
                var source = Sprite.SourceElement;
                Sprite = new Sprite(source, file: GetSpritePath(source, Params.normalSpriteParams, ref _texturePath));
            }
            if (_deformSprite != null)
            {
                _deformSprite.Remove();
                var source = _deformSprite.Sprite.SourceElement;
                _deformSprite = new DeformableSprite(source, filePath: GetSpritePath(source, Params.deformSpriteParams, ref _texturePath));
            }
            if (DamagedSprite != null)
            {
                DamagedSprite.Remove();
                var source = DamagedSprite.SourceElement;
                DamagedSprite = new Sprite(source, file: GetSpritePath(source, Params.damagedSpriteParams, ref _damagedTexturePath));
            }
            for (int i = 0; i < ConditionalSprites.Count; i++)
            {
                var conditionalSprite = ConditionalSprites[i];
                var source = conditionalSprite.ActiveSprite.SourceElement;
                conditionalSprite.Remove();
                ConditionalSprites[i] = new ConditionalSprite(source, character, file: GetSpritePath(source, null, ref _texturePath));
            }
            for (int i = 0; i < DecorativeSprites.Count; i++)
            {
                var decorativeSprite = DecorativeSprites[i];
                decorativeSprite.Remove();
                var source = decorativeSprite.Sprite.SourceElement;
                DecorativeSprites[i] = new DecorativeSprite(source, file: GetSpritePath(source, Params.decorativeSpriteParams[i], ref _texturePath));
            }
        }

        private void CalculateHeadPosition(Sprite sprite)
        {
            if (type != LimbType.Head) { return; }
            character.Info?.CalculateHeadPosition(sprite);
        }

        private string _texturePath;
        private string _damagedTexturePath;
        private string GetSpritePath(ContentXElement element, SpriteParams spriteParams, ref string path)
        {
            if (path == null)
            {
                if (spriteParams != null)
                {
                    ContentPath texturePath =
<<<<<<< HEAD
                        character.Params.VariantFile?.Root?.GetAttributeContentPath("texture", character.Prefab.ContentPackage)
                        ?? ContentPath.FromRaw(spriteParams.Element.ContentPackage ?? character.Prefab.ContentPackage, spriteParams.GetTexturePath());
=======
                        character.Params.VariantFile?.Root?.GetAttributeContentPath("texture", character.Prefab.FilePath)
                        ?? ContentPath.FromRaw(character.Prefab.FilePath, spriteParams.GetTexturePath());
>>>>>>> f7e4e60d
                    path = GetSpritePath(texturePath);
                }
                else
                {
                    ContentPath texturePath = element.GetAttributeContentPath("texture");
                    texturePath = texturePath.IsNullOrWhiteSpace()
                        ? ContentPath.FromRaw(character.Prefab.FilePath, ragdoll.RagdollParams.Texture)
                        : texturePath;
                    path = GetSpritePath(texturePath);
                }
            }
            return path;
        }

        /// <summary>
        /// Get the full path of a limb sprite, taking into account tags, gender and head id
        /// </summary>
        public static string GetSpritePath(ContentPath texturePath, CharacterInfo characterInfo)
        {
            string spritePath = texturePath.Value;
            string spritePathWithTags = spritePath;
            if (characterInfo != null)
            {
                spritePath = characterInfo.ReplaceVars(spritePath);

                if (characterInfo.HeadSprite != null && characterInfo.SpriteTags.Any())
                {
                    string tags = "";
                    characterInfo.SpriteTags.ForEach(tag => tags += $"[{tag}]");

                    spritePathWithTags = Path.Combine(
                        Path.GetDirectoryName(spritePath),
                        Path.GetFileNameWithoutExtension(spritePath) + tags + Path.GetExtension(spritePath));
                }
            }
            return File.Exists(spritePathWithTags) ? spritePathWithTags : spritePath;
        }


        private string GetSpritePath(ContentPath texturePath)
        {
            if (!character.IsHumanoid) { return texturePath.Value; }
            return GetSpritePath(texturePath, character.Info);
        }

        partial void LoadParamsProjSpecific()
        {
            bool isFlipped = dir == Direction.Left;
            Sprite?.LoadParams(Params.normalSpriteParams, isFlipped);
            DamagedSprite?.LoadParams(Params.damagedSpriteParams, isFlipped);
            _deformSprite?.Sprite.LoadParams(Params.deformSpriteParams, isFlipped);
            for (int i = 0; i < DecorativeSprites.Count; i++)
            {
                DecorativeSprites[i].Sprite?.LoadParams(Params.decorativeSpriteParams[i], isFlipped);
            }
        }

        partial void AddDamageProjSpecific(bool playSound, AttackResult result)
        {
            float bleedingDamage = 0;
            if (character.CharacterHealth.DoesBleed)
            {
                foreach (var affliction in result.Afflictions)
                {
                    if (affliction is AfflictionBleeding)
                    {
                        bleedingDamage += affliction.GetVitalityDecrease(null);
                    }
                }
            }
            float damage = 0;
            foreach (var affliction in result.Afflictions)
            {
                if (affliction.Prefab.AfflictionType == "damage")
                {
                    damage += affliction.GetVitalityDecrease(null);
                }
            }
            float damageMultiplier = 1;
            float bleedingDamageMultiplier = 1;
            foreach (DamageModifier damageModifier in result.AppliedDamageModifiers)
            {
                if (damageModifier.MatchesAfflictionType("damage"))
                {
                    damageMultiplier *= damageModifier.DamageMultiplier;
                }
                else if (damageModifier.MatchesAfflictionType("bleeding"))
                {
                    bleedingDamageMultiplier *= damageModifier.DamageMultiplier;
                }
            }
            if (playSound)
            {
                string damageSoundType = (bleedingDamage > damage) ? "LimbSlash" : "LimbBlunt";
                foreach (DamageModifier damageModifier in result.AppliedDamageModifiers)
                {
                    if (!string.IsNullOrWhiteSpace(damageModifier.DamageSound))
                    {
                        damageSoundType = damageModifier.DamageSound;
                        break;
                    }
                }
                SoundPlayer.PlayDamageSound(damageSoundType, Math.Max(damage, bleedingDamage), WorldPosition);
            }

            // spawn damage particles
            float damageParticleAmount = damage < 1 ? 0 : Math.Min(damage / 5, 1.0f) * damageMultiplier;
            if (damageParticleAmount > 0.001f)
            {
                foreach (ParticleEmitter emitter in character.DamageEmitters)
                {
                    if (InWater && emitter.Prefab.ParticlePrefab.DrawTarget == ParticlePrefab.DrawTargetType.Air) { continue; }
                    if (!InWater && emitter.Prefab.ParticlePrefab.DrawTarget == ParticlePrefab.DrawTargetType.Water) { continue; }
                    ParticlePrefab overrideParticle = null;
                    foreach (DamageModifier damageModifier in result.AppliedDamageModifiers)
                    {
                        if (damageModifier.DamageMultiplier > 0 && !string.IsNullOrWhiteSpace(damageModifier.DamageParticle))
                        {
                            overrideParticle = GameMain.ParticleManager?.FindPrefab(damageModifier.DamageParticle);
                            break;
                        }
                    }
                    emitter.Emit(1.0f, WorldPosition, character.CurrentHull, amountMultiplier: damageParticleAmount, overrideParticle: overrideParticle);
                }
            }

            if (bleedingDamage > 0)
            {
                float bloodParticleAmount = Math.Min(bleedingDamage / 5, 1.0f) * bleedingDamageMultiplier;
                float bloodParticleSize = MathHelper.Clamp(bleedingDamage / 5, 0.1f, 1.0f);

                foreach (ParticleEmitter emitter in character.BloodEmitters)
                {
                    if (InWater && emitter.Prefab.ParticlePrefab.DrawTarget == ParticlePrefab.DrawTargetType.Air) { continue; }
                    if (!InWater && emitter.Prefab.ParticlePrefab.DrawTarget == ParticlePrefab.DrawTargetType.Water) { continue; }
                    emitter.Emit(1.0f, WorldPosition, character.CurrentHull, sizeMultiplier: bloodParticleSize, amountMultiplier: bloodParticleAmount);
                }
            }   
        }

        partial void UpdateProjSpecific(float deltaTime)
        {
            if (!body.Enabled) { return; }

            if (IsDead)
            {
                var spriteParams = Params.GetSprite();
                if (spriteParams != null && spriteParams.DeadColorTime > 0 && deadTimer < spriteParams.DeadColorTime)
                {
                    deadTimer += deltaTime;
                }
            }

            if (InWater)
            {
                wetTimer = 1.0f;
            }
            else
            {
                wetTimer -= deltaTime * 0.1f;
                if (wetTimer > 0.0f)
                {
                    dripParticleTimer += wetTimer * deltaTime * Mass * (wetTimer > 0.9f ? 50.0f : 5.0f);
                    if (dripParticleTimer > 1.0f)
                    {
                        float dropRadius = body.BodyShape == PhysicsBody.Shape.Rectangle ? Math.Min(body.width, body.height) : body.radius;
                        GameMain.ParticleManager.CreateParticle(
                            "waterdrop", 
                            WorldPosition + Rand.Vector(Rand.Range(0.0f, ConvertUnits.ToDisplayUnits(dropRadius))), 
                            ConvertUnits.ToDisplayUnits(body.LinearVelocity), 
                            0, character.CurrentHull);
                        dripParticleTimer = 0.0f;
                    }
                }
            }

            foreach (var conditionalSprite in ConditionalSprites)
            {
                conditionalSprite.CheckConditionals();
            }

            if (LightSource != null)
            {
                LightSource.ParentSub = body.Submarine;
                LightSource.Rotation = (dir == Direction.Right) ? body.Rotation : body.Rotation - MathHelper.Pi;
                if (LightSource.LightSprite != null)
                {
                    LightSource.LightSprite.Depth = ActiveSprite.Depth;
                }
                if (LightSource.DeformableLightSprite != null)
                {
                    LightSource.DeformableLightSprite.Sprite.Depth = ActiveSprite.Depth;
                }
                LightSource.CheckConditionals();
            }

            UpdateSpriteStates(deltaTime);
            RefreshDeformations();
        }

        public void Draw(SpriteBatch spriteBatch, Camera cam, Color? overrideColor = null, bool disableDeformations = false)
        {
            float brightness = Math.Max(1.0f - burnOverLayStrength, 0.2f);
            var spriteParams = Params.GetSprite();
            if (spriteParams == null) { return; }

            Color clr = spriteParams.Color;
            if (!spriteParams.IgnoreTint)
            {
                clr = clr.Multiply(ragdoll.RagdollParams.Color);
                if (character.Info != null)
                {
                    clr = clr.Multiply(character.Info.Head.SkinColor);
                }
                if (character.CharacterHealth.FaceTint.A > 0 && type == LimbType.Head)
                {
                    clr = Color.Lerp(clr, character.CharacterHealth.FaceTint.Opaque(), character.CharacterHealth.FaceTint.A / 255.0f);
                }
                if (character.CharacterHealth.BodyTint.A > 0)
                {
                    clr = Color.Lerp(clr, character.CharacterHealth.BodyTint.Opaque(), character.CharacterHealth.BodyTint.A / 255.0f);
                }
            }
            Color color = new Color((byte)(clr.R * brightness), (byte)(clr.G * brightness), (byte)(clr.B * brightness), clr.A);
            Color blankColor = new Color(brightness, brightness, brightness, 1);
            if (deadTimer > 0)
            {
                color = Color.Lerp(color, spriteParams.DeadColor, MathUtils.InverseLerp(0, spriteParams.DeadColorTime, deadTimer));
            }

            color = overrideColor ?? color;
            blankColor = overrideColor ?? blankColor;

            if (isSevered)
            {
                if (severedFadeOutTimer > SeveredFadeOutTime)
                {
                    if (LightSource != null) { LightSource.Enabled = false; }
                    return;
                }
                else if (severedFadeOutTimer > SeveredFadeOutTime - 1.0f)
                {
                    color *= SeveredFadeOutTime - severedFadeOutTimer;
                }
            }
            
            float herpesStrength = character.CharacterHealth.GetAfflictionStrength("spaceherpes");

            bool hideLimb = Hide || 
                OtherWearables.Any(w => w.HideLimb) || 
                wearingItems.Any(w => w != null && w.HideLimb);

            bool drawHuskSprite = HuskSprite != null && !wearableTypesToHide.Contains(WearableType.Husk);

            var activeSprite = ActiveSprite;
            if (type == LimbType.Head)
            {
                CalculateHeadPosition(activeSprite);
            }
            
            body.UpdateDrawPosition();
            float depthStep = 0.000001f;

            if (!hideLimb)
            {
                var deformSprite = DeformSprite;
                if (deformSprite != null && !disableDeformations)
                {
                    if (ActiveDeformations.Any())
                    {
                        var deformation = SpriteDeformation.GetDeformation(ActiveDeformations, deformSprite.Size);
                        deformSprite.Deform(deformation);
                        if (LightSource != null && LightSource.DeformableLightSprite != null)
                        {
                            deformation = SpriteDeformation.GetDeformation(ActiveDeformations, deformSprite.Size, dir == Direction.Left);
                            LightSource.DeformableLightSprite.Deform(deformation);
                        }
                    }
                    else
                    {
                        deformSprite.Reset();
                    }
                    body.Draw(deformSprite, cam, Vector2.One * Scale * TextureScale, color, Params.MirrorHorizontally);
                }
                else
                {
                    bool useTintMask = TintMask != null && spriteBatch.GetCurrentEffect() is null;
                    if (useTintMask)
                    {
                        tintEffectParams.Effect ??= GameMain.GameScreen.ThresholdTintEffect;
                        tintEffectParams.Params ??= new Dictionary<string, object>();
                        var parameters = tintEffectParams.Params;
                        parameters["xBaseTexture"] = Sprite.Texture;
                        parameters["xTintMaskTexture"] = TintMask.Texture;
                        if (drawHuskSprite && HuskMask != null)
                        {
                            parameters["xCutoffTexture"] = HuskMask.Texture;
                            parameters["baseToCutoffSizeRatio"] = (float)Sprite.Texture.Width / (float)HuskMask.Texture.Width;
                        }
                        else
                        {
                            parameters["xCutoffTexture"] = GUI.WhiteTexture;
                            parameters["baseToCutoffSizeRatio"] = 1.0f;
                        }
                        parameters["highlightThreshold"] = TintHighlightThreshold;
                        parameters["highlightMultiplier"] = TintHighlightMultiplier;
                        spriteBatch.SwapEffect(tintEffectParams);
                    }
                    body.Draw(spriteBatch, activeSprite, color, null, Scale * TextureScale, Params.MirrorHorizontally, Params.MirrorVertically);
                    if (useTintMask)
                    {
                        spriteBatch.SwapEffect(null);
                    }
                }
                // Handle non-exlusive, i.e. additional conditional sprites
                foreach (var conditionalSprite in ConditionalSprites)
                {
                    // Exclusive conditional sprites are handled in the Properties
                    if (conditionalSprite.Exclusive) { continue; }
                    if (!conditionalSprite.IsActive) { continue; }
                    if (conditionalSprite.DeformableSprite != null)
                    {
                        var defSprite = conditionalSprite.DeformableSprite;
                        if (ActiveDeformations.Any())
                        {
                            var deformation = SpriteDeformation.GetDeformation(ActiveDeformations, defSprite.Size);
                            defSprite.Deform(deformation);
                        }
                        else
                        {
                            defSprite.Reset();
                        }
                        body.Draw(defSprite, cam, Vector2.One * Scale * TextureScale, color, Params.MirrorHorizontally);
                    }
                    else
                    {
                        body.Draw(spriteBatch, conditionalSprite.Sprite, color, depth: activeSprite.Depth - (depthStep * 50), Scale * TextureScale, Params.MirrorHorizontally, Params.MirrorVertically);
                    }
                }
            }
            SpriteEffects spriteEffect = (dir == Direction.Right) ? SpriteEffects.None : SpriteEffects.FlipHorizontally;
            if (LightSource != null)
            {
                LightSource.LightSpriteEffect = (dir == Direction.Right) ? SpriteEffects.None : SpriteEffects.FlipVertically;
            }
            float step = depthStep;
            WearableSprite onlyDrawable = wearingItems.Find(w => w.HideOtherWearables);
            if (Params.MirrorHorizontally)
            {
                spriteEffect = spriteEffect == SpriteEffects.None ? SpriteEffects.FlipHorizontally : SpriteEffects.None;
            }
            if (Params.MirrorVertically)
            {
                spriteEffect |= SpriteEffects.FlipVertically;
            }
            if (onlyDrawable == null)
            {
                if (HerpesSprite != null && !wearableTypesToHide.Contains(WearableType.Herpes) && herpesStrength > 0)
                {
                    float alpha = Math.Min(herpesStrength * 2 / 100.0f, 1.0f);
                    DrawWearable(HerpesSprite, depthStep, spriteBatch, blankColor, alpha: alpha, spriteEffect);
                    depthStep += step;
                }
                if (drawHuskSprite)
                {
                    bool useTintEffect = HuskMask != null && spriteBatch.GetCurrentEffect() is null;
                    if (useTintEffect)
                    {
                        huskSpriteParams.Effect ??= GameMain.GameScreen.ThresholdTintEffect;
                        huskSpriteParams.Params ??= new Dictionary<string, object>();
                        var parameters = huskSpriteParams.Params;
                        parameters["xCutoffTexture"] = GUI.WhiteTexture;
                        parameters["baseToCutoffSizeRatio"] = 1.0f;
                        spriteBatch.SwapEffect(huskSpriteParams);
                    }
                    DrawWearable(HuskSprite, depthStep, spriteBatch, color, alpha: color.A / 255f, spriteEffect);
                    if (useTintEffect)
                    {
                        spriteBatch.SwapEffect(null);
                    }
                    depthStep += step;
                }
                foreach (WearableSprite wearable in OtherWearables)
                {
                    if (wearable.Type == WearableType.Husk) { continue; }
                    if (wearableTypesToHide.Contains(wearable.Type)) 
                    {
                        if (wearable.Type == WearableType.Hair)
                        {
                            if (HairWithHatSprite != null)
                            {
                                DrawWearable(HairWithHatSprite, depthStep, spriteBatch, blankColor, alpha: color.A / 255f, spriteEffect);
                                depthStep += step;
                                continue;
                            }
                        }
                        else
                        {
                            continue;
                        }
                    }
                    DrawWearable(wearable, depthStep, spriteBatch, blankColor, alpha: color.A / 255f, spriteEffect);
                    //if there are multiple sprites on this limb, make the successive ones be drawn in front
                    depthStep += step;
                }
            }
            foreach (WearableSprite wearable in WearingItems)
            {
                if (onlyDrawable != null && onlyDrawable != wearable && wearable.CanBeHiddenByOtherWearables) { continue; }
                DrawWearable(wearable, depthStep, spriteBatch, blankColor, alpha: color.A / 255f, spriteEffect);
                //if there are multiple sprites on this limb, make the successive ones be drawn in front
                depthStep += step;
            }
            if (!Hide && onlyDrawable == null)
            {
                foreach (var decorativeSprite in DecorativeSprites)
                {
                    if (!spriteAnimState[decorativeSprite].IsActive) { continue; }
                    Color c = new Color(decorativeSprite.Color.R / 255f * brightness, decorativeSprite.Color.G / 255f * brightness, decorativeSprite.Color.B / 255f * brightness, decorativeSprite.Color.A / 255f);
                    if (deadTimer > 0)
                    {
                        c = Color.Lerp(c, spriteParams.DeadColor, MathUtils.InverseLerp(0, Params.GetSprite().DeadColorTime, deadTimer));
                    }
                    c = overrideColor ?? c;
                    float rotation = decorativeSprite.GetRotation(ref spriteAnimState[decorativeSprite].RotationState, spriteAnimState[decorativeSprite].RandomRotationFactor);
                    Vector2 offset = decorativeSprite.GetOffset(ref spriteAnimState[decorativeSprite].OffsetState, spriteAnimState[decorativeSprite].RandomOffsetMultiplier) * Scale;
                    var ca = (float)Math.Cos(-body.Rotation);
                    var sa = (float)Math.Sin(-body.Rotation);
                    Vector2 transformedOffset = new Vector2(ca * offset.X + sa * offset.Y, -sa * offset.X + ca * offset.Y);
                    decorativeSprite.Sprite.Draw(spriteBatch, new Vector2(body.DrawPosition.X + transformedOffset.X, -(body.DrawPosition.Y + transformedOffset.Y)), c,
                        -body.Rotation + rotation, decorativeSprite.GetScale(spriteAnimState[decorativeSprite].RandomScaleFactor) * Scale, spriteEffect,
                        depth: activeSprite.Depth - depthStep);
                    depthStep += step;
                }
                if (damageOverlayStrength > 0.0f && DamagedSprite != null)
                {
                    DamagedSprite.Draw(spriteBatch,
                        new Vector2(body.DrawPosition.X, -body.DrawPosition.Y),
                        color * damageOverlayStrength, activeSprite.Origin,
                        -body.DrawRotation,
                        Scale, spriteEffect, activeSprite.Depth - depthStep * Math.Max(1, WearingItems.Count * 2)); // Multiply by 2 to get rid of z-fighting with some clothing combos
                }
            }

            if (GameMain.DebugDraw)
            {
                if (pullJoint != null)
                {
                    Vector2 pos = ConvertUnits.ToDisplayUnits(pullJoint.WorldAnchorB);
                    GUI.DrawRectangle(spriteBatch, new Rectangle((int)pos.X, (int)-pos.Y, 5, 5), GUIStyle.Red, true);
                }
                var bodyDrawPos = body.DrawPosition;
                bodyDrawPos.Y = -bodyDrawPos.Y;
                if (IsStuck)
                {
                    Vector2 from = ConvertUnits.ToDisplayUnits(attachJoint.WorldAnchorA);
                    from.Y = -from.Y;
                    Vector2 to = ConvertUnits.ToDisplayUnits(attachJoint.WorldAnchorB);
                    to.Y = -to.Y;
                    var localFront = body.GetLocalFront(Params.GetSpriteOrientation());
                    var front = ConvertUnits.ToDisplayUnits(body.FarseerBody.GetWorldPoint(localFront));
                    front.Y = -front.Y;
                    GUI.DrawLine(spriteBatch, bodyDrawPos, front, Color.Yellow, width: 2);
                    GUI.DrawLine(spriteBatch, from, to, GUIStyle.Red, width: 1);
                    GUI.DrawRectangle(spriteBatch, new Rectangle((int)from.X, (int)from.Y, 12, 12), Color.White, true);
                    GUI.DrawRectangle(spriteBatch, new Rectangle((int)to.X, (int)to.Y, 12, 12), Color.White, true);
                    GUI.DrawRectangle(spriteBatch, new Rectangle((int)from.X, (int)from.Y, 10, 10), Color.Blue, true);
                    GUI.DrawRectangle(spriteBatch, new Rectangle((int)to.X, (int)to.Y, 10, 10), GUIStyle.Red, true);
                    GUI.DrawRectangle(spriteBatch, new Rectangle((int)front.X, (int)front.Y, 10, 10), Color.Yellow, true);

                    //Vector2 mainLimbFront = ConvertUnits.ToDisplayUnits(ragdoll.MainLimb.body.FarseerBody.GetWorldPoint(ragdoll.MainLimb.body.GetFrontLocal(MathHelper.ToRadians(limbParams.Orientation))));
                    //mainLimbFront.Y = -mainLimbFront.Y;
                    //var mainLimbDrawPos = ragdoll.MainLimb.body.DrawPosition;
                    //mainLimbDrawPos.Y = -mainLimbDrawPos.Y;
                    //GUI.DrawLine(spriteBatch, mainLimbDrawPos, mainLimbFront, Color.White, width: 5);
                    //GUI.DrawRectangle(spriteBatch, new Rectangle((int)mainLimbFront.X, (int)mainLimbFront.Y, 10, 10), Color.Yellow, true);
                }
                //DrawDamageModifiers(spriteBatch, cam, bodyDrawPos, isScreenSpace: false);
            }
        }

        public void UpdateWearableTypesToHide()
        {
            wearableTypeHidingSprites.Clear();
            if (WearingItems != null && WearingItems.Count > 0)
            {
                wearableTypeHidingSprites.AddRange(
                    WearingItems.FindAll(w => w.HideWearablesOfType != null && w.HideWearablesOfType.Count > 0));
            }
            if (OtherWearables != null && OtherWearables.Count > 0)
            {
                wearableTypeHidingSprites.AddRange(
                    OtherWearables.FindAll(w => w.HideWearablesOfType != null && w.HideWearablesOfType.Count > 0));
            }

            wearableTypesToHide.Clear();
            if (wearableTypeHidingSprites.Count > 0)
            {
                foreach (WearableSprite sprite in wearableTypeHidingSprites)
                {
                    foreach (WearableType type in sprite.HideWearablesOfType)
                    {
                        if (!wearableTypesToHide.Contains(type))
                        {
                            wearableTypesToHide.Add(type);
                        }
                    }
                }
            }
        }

        private void UpdateSpriteStates(float deltaTime)
        {
            foreach (int spriteGroup in DecorativeSpriteGroups.Keys)
            {
                for (int i = 0; i < DecorativeSpriteGroups[spriteGroup].Count; i++)
                {
                    var decorativeSprite = DecorativeSpriteGroups[spriteGroup][i];
                    if (decorativeSprite == null) { continue; }
                    if (spriteGroup > 0)
                    {
                        // TODO
                        //int activeSpriteIndex = ID % DecorativeSpriteGroups[spriteGroup].Count;
                        //if (i != activeSpriteIndex)
                        //{
                        //    spriteAnimState[decorativeSprite].IsActive = false;
                        //    continue;
                        //}
                    }

                    //check if the sprite is active (whether it should be drawn or not)
                    var spriteState = spriteAnimState[decorativeSprite];
                    spriteState.IsActive = true;
                    foreach (PropertyConditional conditional in decorativeSprite.IsActiveConditionals)
                    {
                        if (!conditional.Matches(this))
                        {
                            spriteState.IsActive = false;
                            break;
                        }
                    }
                    if (!spriteState.IsActive) { continue; }

                    //check if the sprite should be animated
                    bool animate = true;
                    foreach (PropertyConditional conditional in decorativeSprite.AnimationConditionals)
                    {
                        if (!conditional.Matches(this)) { animate = false; break; }
                    }
                    if (!animate) { continue; }
                    spriteState.OffsetState += deltaTime;
                    spriteState.RotationState += deltaTime;
                }
            }
        }

        public void DrawDamageModifiers(SpriteBatch spriteBatch, Camera cam, Vector2 startPos, bool isScreenSpace)
        {
            foreach (var modifier in DamageModifiers)
            {
                //Vector2 up = VectorExtensions.Backward(-body.TransformedRotation + Params.GetSpriteOrientation() * Dir);
                //int width = 4;
                //if (!isScreenSpace)
                //{
                //    width = (int)Math.Round(width / cam.Zoom);
                //}
                //GUI.DrawLine(spriteBatch, startPos, startPos + Vector2.Normalize(up) * size, GUIStyle.Red, width: width);
                Color color = modifier.DamageMultiplier > 1 ? GUIStyle.Red : GUIStyle.Green;
                float size = ConvertUnits.ToDisplayUnits(body.GetSize().Length() / 2);
                if (isScreenSpace)
                {
                    size *= cam.Zoom;
                }
                int thickness = 2;
                if (!isScreenSpace)
                {
                    thickness = (int)Math.Round(thickness / cam.Zoom);
                }
                float bodyRotation = -body.Rotation;
                float constantOffset = -MathHelper.PiOver2;
                Vector2 armorSector = modifier.ArmorSectorInRadians;
                float armorSectorSize = Math.Abs(armorSector.X - armorSector.Y);
                float radians = armorSectorSize * Dir;
                float armorSectorOffset = armorSector.X * Dir;
                float finalOffset = bodyRotation + constantOffset + armorSectorOffset;
                ShapeExtensions.DrawSector(spriteBatch, startPos, size, radians, 40, color, finalOffset, thickness);
            }
        }

        private void DrawWearable(WearableSprite wearable, float depthStep, SpriteBatch spriteBatch, Color color, float alpha, SpriteEffects spriteEffect)
        {
            var sprite = ActiveSprite;
            if (wearable.InheritSourceRect)
            {
                if (wearable.SheetIndex.HasValue)
                {
                    wearable.Sprite.SourceRect = new Rectangle(CharacterInfo.CalculateOffset(sprite, wearable.SheetIndex.Value), sprite.SourceRect.Size);
                }
                else if (type == LimbType.Head && character.Info != null)
                {
                    wearable.Sprite.SourceRect = new Rectangle(CharacterInfo.CalculateOffset(sprite, character.Info.Head.SheetIndex.ToPoint()), sprite.SourceRect.Size);
                }
                else
                {
                    wearable.Sprite.SourceRect = sprite.SourceRect;
                }
            }

            Vector2 origin;
            if (wearable.InheritOrigin)
            {
                origin = sprite.Origin;
                wearable.Sprite.Origin = origin;
            }
            else
            {
                origin = wearable.Sprite.Origin;
                // If the wearable inherits the origin, flipping is already handled.
                if (body.Dir == -1.0f)
                {
                    origin.X = wearable.Sprite.SourceRect.Width - origin.X;
                }
            }

            float depth = wearable.Sprite.Depth;

            if (wearable.InheritLimbDepth)
            {
                depth = sprite.Depth - depthStep;
                Limb depthLimb = (wearable.DepthLimb == LimbType.None) ? this : character.AnimController.GetLimb(wearable.DepthLimb);
                if (depthLimb != null)
                {
                    depth = depthLimb.ActiveSprite.Depth - depthStep;
                }
            }
            var wearableItemComponent = wearable.WearableComponent;
            Color wearableColor = Color.White;
            if (wearableItemComponent != null)
            {
                // Draw outer clothes on top of inner clothes.
                if (wearableItemComponent.AllowedSlots.Contains(InvSlotType.OuterClothes))
                {
                    depth -= depthStep;
                }
                if (wearableItemComponent.AllowedSlots.Contains(InvSlotType.Bag))
                {
                    depth -= depthStep * 4;
                }
                wearableColor = wearableItemComponent.Item.GetSpriteColor();
            }
            else if (character.Info != null)
            {
                if (wearable.Type == WearableType.Hair)
                {
                    wearableColor = character.Info.Head.HairColor;
                }
                else if (wearable.Type == WearableType.Beard || wearable.Type == WearableType.Moustache)
                {
                    wearableColor = character.Info.Head.FacialHairColor;
                }
            }
            float scale = wearable.Scale;
            if (wearable.InheritScale)
            {
                if (!wearable.IgnoreTextureScale)
                {
                    scale *= TextureScale;
                }
                if (!wearable.IgnoreLimbScale)
                {
                    scale *= Params.Scale;
                }
                if (!wearable.IgnoreRagdollScale)
                {
                    scale *= ragdoll.RagdollParams.LimbScale;
                }
            }
            float rotation = -body.DrawRotation - wearable.Rotation * Dir;
            float finalAlpha = alpha * wearableColor.A;
            Color finalColor = color.Multiply(wearableColor);
            finalColor = new Color(finalColor.R, finalColor.G, finalColor.B, (byte)finalAlpha);
            wearable.Sprite.Draw(spriteBatch, new Vector2(body.DrawPosition.X, -body.DrawPosition.Y), finalColor, origin, rotation, scale, spriteEffect, depth);
        }

        private WearableSprite GetWearableSprite(WearableType type)//, bool random = false)
        {
            var info = character.Info;
            if (info == null) { return null; }
            ContentXElement element;
            /*if (random)
            {
                element = info.FilterElements(info.Wearables, info.Head.Preset.TagSet)?.GetRandom(Rand.RandSync.ClientOnly);
            }
            else
            {*/
            element = info.FilterElements(info.Wearables, info.Head.Preset.TagSet, type)?.FirstOrDefault();
            //}
            if (element != null)
            {
                return new WearableSprite(element.GetChildElement("sprite"), type);
            }
            return null;
        }

        partial void RemoveProjSpecific()
        {
            Sprite?.Remove();
            Sprite = null;            

            DamagedSprite?.Remove();
            DamagedSprite = null;            

            _deformSprite?.Sprite?.Remove();
            _deformSprite = null;

            DecorativeSprites.ForEach(s => s.Remove());
            ConditionalSprites.Clear();

            ConditionalSprites.ForEach(s => s.Remove());
            ConditionalSprites.Clear();

            LightSource?.Remove();
            LightSource = null;

            OtherWearables?.ForEach(w => w.Sprite.Remove());
            OtherWearables = null;

            HuskSprite?.Sprite.Remove();
            HuskSprite = null;

            HairWithHatSprite?.Sprite.Remove();
            HairWithHatSprite = null;

            HerpesSprite?.Sprite.Remove();
            HerpesSprite = null;

            TintMask?.Remove();
            TintMask = null;
        }
    }
}<|MERGE_RESOLUTION|>--- conflicted
+++ resolved
@@ -480,13 +480,8 @@
                 if (spriteParams != null)
                 {
                     ContentPath texturePath =
-<<<<<<< HEAD
                         character.Params.VariantFile?.Root?.GetAttributeContentPath("texture", character.Prefab.ContentPackage)
                         ?? ContentPath.FromRaw(spriteParams.Element.ContentPackage ?? character.Prefab.ContentPackage, spriteParams.GetTexturePath());
-=======
-                        character.Params.VariantFile?.Root?.GetAttributeContentPath("texture", character.Prefab.FilePath)
-                        ?? ContentPath.FromRaw(character.Prefab.FilePath, spriteParams.GetTexturePath());
->>>>>>> f7e4e60d
                     path = GetSpritePath(texturePath);
                 }
                 else
