--- conflicted
+++ resolved
@@ -511,11 +511,7 @@
                     else
                     {
                         //2. check if the character file defines the texture directly
-<<<<<<< HEAD
-                        texturePath = character.Params.VariantFile?.Root?.GetAttributeContentPath("texture", character.Prefab.ContentPackage);
-=======
                         texturePath = character.Params.VariantFile?.GetRootExcludingOverride()?.GetAttributeContentPath("texture", character.Prefab.ContentPackage);
->>>>>>> 14f61af4
                     }
                     
                     //3. check if the base prefab defines the texture
