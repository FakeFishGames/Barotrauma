using Barotrauma.Items.Components;
using Barotrauma.Networking;
using Barotrauma.Particles;
using Barotrauma.Sounds;
using FarseerPhysics;
using FarseerPhysics.Dynamics;
using Microsoft.Xna.Framework;
using Microsoft.Xna.Framework.Graphics;
using System;
using System.Collections.Generic;
using System.Linq;
using Barotrauma.Extensions;

namespace Barotrauma
{
    partial class Character
    {
        public static bool DisableControls;

        public static bool DebugDrawInteract;

        protected float soundTimer;
        protected float hudInfoTimer = 1.0f;
        protected bool hudInfoVisible = false;

        private float findFocusedTimer;

        protected float lastRecvPositionUpdateTime;

        private float hudInfoHeight = 100.0f;

        private List<CharacterSound> sounds;
        
        public bool ExternalHighlight;

        /// <summary>
        /// Is the character currently visible on the camera. Refresh the value by calling DoVisibilityCheck.
        /// </summary>
        public bool IsVisible
        {
            get;
            private set;
        } = true;

        //the Character that the player is currently controlling
        private static Character controlled;
        
        public static Character Controlled
        {
            get { return controlled; }
            set
            {
                if (controlled == value) return;
                if ((!(controlled is null)) && (!(Screen.Selected?.Cam is null)) && value is null)
                {
                    Screen.Selected.Cam.TargetPos = Vector2.Zero;
                    Lights.LightManager.ViewTarget = null;
                }
                controlled = value;
                if (controlled != null) controlled.Enabled = true;
                CharacterHealth.OpenHealthWindow = null;                
            }
        }

        private Dictionary<object, HUDProgressBar> hudProgressBars;
        private readonly List<KeyValuePair<object, HUDProgressBar>> progressBarRemovals = new List<KeyValuePair<object, HUDProgressBar>>();

        public Dictionary<object, HUDProgressBar> HUDProgressBars
        {
            get { return hudProgressBars; }
        }

        private float blurStrength;
        public float BlurStrength
        {
            get { return blurStrength; }
            set { blurStrength = MathHelper.Clamp(value, 0.0f, 1.0f); }
        }

        private float distortStrength;
        public float DistortStrength
        {
            get { return distortStrength; }
            set { distortStrength = MathHelper.Clamp(value, 0.0f, 1.0f); }
        }

        private float radialDistortStrength;
        public float RadialDistortStrength
        {
            get { return radialDistortStrength; }
            set { radialDistortStrength = MathHelper.Clamp(value, 0.0f, 100.0f); }
        }

        private float chromaticAberrationStrength;
        public float ChromaticAberrationStrength
        {
            get { return chromaticAberrationStrength; }
            set { chromaticAberrationStrength = MathHelper.Clamp(value, 0.0f, 100.0f); }
        }
        
        public Color GrainColor { get; set; }
        
        private float grainStrength;
        public float GrainStrength
        {
            get => grainStrength;
            set => grainStrength = Math.Max(0, value);
        }

        /// <summary>
        /// Can be used by status effects
        /// </summary>
        public float CollapseEffectStrength
        {
            get { return Level.Loaded?.Renderer?.CollapseEffectStrength ?? 0.0f; }
            set
            {
                if (Level.Loaded?.Renderer == null) { return; }
                if (Controlled == this)
                {
                    float strength = MathHelper.Clamp(value, 0.0f, 1.0f);
                    Level.Loaded.Renderer.CollapseEffectStrength = strength;
                    Level.Loaded.Renderer.CollapseEffectOrigin = Submarine?.WorldPosition ?? WorldPosition;
                    Screen.Selected.Cam.Shake = Math.Max(MathF.Pow(strength, 3) * 100.0f, Screen.Selected.Cam.Shake);
                    Screen.Selected.Cam.Rotation = strength * (PerlinNoise.GetPerlin((float)Timing.TotalTime * 0.01f, (float)Timing.TotalTime * 0.05f) - 0.5f);
                    Level.Loaded.Renderer.ChromaticAberrationStrength = value * 50.0f;
                }
            }
        }
        /// <summary>
        /// Can be used to set camera shake from status effects
        /// </summary>
        public float CameraShake
        {
            get { return Screen.Selected?.Cam?.Shake ?? 0.0f; }
            set
            {
                if (!MathUtils.IsValid(value)) { return; }
                if (this != Controlled) { return; }
                if (Screen.Selected?.Cam != null)
                {
                    Screen.Selected.Cam.Shake = value;
                }
            }
        }

        private readonly List<ParticleEmitter> bloodEmitters = new List<ParticleEmitter>();
        public IEnumerable<ParticleEmitter> BloodEmitters
        {
            get { return bloodEmitters; }
        }

        private readonly List<ParticleEmitter> damageEmitters = new List<ParticleEmitter>();
        public IEnumerable<ParticleEmitter> DamageEmitters
        {
            get { return damageEmitters; }
        }

        private readonly List<ParticleEmitter> gibEmitters = new List<ParticleEmitter>();
        public IEnumerable<ParticleEmitter> GibEmitters
        {
            get { return gibEmitters; }
        }

        private class GUIMessage
        {
            public string RawText;
            public Identifier Identifier;
            public string Text;

            private int _value;
            public int Value
            {
                get { return _value; }
                set
                {
                    _value = value;
                    Text = RawText.Replace("[value]", _value.ToString());
                    Size = GUIStyle.Font.MeasureString(Text);
                }
            }

            public Color Color;
            public float Lifetime;
            public float Timer;

            public Vector2 Size;

            public bool PlaySound;

            public GUIMessage(string rawText, Color color, float delay, Identifier identifier = default, int? value = null, float lifeTime = 3.0f)
            {
                RawText = Text = rawText;
                if (value.HasValue)
                {
                    Text = rawText.Replace("[value]", value.Value.ToString());
                    Value = value.Value;
                }
                Timer = -delay;
                Size = GUIStyle.Font.MeasureString(Text);
                Color = color;
                Identifier = identifier;
                Lifetime = lifeTime;
            }
        }

        private List<GUIMessage> guiMessages = new List<GUIMessage>();

        public static bool IsMouseOnUI => GUI.MouseOn != null ||
                    (CharacterInventory.IsMouseOnInventory && !CharacterInventory.DraggingItemToWorld);

        public class ObjectiveEntity
        {
            public Entity Entity;
            public Sprite Sprite;
            public Color Color;

            public ObjectiveEntity(Entity entity, Sprite sprite, Color? color = null)
            {
                Entity = entity;
                Sprite = sprite;
                if (color.HasValue)
                {
                    Color = color.Value;
                }
                else
                {
                    Color = Color.White;
                }
            }
        }

        private float pressureEffectTimer;

        private readonly List<ObjectiveEntity> activeObjectiveEntities = new List<ObjectiveEntity>();
        public IEnumerable<ObjectiveEntity> ActiveObjectiveEntities
        {
            get { return activeObjectiveEntities; }
        }

        partial void InitProjSpecific(ContentXElement mainElement)
        {
            soundTimer = Rand.Range(0.0f, Params.SoundInterval);

            sounds = new List<CharacterSound>();
            Params.Sounds.ForEach(s => sounds.Add(new CharacterSound(s)));

            foreach (var subElement in mainElement.Elements())
            {
                switch (subElement.Name.ToString().ToLowerInvariant())
                {
                    case "damageemitter":
                        damageEmitters.Add(new ParticleEmitter(subElement));
                        break;
                    case "bloodemitter":
                        bloodEmitters.Add(new ParticleEmitter(subElement));
                        break;
                    case "gibemitter":
                        gibEmitters.Add(new ParticleEmitter(subElement));
                        break;
                }
            }

            hudProgressBars = new Dictionary<object, HUDProgressBar>();
        }

        partial void UpdateLimbLightSource(Limb limb)
        {
            if (limb.LightSource != null)
            {
                limb.LightSource.Enabled = enabled;
            }
        }

        private bool wasFiring;

        /// <summary>
        /// Control the Character according to player input
        /// </summary>
        public void ControlLocalPlayer(float deltaTime, Camera cam, bool moveCam = true)
        {
            if (DisableControls || GUI.InputBlockingMenuOpen)
            {
                foreach (Key key in keys)
                {
                    if (key == null) { continue; }
                    key.Reset();
                }
                if (GUI.InputBlockingMenuOpen)
                {
                    cursorPosition = 
                        Position + PlayerInput.MouseSpeed.ClampLength(10.0f); //apply a little bit of movement to the cursor pos to prevent AFK kicking
                }
            }
            else
            {
                wasFiring |= keys[(int)InputType.Aim].Held && keys[(int)InputType.Shoot].Held;
                for (int i = 0; i < keys.Length; i++)
                {
                    keys[i].SetState();
                }

                if (CharacterInventory.IsMouseOnInventory && 
                    !keys[(int)InputType.Aim].Held &&
                    CharacterHUD.ShouldDrawInventory(this))
                {
                    ResetInputIfPrimaryMouse(InputType.Use);
                    ResetInputIfPrimaryMouse(InputType.Shoot);
                    ResetInputIfPrimaryMouse(InputType.Select);
                    void ResetInputIfPrimaryMouse(InputType inputType)
                    {
                        if (GameSettings.CurrentConfig.KeyMap.Bindings[inputType].MouseButton == MouseButton.PrimaryMouse)
                        {
                            keys[(int)inputType].Reset();
                        }
                    }
                }

                //if we were firing (= pressing the aim and shoot keys at the same time)
                //and the fire key is the same as Select or Use, reset the key to prevent accidentally selecting/using items
                if (wasFiring && !keys[(int)InputType.Shoot].Held)
                {
                    if (GameSettings.CurrentConfig.KeyMap.Bindings[InputType.Shoot] == GameSettings.CurrentConfig.KeyMap.Bindings[InputType.Select])
                    {
                        keys[(int)InputType.Select].Reset();
                    }
                    if (GameSettings.CurrentConfig.KeyMap.Bindings[InputType.Shoot] == GameSettings.CurrentConfig.KeyMap.Bindings[InputType.Use])
                    {
                        keys[(int)InputType.Use].Reset();
                    }
                    wasFiring = false;
                }

                float targetOffsetAmount = 0.0f;
                if (moveCam)
                {
                    if (!IsProtectedFromPressure && (AnimController.CurrentHull == null || AnimController.CurrentHull.LethalPressure > 0.0f))
                    {
                        //wait until the character has been in pressure for one second so the zoom doesn't
                        //"flicker" in and out if the pressure fluctuates around the minimum threshold
                        pressureEffectTimer += deltaTime;
                        if (pressureEffectTimer > 1.0f)
                        {
<<<<<<< HEAD
                            //lerp in during the 1st second of the pressure timer so the zoom doesn't
                            //"flicker" in and out if the pressure fluctuates around the minimum threshold
                            float timerMultiplier = (PressureTimer / 100.0f);
                            float zoomInEffectStrength = MathHelper.Clamp(pressure / 100.0f * timerMultiplier, 0.0f, 1.0f);
=======
                            float pressure = AnimController.CurrentHull == null ? 100.0f : AnimController.CurrentHull.LethalPressure;
                            float zoomInEffectStrength = MathHelper.Clamp(pressure / 100.0f, 0.0f, 1.0f);
>>>>>>> 8face2f3
                            cam.Zoom = MathHelper.Lerp(cam.Zoom,
                                cam.DefaultZoom + (Math.Max(pressure, 10) / 150.0f) * Rand.Range(0.9f, 1.1f),
                                zoomInEffectStrength);
                        }
                    }
                    else
                    {
                        pressureEffectTimer = 0.0f;
                    }

                    if (IsHumanoid)
                    {
                        cam.OffsetAmount = 250.0f;// MathHelper.Lerp(cam.OffsetAmount, 250.0f, deltaTime);
                    }
                    else
                    {
                        //increased visibility range when controlling large a non-humanoid
                        cam.OffsetAmount = MathHelper.Clamp(Mass, 250.0f, 1500.0f);
                    }
                }

                UpdateLocalCursor(cam);

                Vector2 mouseSimPos = ConvertUnits.ToSimUnits(cursorPosition);
                if (GUI.PauseMenuOpen)
                {
                    cam.OffsetAmount = targetOffsetAmount = 0.0f;
                }
                else if (Lights.LightManager.ViewTarget is Item item && item.Prefab.FocusOnSelected)
                {
                    cam.OffsetAmount = targetOffsetAmount = item.Prefab.OffsetOnSelected * item.OffsetOnSelectedMultiplier;
                }
                else if (SelectedItem != null && ViewTarget == null &&
                    SelectedItem.Components.Any(ic => ic?.GuiFrame != null && ic.ShouldDrawHUD(this)))
                {
                    cam.OffsetAmount = targetOffsetAmount = 0.0f;
                    cursorPosition =
                        Position +
                        PlayerInput.MouseSpeed.ClampLength(10.0f); //apply a little bit of movement to the cursor pos to prevent AFK kicking
                }
                else if (!GameSettings.CurrentConfig.EnableMouseLook)
                {
                    cam.OffsetAmount = targetOffsetAmount = 0.0f;
                }
                else if (Lights.LightManager.ViewTarget == this)
                {
                    if (GUI.PauseMenuOpen || IsUnconscious)
                    {
                        if (deltaTime > 0.0f)
                        {
                            cam.OffsetAmount = targetOffsetAmount = 0.0f;
                        }
                    }
                    else if (IsMouseOnUI)
                    {
                        targetOffsetAmount = cam.OffsetAmount;
                    }
                    else if (Vector2.DistanceSquared(AnimController.Limbs[0].SimPosition, mouseSimPos) > 1.0f)
                    {
                        Body body = Submarine.CheckVisibility(AnimController.Limbs[0].SimPosition, mouseSimPos);
                        Structure structure = body?.UserData as Structure;

                        float sightDist = Submarine.LastPickedFraction;
                        if (body?.UserData is Structure && !((Structure)body.UserData).CastShadow)
                        {
                            sightDist = 1.0f;
                        }
                        targetOffsetAmount = Math.Max(250.0f, sightDist * 500.0f);
                    }
                }

                cam.OffsetAmount = MathHelper.Lerp(cam.OffsetAmount, targetOffsetAmount, 0.05f);
                DoInteractionUpdate(deltaTime, mouseSimPos);
            }

            if (!GUI.InputBlockingMenuOpen)
            {
                if (SelectedItem != null &&
                    (SelectedItem.ActiveHUDs.Any(ic => ic.GuiFrame != null && HUD.CloseHUD(ic.GuiFrame.Rect)) ||
                    ((ViewTarget as Item)?.Prefab.FocusOnSelected ?? false) && PlayerInput.KeyHit(Microsoft.Xna.Framework.Input.Keys.Escape)))
                {
                    if (GameMain.Client != null)
                    {
                        //emulate a Deselect input to get the character to deselect the item server-side
                        EmulateInput(InputType.Deselect);
                    }
                    //reset focus to prevent us from accidentally interacting with another entity
                    focusedItem = null;
                    FocusedCharacter = null;
                    findFocusedTimer = 0.2f;
                    SelectedItem = null;
                }
            }

            DisableControls = false;
        }

        public void UpdateLocalCursor(Camera cam)
        {
            cursorPosition = cam.ScreenToWorld(PlayerInput.MousePosition);
            if (AnimController.CurrentHull?.Submarine != null)
            {
                cursorPosition -= AnimController.CurrentHull.Submarine.DrawPosition;
            }
        }

        partial void UpdateControlled(float deltaTime, Camera cam)
        {
            if (controlled != this) { return; }
            
            ControlLocalPlayer(deltaTime, cam);

            Lights.LightManager.ViewTarget = this;
            CharacterHUD.Update(deltaTime, this, cam);
            
            if (hudProgressBars.Any())
            {
                foreach (var progressBar in hudProgressBars)
                {
                    if (progressBar.Value.FadeTimer <= 0.0f)
                    {
                        progressBarRemovals.Add(progressBar);
                        continue;
                    }
                    progressBar.Value.Update(deltaTime);
                }
                if (progressBarRemovals.Any())
                {
                    progressBarRemovals.ForEach(pb => hudProgressBars.Remove(pb.Key));
                    progressBarRemovals.Clear();
                }
            }
        }

        public void EmulateInput(InputType input)
        {
            keys[(int)input].Hit = true;
        }
        
        partial void OnAttackedProjSpecific(Character attacker, AttackResult attackResult, float stun)
        {
            if (IsDead) { return; }
            if (attacker != null)
            {
                if (attackResult.Damage <= 0.01f) { return; }
            }
            else
            {
                if (attackResult.Damage <= 1.0f) { return; }
            }
            PlaySound(CharacterSound.SoundType.Damage, maxInterval: 2);
        }

        partial void KillProjSpecific(CauseOfDeathType causeOfDeath, Affliction causeOfDeathAffliction, bool log)
        {
            HintManager.OnCharacterKilled(this);

            if (GameMain.NetworkMember != null && controlled == this)
            {
                LocalizedString chatMessage = CauseOfDeath.Type == CauseOfDeathType.Affliction ?
                    CauseOfDeath.Affliction.SelfCauseOfDeathDescription :
                    TextManager.Get("Self_CauseOfDeathDescription." + CauseOfDeath.Type.ToString(), "Self_CauseOfDeathDescription.Damage");

                if (GameMain.Client != null) { chatMessage += " " + TextManager.Get("DeathChatNotification"); }

                GameMain.NetworkMember.RespawnManager?.ShowRespawnPromptIfNeeded();

                GameMain.NetworkMember.AddChatMessage(chatMessage.Value, ChatMessageType.Dead);
                GameMain.LightManager.LosEnabled = false;
                controlled = null;
                if (!(Screen.Selected?.Cam is null))
                {
                    Screen.Selected.Cam.TargetPos = Vector2.Zero;
                    Lights.LightManager.ViewTarget = null;
                }
            }

            PlaySound(CharacterSound.SoundType.Die);
        }

        partial void DisposeProjSpecific()
        {
            if (controlled == this)
            {
                controlled = null;
                if (Screen.Selected?.Cam is not null)
                {
                    Screen.Selected.Cam.TargetPos = Vector2.Zero;
                    Lights.LightManager.ViewTarget = null;
                }
            }

            sounds.ForEach(s => s.Sound?.Dispose());
            sounds.Clear();

            if (GameMain.GameSession?.CrewManager != null &&
                GameMain.GameSession.CrewManager.GetCharacters().Contains(this))
            {
                GameMain.GameSession.CrewManager.RemoveCharacter(this);
            }

            if (GameMain.Client?.Character == this) { GameMain.Client.Character = null; }

            if (Lights.LightManager.ViewTarget == this) { Lights.LightManager.ViewTarget = null; }
        }


        private readonly List<Item> debugInteractablesInRange = new List<Item>();
        private readonly List<Item> debugInteractablesAtCursor = new List<Item>();
        private readonly List<(Item item, float dist)> debugInteractablesNearCursor = new List<(Item item, float dist)>();

        /// <summary>
        ///   Finds the front (lowest depth) interactable item at a position. "Interactable" in this case means that the character can "reach" the item.
        /// </summary>
        /// <param name="character">The Character who is looking for the interactable item, only items that are close enough to this character are returned</param>
        /// <param name="simPosition">The item at the simPosition, with the lowest depth, is returned</param>
        /// <param name="allowFindingNearestItem">If this is true and an item cannot be found at simPosition then a nearest item will be returned if possible</param>
        /// <param name="hull">If a hull is specified, only items within that hull are returned</param>
        public Item FindItemAtPosition(Vector2 simPosition, float aimAssistModifier = 0.0f, Item[] ignoredItems = null)
        {
            if (Submarine != null)
            {
                simPosition += Submarine.SimPosition;
            }

            debugInteractablesInRange.Clear();
            debugInteractablesAtCursor.Clear();
            debugInteractablesNearCursor.Clear();

            bool draggingItemToWorld = CharacterInventory.DraggingItemToWorld;

            //reduce the amount of aim assist if an item has been selected 
            //= can't switch selection to another item without deselecting the current one first UNLESS the cursor is directly on the item
            //otherwise it would be too easy to accidentally switch the selected item when rewiring items
            float aimAssistAmount = SelectedItem == null ? 100.0f * aimAssistModifier : 1.0f;

            Vector2 displayPosition = ConvertUnits.ToDisplayUnits(simPosition);

            //use the list of visible entities if it exists
            var entityList = Submarine.VisibleEntities ?? Item.ItemList;

            Item closestItem = null;
            float closestItemDistance = Math.Max(aimAssistAmount, 2.0f);
            foreach (MapEntity entity in entityList)
            {
                if (entity is not Item item)
                {
                    continue;
                }
                if (item.body != null && !item.body.Enabled) { continue; }
                if (item.ParentInventory != null) { continue; }
                if (ignoredItems != null && ignoredItems.Contains(item)) { continue; }
                if (item.Prefab.RequireCampaignInteract && item.CampaignInteractionType == CampaignMode.InteractionType.None) { continue; }
                if (Screen.Selected is SubEditorScreen editor && editor.WiringMode && item.GetComponent<ConnectionPanel>() == null) { continue; }

                if (draggingItemToWorld)
                {
                    if (item.OwnInventory == null || 
                        !item.OwnInventory.Container.AllowDragAndDrop ||
                        !item.OwnInventory.CanBePut(CharacterInventory.DraggingItems.First()) ||
                        !CanAccessInventory(item.OwnInventory))
                    {
                        continue;
                    }
                }
                
                float distanceToItem = float.PositiveInfinity;
                if (item.IsInsideTrigger(displayPosition, out Rectangle transformedTrigger))
                {
                    debugInteractablesAtCursor.Add(item);
                    //distance is between 0-1 when the cursor is directly on the item
                    distanceToItem =
                        Math.Abs(transformedTrigger.Center.X - displayPosition.X) / transformedTrigger.Width +
                        Math.Abs((transformedTrigger.Y - transformedTrigger.Height / 2.0f) - displayPosition.Y) / transformedTrigger.Height;
                    //modify the distance based on the size of the trigger (preferring smaller items)
                    distanceToItem *= MathHelper.Lerp(0.05f, 2.0f, (transformedTrigger.Width + transformedTrigger.Height) / 250.0f);
                }
                else if (!item.Prefab.RequireCursorInsideTrigger)
                {
                    Rectangle itemDisplayRect = new Rectangle(item.InteractionRect.X, item.InteractionRect.Y - item.InteractionRect.Height, item.InteractionRect.Width, item.InteractionRect.Height);

                    if (itemDisplayRect.Contains(displayPosition))
                    {
                        debugInteractablesAtCursor.Add(item);
                        //distance is between 0-1 when the cursor is directly on the item
                        distanceToItem =
                            Math.Abs(itemDisplayRect.Center.X - displayPosition.X) / itemDisplayRect.Width +
                            Math.Abs(itemDisplayRect.Center.Y - displayPosition.Y) / itemDisplayRect.Height;
                        //modify the distance based on the size of the item (preferring smaller ones)
                        distanceToItem *= MathHelper.Lerp(0.05f, 2.0f, (itemDisplayRect.Width + itemDisplayRect.Height) / 250.0f);
                    }
                    else
                    {
                        if (closestItemDistance < 2.0f) { continue; }
                        //get the point on the itemDisplayRect which is closest to the cursor
                        Vector2 rectIntersectionPoint = new Vector2(
                            MathHelper.Clamp(displayPosition.X, itemDisplayRect.X, itemDisplayRect.Right),
                            MathHelper.Clamp(displayPosition.Y, itemDisplayRect.Y, itemDisplayRect.Bottom));
                        distanceToItem = 2.0f + Vector2.Distance(rectIntersectionPoint, displayPosition);
                    }
                }

                if (distanceToItem > closestItemDistance) { continue; }
                if (!CanInteractWith(item)) { continue; }
                
                debugInteractablesNearCursor.Add((item, 1.0f - distanceToItem / (100.0f * aimAssistModifier)));
                closestItem = item;
                closestItemDistance = distanceToItem;
            }
            
            return closestItem;
        }

        private Character FindCharacterAtPosition(Vector2 mouseSimPos, float maxDist = MaxHighlightDistance)
        {
            Character closestCharacter = null;

            maxDist = ConvertUnits.ToSimUnits(maxDist);
            float closestDist = maxDist * maxDist;
            foreach (Character c in CharacterList)
            {
                if (!CanInteractWith(c, checkVisibility: false) || (c.AnimController?.SimplePhysicsEnabled ?? true)) { continue; }

                float dist = c.GetDistanceToClosestLimb(mouseSimPos);
                if (dist < closestDist || 
                    (c.CampaignInteractionType != CampaignMode.InteractionType.None && closestCharacter?.CampaignInteractionType == CampaignMode.InteractionType.None && dist * 0.9f < closestDist))
                {
                    closestCharacter = c;
                    closestDist = dist;
                }
            }

            return closestCharacter;
        }

        public bool ShouldLockHud()
        {
            if (this != controlled) { return false; }
            if (GameMain.GameSession?.Campaign != null && GameMain.GameSession.Campaign.ShowCampaignUI) { return true; }
            var controller = SelectedItem?.GetComponent<Controller>();
            //lock if using a controller, except if we're also using a connection panel in the same item
            return
                SelectedItem != null &&
                controller?.User == this && controller.HideHUD &&
                SelectedItem?.GetComponent<ConnectionPanel>()?.User != this;
        }


        partial void UpdateProjSpecific(float deltaTime, Camera cam)
        {
            foreach (GUIMessage message in guiMessages)
            {
                bool wasPending = message.Timer < 0.0f;
                message.Timer += deltaTime;
                if (wasPending && message.Timer >= 0.0f && message.PlaySound)
                {
                    SoundPlayer.PlayUISound(GUISoundType.UIMessage);
                }
            }
            guiMessages.RemoveAll(m => m.Timer >= m.Lifetime);

            if (!enabled) { return; }

            if (!IsIncapacitated)
            {
                if (soundTimer > 0)
                {
                    soundTimer -= deltaTime;
                }
                else if (AIController is EnemyAIController enemyAI)
                {
                    switch (enemyAI.State)
                    {
                        case AIState.Attack:
                            if (Rand.Value() > 0.5f)
                            {
                                PlaySound(CharacterSound.SoundType.Attack);
                            }
                            else
                            {
                                PlaySound(CharacterSound.SoundType.Idle);
                            }
                            break;
                        default:
                            var petBehavior = enemyAI.PetBehavior;
                            if (petBehavior != null && 
                                (petBehavior.Happiness < petBehavior.UnhappyThreshold || petBehavior.Hunger > petBehavior.HungryThreshold))
                            {
                                PlaySound(CharacterSound.SoundType.Unhappy);
                            }
                            else
                            {
                                PlaySound(CharacterSound.SoundType.Idle);
                            }
                            break;
                    }
                }
            }

            if (info != null || Vitality < MaxVitality * 0.98f || IsPet)
            {
                hudInfoTimer -= deltaTime;
                if (hudInfoTimer <= 0.0f)
                {
                    if (controlled == null)
                    {
                        hudInfoVisible = true;
                    }

                    //if the character is not in the camera view, the name can't be visible and we can avoid the expensive visibility checks
                    else if (WorldPosition.X < cam.WorldView.X || WorldPosition.X > cam.WorldView.Right || 
                            WorldPosition.Y > cam.WorldView.Y || WorldPosition.Y < cam.WorldView.Y - cam.WorldView.Height)
                    {
                        hudInfoVisible = false;
                    }
                    else
                    {
                        //Ideally it shouldn't send the character entirely if we can't see them but /shrug, this isn't the most hacker-proof game atm
                        hudInfoVisible = controlled.CanSeeTarget(this, controlled.ViewTarget);
                    }
                    hudInfoTimer = Rand.Range(0.5f, 1.0f);
                }
            }

            CharacterHealth.UpdateClientSpecific(deltaTime);
            if (controlled == this)
            {
                CharacterHealth.UpdateHUD(deltaTime);
            }
        }

        partial void SetOrderProjSpecific(Order order)
        {
            GameMain.GameSession?.CrewManager?.AddCurrentOrderIcon(this, order);
        }

        public static void AddAllToGUIUpdateList()
        {
            for (int i = 0; i < CharacterList.Count; i++)
            {
                CharacterList[i].AddToGUIUpdateList();
            }
        }

        public virtual void AddToGUIUpdateList()
        {
            if (controlled == this)
            {
                CharacterHUD.AddToGUIUpdateList(this);
                CharacterHealth.AddToGUIUpdateList();
            }
        }

        public void DoVisibilityCheck(Camera cam)
        { 
            IsVisible = false;
            if (!Enabled || AnimController.SimplePhysicsEnabled) { return; }

            foreach (Limb limb in AnimController.Limbs)
            {
                float maxExtent = ConvertUnits.ToDisplayUnits(limb.body.GetMaxExtent());
                if (limb.LightSource != null) { maxExtent = Math.Max(limb.LightSource.Range, maxExtent); }
                if (limb.body.DrawPosition.X < cam.WorldView.X - maxExtent || limb.body.DrawPosition.X > cam.WorldView.Right + maxExtent) { continue; }
                if (limb.body.DrawPosition.Y < cam.WorldView.Y - cam.WorldView.Height - maxExtent || limb.body.DrawPosition.Y > cam.WorldView.Y + maxExtent) { continue; }
                IsVisible = true;
                return;
            }
        }
        
        public void Draw(SpriteBatch spriteBatch, Camera cam)
        {
            if (!Enabled || InvisibleTimer > 0.0f) { return; }
            AnimController.Draw(spriteBatch, cam);
        }

        public void DrawHUD(SpriteBatch spriteBatch, Camera cam, bool drawHealth = true)
        {
            CharacterHUD.Draw(spriteBatch, this, cam);
            if (drawHealth && !CharacterHUD.IsCampaignInterfaceOpen) { CharacterHealth.DrawHUD(spriteBatch); }
        }

        public void DrawGUIMessages(SpriteBatch spriteBatch, Camera cam)
        {
            if (info == null || !Enabled || InvisibleTimer > 0.0f)
            {
                return;
            }

            Vector2 messagePos = DrawPosition;
            messagePos.Y += hudInfoHeight;
            messagePos = cam.WorldToScreen(messagePos) - Vector2.UnitY * GUI.IntScale(60);
            foreach (GUIMessage message in guiMessages)
            {
                if (message.Timer < 0) { continue; }
                Vector2 drawPos = messagePos + Vector2.UnitX * (GUI.IntScale(60) - message.Size.X);
                drawPos = new Vector2((int)drawPos.X, (int)drawPos.Y);
                float alpha = MathHelper.SmoothStep(1.0f, 0.0f, message.Timer / message.Lifetime);
                GUI.DrawString(spriteBatch, drawPos, message.Text, message.Color * alpha);
                messagePos -= Vector2.UnitY * message.Size.Y * 1.2f;
            }            
        }
        
        public virtual void DrawFront(SpriteBatch spriteBatch, Camera cam)
        {
            if (!Enabled || InvisibleTimer > 0.0f || (AnimController?.SimplePhysicsEnabled ?? true)) { return; }

            if (GameMain.DebugDraw)
            {
                AnimController.DebugDraw(spriteBatch);
            }

            if (GUI.DisableHUD) { return; }

            if (Controlled != null &&
                Controlled != this &&
                Submarine != null &&
                Controlled.Submarine == Submarine &&
                GameSettings.CurrentConfig.Graphics.LosMode != LosMode.None)
            {
                float yPos = Controlled.AnimController.FloorY - 1.5f;

                if (Controlled.AnimController.Stairs != null)
                {
                    //consider the bottom of the stairs the "floor of the room the controlled character is in"
                    yPos = Controlled.AnimController.Stairs.SimPosition.Y - Controlled.AnimController.Stairs.RectHeight * 0.5f;
                }

                //don't show the HUD texts if the character is below the floor of the room the controlled character is in
                if (AnimController.FloorY < yPos) { return; }
            }

            Vector2 pos = DrawPosition;
            pos.Y += hudInfoHeight;

            if (CurrentHull != null && DrawPosition.Y > CurrentHull.WorldRect.Y - 130.0f)
            {
                float lowerAmount = DrawPosition.Y - (CurrentHull.WorldRect.Y - 130.0f);
                hudInfoHeight = MathHelper.Lerp(hudInfoHeight, 100.0f - lowerAmount, 0.1f);
                hudInfoHeight = Math.Max(hudInfoHeight, 20.0f);
            }
            else
            {
                hudInfoHeight = MathHelper.Lerp(hudInfoHeight, 100.0f, 0.1f);
            }

            pos.Y = -pos.Y;

            if (speechBubbleTimer > 0.0f)
            {
                GUIStyle.SpeechBubbleIcon.Value.Sprite.Draw(spriteBatch, pos - Vector2.UnitY * 5,
                    speechBubbleColor * Math.Min(speechBubbleTimer, 1.0f), 0.0f,
                    Math.Min(speechBubbleTimer, 1.0f));
            }

            if (this == controlled)
            {
                if (DebugDrawInteract)
                {
                    Vector2 cursorPos = cam.ScreenToWorld(PlayerInput.MousePosition);
                    cursorPos.Y = -cursorPos.Y;
                    foreach (Item item in debugInteractablesAtCursor)
                    {
                        GUI.DrawLine(spriteBatch, cursorPos,
                            new Vector2(item.DrawPosition.X, -item.DrawPosition.Y), Color.LightGreen, width: 4);
                    }
                    foreach (Item item in debugInteractablesInRange)
                    {
                        GUI.DrawLine(spriteBatch, new Vector2(DrawPosition.X, -DrawPosition.Y),
                            new Vector2(item.DrawPosition.X, -item.DrawPosition.Y), Color.White * 0.1f, width: 4);
                    }
                    foreach ((Item item, float dist) in debugInteractablesNearCursor)
                    {
                        GUI.DrawLine(spriteBatch,
                            cursorPos,
                            new Vector2(item.DrawPosition.X, -item.DrawPosition.Y),
                            ToolBox.GradientLerp(dist, GUIStyle.Red, GUIStyle.Orange, GUIStyle.Green), width: 2);
                    }
                }
                return;
            }

            float hoverRange = 300.0f;
            float fadeOutRange = 200.0f;
            float cursorDist = Vector2.Distance(WorldPosition, cam.ScreenToWorld(PlayerInput.MousePosition));
            float hudInfoAlpha = 
                CampaignInteractionType == CampaignMode.InteractionType.None ?
                MathHelper.Clamp(1.0f - (cursorDist - (hoverRange - fadeOutRange)) / fadeOutRange, 0.2f, 1.0f) :
                1.0f;
            
            if (!GUI.DisableCharacterNames && hudInfoVisible &&
                (controlled == null || this != controlled.FocusedCharacter || IsPet) && cam.Zoom > 0.4f)
            {
                if (info != null)
                {
                    LocalizedString name = Info.DisplayName;
                    if (controlled == null && name != Info.Name) 
                    { 
                        name += " " + TextManager.Get("Disguised"); 
                    }
                    else if (Info.Title != null && TeamID != CharacterTeamType.Team1)
                    {
                        name += '\n' + Info.Title;
                    }

                    Vector2 nameSize = GUIStyle.Font.MeasureString(name);
                    Vector2 namePos = new Vector2(pos.X, pos.Y - 10.0f - (5.0f / cam.Zoom)) - nameSize * 0.5f / cam.Zoom;
                    Color nameColor = GetNameColor();

                    Vector2 screenSize = new Vector2(GameMain.GraphicsWidth, GameMain.GraphicsHeight);
            	    Vector2 viewportSize = new Vector2(cam.WorldView.Width, cam.WorldView.Height);
                    namePos.X -= cam.WorldView.X; namePos.Y += cam.WorldView.Y;
            	    namePos *= screenSize / viewportSize;
            	    namePos.X = (float)Math.Floor(namePos.X); namePos.Y = (float)Math.Floor(namePos.Y);
            	    namePos *= viewportSize / screenSize;
            	    namePos.X += cam.WorldView.X; namePos.Y -= cam.WorldView.Y;

                    if (CampaignInteractionType != CampaignMode.InteractionType.None && AllowCustomInteract)
                    {
                        var iconStyle = GUIStyle.GetComponentStyle("CampaignInteractionBubble." + CampaignInteractionType);
                        if (iconStyle != null)
                        {
                            Vector2 headPos = AnimController.GetLimb(LimbType.Head)?.body?.DrawPosition ?? DrawPosition + Vector2.UnitY * 100.0f;
                            Vector2 iconPos = headPos;
                            iconPos.Y = -iconPos.Y;
                            nameColor = iconStyle.Color;
                            var icon = iconStyle.Sprites[GUIComponent.ComponentState.None].First();
                            float iconScale = (30.0f / icon.Sprite.size.X / cam.Zoom) * GUI.Scale;
                            icon.Sprite.Draw(spriteBatch, iconPos + new Vector2(-35.0f, -25.0f), iconStyle.Color * hudInfoAlpha, scale: iconScale);
                        }
                    }

                    GUIStyle.Font.DrawString(spriteBatch, name, namePos + new Vector2(1.0f / cam.Zoom, 1.0f / cam.Zoom), Color.Black, 0.0f, Vector2.Zero, 1.0f / cam.Zoom, SpriteEffects.None, 0.001f);
                    GUIStyle.Font.DrawString(spriteBatch, name, namePos, nameColor * hudInfoAlpha, 0.0f, Vector2.Zero, 1.0f / cam.Zoom, SpriteEffects.None, 0.0f);
                    if (GameMain.DebugDraw)
                    {
                        GUIStyle.Font.DrawString(spriteBatch, ID.ToString(), namePos - new Vector2(0.0f, 20.0f), Color.White);
                    }
                }
                
                var petBehavior = (AIController as EnemyAIController)?.PetBehavior;
                if (petBehavior != null && !IsDead && !IsUnconscious)
                {
                    var petStatus = petBehavior.GetCurrentStatusIndicatorType();
                    var iconStyle = GUIStyle.GetComponentStyle("PetIcon." + petStatus);
                    if (iconStyle != null)
                    {
                        Vector2 headPos = AnimController.GetLimb(LimbType.Head)?.body?.DrawPosition ?? DrawPosition + Vector2.UnitY * 100.0f;
                        Vector2 iconPos = headPos;
                        iconPos.Y = -iconPos.Y;
                        var icon = iconStyle.Sprites[GUIComponent.ComponentState.None].First();
                        float iconScale = 30.0f / icon.Sprite.size.X / cam.Zoom;
                        icon.Sprite.Draw(spriteBatch, iconPos + new Vector2(-35.0f, -25.0f), iconStyle.Color * hudInfoAlpha, scale: iconScale);
                    }
                }
            }

            if (IsDead) { return; }

            var healthBarMode = GameMain.NetworkMember?.ServerSettings.ShowEnemyHealthBars ?? GameSettings.CurrentConfig.ShowEnemyHealthBars;
            if (healthBarMode != EnemyHealthBarMode.ShowAll)
            {
                if (Controlled == null)
                {
                    if (!IsOnPlayerTeam) { return; }
                }
                else
                {
                    if (!HumanAIController.IsFriendly(Controlled, this) || 
                        (AIController is HumanAIController humanAi && humanAi.ObjectiveManager.CurrentObjective is AIObjectiveCombat combatObjective && HumanAIController.IsFriendly(Controlled, combatObjective.Enemy))) 
                    { 
                        return; 
                    }
                }
            }

            if (Params.ShowHealthBar && CharacterHealth.DisplayedVitality < MaxVitality * 0.98f && hudInfoVisible)
            {
                hudInfoAlpha = Math.Max(hudInfoAlpha, Math.Min(CharacterHealth.DamageOverlayTimer, 1.0f));

                Vector2 healthBarPos = new Vector2(pos.X - 50, -pos.Y);
                GUI.DrawProgressBar(spriteBatch, healthBarPos, new Vector2(100.0f, 15.0f),
                    CharacterHealth.DisplayedVitality / MaxVitality,
                    Color.Lerp(GUIStyle.Red, GUIStyle.Green, CharacterHealth.DisplayedVitality / MaxVitality) * 0.8f * hudInfoAlpha,
                    new Color(0.5f, 0.57f, 0.6f, 1.0f) * hudInfoAlpha);
            }
        }

        public Color GetNameColor()
        {
            CharacterTeamType team = teamID;
            if (Info?.IsDisguisedAsAnother != null)
            {
                var idCard = Inventory.GetItemInLimbSlot(InvSlotType.Card)?.GetComponent<IdCard>();
                if (idCard != null)
                {
                    if (team == CharacterTeamType.Team2 && idCard.TeamID != CharacterTeamType.Team2)
                    {
                        team = CharacterTeamType.Team1;
                    }
                    else if (team == CharacterTeamType.Team1 && idCard.TeamID == CharacterTeamType.Team2)
                    {
                        team = CharacterTeamType.Team2;
                    }
                }
            }

            Color nameColor = GUIStyle.TextColorNormal;
            if (Controlled != null && team != Controlled.TeamID)
            {
                if (TeamID == CharacterTeamType.FriendlyNPC)
                {
                    nameColor = UniqueNameColor ?? Color.SkyBlue;
                }
                else
                {
                    nameColor = GUIStyle.Red;
                }
            }
            return nameColor;
        }

        public void AddMessage(string rawText, Color color, bool playSound, Identifier identifier = default, int? value = null, float lifetime = 3.0f)
        {
            GUIMessage existingMessage = null;

            float delay = 0.0f;
            if (guiMessages.Any())
            {
                delay = guiMessages.Min(m => m.Timer) - 0.5f;
                if (delay < 0)
                {
                    delay = -delay;
                    if (guiMessages.Count > 5)
                    {
                        //reduce delays if there's lots of messages
                        guiMessages.Where(m => m.Timer < 0.0f).ForEach(m => m.Timer *= 0.9f);
                    }
                }
                else
                {
                    delay = 0;
                }
            }

            if (identifier != null)
            {
                existingMessage = guiMessages.Find(m => m.Identifier == identifier && m.Timer < m.Lifetime * 0.5f);
            }
            if (existingMessage == null || !value.HasValue)
            {
                var newMessage = new GUIMessage(rawText, color, delay, identifier, value, lifetime);
                guiMessages.Insert(0, newMessage);
                if (playSound)
                {
                    if (delay > 0.0f) 
                    { 
                        newMessage.PlaySound = true;
                    }
                    else
                    {
                        SoundPlayer.PlayUISound(GUISoundType.UIMessage);
                    }
                }
            }
            else
            {
                existingMessage.Value += value.Value;
            }
        }

        /// <summary>
        /// Creates a progress bar that's "linked" to the specified object (or updates an existing one if there's one already linked to the object)
        /// The progress bar will automatically fade out after 1 sec if the method hasn't been called during that time
        /// </summary>
        public HUDProgressBar UpdateHUDProgressBar(object linkedObject, Vector2 worldPosition, float progress, Color emptyColor, Color fullColor, string textTag = "")
        {
            if (controlled != this) { return null; }

            if (!hudProgressBars.TryGetValue(linkedObject, out HUDProgressBar progressBar))
            {
                progressBar = new HUDProgressBar(worldPosition, Submarine, emptyColor, fullColor, textTag);
                hudProgressBars.Add(linkedObject, progressBar);
            }
            else
            {
                progressBar.TextTag = textTag;
            }

            progressBar.WorldPosition = worldPosition;
            progressBar.FadeTimer = Math.Max(progressBar.FadeTimer, 1.0f);
            progressBar.Progress = progress;

            return progressBar;
        }

        private readonly List<CharacterSound> matchingSounds = new List<CharacterSound>();
        private SoundChannel soundChannel;
        public void PlaySound(CharacterSound.SoundType soundType, float soundIntervalFactor = 1.0f, float maxInterval = 0)
        {
            if (Removed) { return; }
            if (sounds == null || sounds.Count == 0) { return; }
            if (soundChannel != null && soundChannel.IsPlaying) { return; }
            if (GameMain.SoundManager?.Disabled ?? true) { return; }
            if (soundTimer > Params.SoundInterval * soundIntervalFactor) { return; }
            if (Params.SoundInterval - soundTimer < maxInterval) { return; }
            matchingSounds.Clear();
            foreach (var s in sounds)
            {
                if (s.Type == soundType && (s.TagSet.None() || (info != null && s.TagSet.IsSubsetOf(info.Head.Preset.TagSet))))
                {
                    matchingSounds.Add(s);
                }
            }
            var selectedSound = matchingSounds.GetRandomUnsynced();
            if (selectedSound?.Sound == null) { return; }
            soundChannel = SoundPlayer.PlaySound(selectedSound.Sound, AnimController.WorldPosition, selectedSound.Volume, selectedSound.Range, hullGuess: CurrentHull, ignoreMuffling: selectedSound.IgnoreMuffling);
            soundTimer = Params.SoundInterval;
        }

        public void AddActiveObjectiveEntity(Entity entity, Sprite sprite, Color? color = null)
        {
            if (activeObjectiveEntities.Any(aoe => aoe.Entity == entity)) return;
            ObjectiveEntity objectiveEntity = new ObjectiveEntity(entity, sprite, color);
            activeObjectiveEntities.Add(objectiveEntity);
        }

        public void RemoveActiveObjectiveEntity(Entity entity)
        {
            ObjectiveEntity found = activeObjectiveEntities.Find(aoe => aoe.Entity == entity);
            if (found == null) return;
            activeObjectiveEntities.Remove(found);
        }

        /// <summary>
        /// Note that when a predicate is provided, the random option uses Linq.Where() extension method, which creates a new collection.
        /// </summary>
        public CharacterSound GetSound(Func<CharacterSound, bool> predicate = null, bool random = false) => random ? sounds.GetRandomUnsynced(predicate) : sounds.FirstOrDefault(predicate);

        partial void ImplodeFX()
        {
            Vector2 centerOfMass = AnimController.GetCenterOfMass();

            SoundPlayer.PlaySound("implode", WorldPosition);

            for (int i = 0; i < 10; i++)
            {
                Particle p = GameMain.ParticleManager.CreateParticle("waterblood",
                    WorldPosition + Rand.Vector(5.0f),
                    Rand.Vector(10.0f));
                if (p != null) p.Size *= 2.0f;

                GameMain.ParticleManager.CreateParticle("bubbles",
                    ConvertUnits.ToDisplayUnits(centerOfMass) + Rand.Vector(5.0f),
                    new Vector2(Rand.Range(-50f, 50f), Rand.Range(-100f, 50f)));

                GameMain.ParticleManager.CreateParticle("gib",
                    WorldPosition + Rand.Vector(Rand.Range(0.0f, 50.0f)),
                    Rand.Range(0.0f, MathHelper.TwoPi),
                    Rand.Range(200.0f, 700.0f), null);
            }

            for (int i = 0; i < 30; i++)
            {
                GameMain.ParticleManager.CreateParticle("heavygib",
                    WorldPosition + Rand.Vector(Rand.Range(0.0f, 50.0f)),
                    Rand.Range(0.0f, MathHelper.TwoPi),
                    Rand.Range(50.0f, 500.0f), null);
            }
        }

        partial void OnMoneyChanged(int prevAmount, int newAmount) { }

        partial void OnTalentGiven(TalentPrefab talentPrefab)
        {
            AddMessage(TextManager.Get("talentname." + talentPrefab.Identifier).Value, GUIStyle.Yellow, playSound: this == Controlled);
        }
    }
}<|MERGE_RESOLUTION|>--- conflicted
+++ resolved
@@ -341,15 +341,8 @@
                         pressureEffectTimer += deltaTime;
                         if (pressureEffectTimer > 1.0f)
                         {
-<<<<<<< HEAD
-                            //lerp in during the 1st second of the pressure timer so the zoom doesn't
-                            //"flicker" in and out if the pressure fluctuates around the minimum threshold
-                            float timerMultiplier = (PressureTimer / 100.0f);
-                            float zoomInEffectStrength = MathHelper.Clamp(pressure / 100.0f * timerMultiplier, 0.0f, 1.0f);
-=======
                             float pressure = AnimController.CurrentHull == null ? 100.0f : AnimController.CurrentHull.LethalPressure;
                             float zoomInEffectStrength = MathHelper.Clamp(pressure / 100.0f, 0.0f, 1.0f);
->>>>>>> 8face2f3
                             cam.Zoom = MathHelper.Lerp(cam.Zoom,
                                 cam.DefaultZoom + (Math.Max(pressure, 10) / 150.0f) * Rand.Range(0.9f, 1.1f),
                                 zoomInEffectStrength);
