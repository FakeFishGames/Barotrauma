--- conflicted
+++ resolved
@@ -142,12 +142,8 @@
                         else
                         {
                             float mainLimbDistSqrd = Vector2.DistanceSquared(MainLimb.PullJointWorldAnchorA, newPosition);
-<<<<<<< HEAD
-                            float mainLimbErrorTolerance = 0.1f;
-=======
                             float mainLimbErrorTolerance = character == GameMain.Client.Character ? 0.25f : 0.1f;
                             MainLimb.body.LinearVelocity = newVelocity;
->>>>>>> 14f61af4
                             //if the main limb is roughly at the correct position and the collider isn't moving (much at least),
                             //don't attempt to correct the position.
                             if (mainLimbDistSqrd > mainLimbErrorTolerance)
@@ -156,13 +152,6 @@
                                 MainLimb.PullJointEnabled = true;
                                 if (!ColliderControlsMovement && newVelocity.LengthSquared() < 0.01f) { TryPlatformCorrection(newPosition); }
                             }
-<<<<<<< HEAD
-                            else
-                            {
-                                MainLimb.body.LinearVelocity = newVelocity;
-                            }
-=======
->>>>>>> 14f61af4
                         }
                     }
                     else if (!ColliderControlsMovement)
