﻿using Microsoft.Xna.Framework;
using Microsoft.Xna.Framework.Graphics;
using System;
using System.Collections.Generic;
using System.Collections.Immutable;
using System.Linq;
using Microsoft.Xna.Framework.Input;
using Barotrauma.Extensions;

namespace Barotrauma
{
    partial class Map
    {
        class MapAnim
        {
            public Location StartLocation;
            public Location EndLocation;
            public string StartMessage;
            public string EndMessage;

            /// <summary>
            /// Initial zoom (0 - 1, from min zoom to max)
            /// </summary>
            public float? StartZoom;
            /// <summary>
            /// Initial zoom (0 - 1, from min zoom to max)
            /// </summary>
            public float? EndZoom;

            private float startDelay;
            public float StartDelay
            {
                get { return startDelay; }
                set
                {
                    startDelay = value;
                    Timer = -startDelay;
                }
            }

            public Vector2? StartPos;

            public float Duration;
            public float Timer;

            public bool Finished;
        }

        private readonly Queue<MapAnim> mapAnimQueue = new Queue<MapAnim>();

        public Location HighlightedLocation { get; private set; }

        private static Sprite noiseOverlay;

        public Vector2 DrawOffset;
        private Vector2 drawOffsetNoise;

        private Vector2 currLocationIndicatorPos;

        private float zoom = 3.0f;
        private float targetZoom;

        private Rectangle borders;
        
        private Sprite[,] mapTiles;
        private bool[,] tileDiscovered;

        private float connectionHighlightState;

        private (Rectangle targetArea, RichString tip)? tooltip;

        private SubmarineInfo.PendingSubInfo pendingSubInfo;

        private RichString beaconStationActiveText, beaconStationInactiveText;

        private GUIComponent locationInfoOverlay;

        /*private (Rectangle targetArea, string tip)? connectionTooltip;
        private string sanitizedConnectionTooltip;
        private List<RichTextData> connectionTooltipRichTextData;
        private string prevConnectionTooltip;*/

#if DEBUG
        private GUIComponent editor;

        private void CreateEditor()
        {
            editor = new GUIFrame(new RectTransform(new Vector2(0.25f, 1.0f), GUI.Canvas, Anchor.TopRight, minSize: new Point(400, 0)));
            var paddedFrame = new GUILayoutGroup(new RectTransform(new Vector2(0.9f, 0.95f), editor.RectTransform, Anchor.Center))
            {
                Stretch = true,
                RelativeSpacing = 0.02f,
                CanBeFocused = false
            };

            var listBox = new GUIListBox(new RectTransform(new Vector2(1.0f, 0.95f), paddedFrame.RectTransform, Anchor.Center));
            new SerializableEntityEditor(listBox.Content.RectTransform, generationParams, false, true);

            new GUIButton(new RectTransform(new Vector2(1.0f, 0.05f), paddedFrame.RectTransform), "Generate")
            {
                OnClicked = (btn, userData) =>
                {
                    Rand.SetSyncedSeed(ToolBox.StringToInt(this.Seed));
                    Generate(GameMain.GameSession?.Campaign);
                    InitProjectSpecific();
                    return true;
                }
            };
        }
#endif

        partial void InitProjectSpecific()
        {
            noiseOverlay ??= new Sprite("Content/UI/noise.png", Vector2.Zero);

            OnLocationChanged.RegisterOverwriteExisting(
                "Map.InitProjSpecific".ToIdentifier(), 
                (locationChangeInfo) => LocationChanged(locationChangeInfo.PrevLocation, locationChangeInfo.NewLocation));

            borders = new Rectangle(
                (int)Locations.Min(l => l.MapPosition.X),
                (int)Locations.Min(l => l.MapPosition.Y),
                (int)Locations.Max(l => l.MapPosition.X),
                (int)Locations.Max(l => l.MapPosition.Y));
            borders.Width -= borders.X;
            borders.Height -= borders.Y;

            if (CurrentLocation != null)
            {
                DrawOffset = -CurrentLocation.MapPosition;
            }

            Vector2 tileSize = generationParams.MapTiles.Values.First().First().size * generationParams.MapTileScale;
            int tilesX = (int)Math.Ceiling(Width / tileSize.X);
            int tilesY = (int)Math.Ceiling(Height / tileSize.Y);
            mapTiles = new Sprite[tilesX, tilesY];
            tileDiscovered = new bool[tilesX, tilesY];
            HashSet<Biome> missingBiomes = new HashSet<Biome>();
            for (int x = 0; x < tilesX; x++)
            {
                for (int y = 0; y < tilesY; y++)
                {
                    var biome = GetBiome(x * tileSize.X);
                    ImmutableArray<Sprite> tileList;
                    if (generationParams.MapTiles.ContainsKey(biome.Identifier))
                    {
                        tileList = generationParams.MapTiles[biome.Identifier];
                    }
                    else
                    {
                        tileList = generationParams.MapTiles.Values.First();
                        missingBiomes.Add(biome);
                    }
                    mapTiles[x, y] = tileList[x % tileList.Length];
                }
            }

            foreach (var missingBiome in missingBiomes)
            {
                DebugConsole.ThrowError($"Could not find campaign map sprites for the biome \"{missingBiome.Identifier}\". Using the sprites of the first biome instead...");
            }

            beaconStationActiveText = RichString.Rich(TextManager.Get("BeaconStationActiveTooltip"));
            beaconStationInactiveText = RichString.Rich(TextManager.Get("BeaconStationInactiveTooltip"));

            RemoveFogOfWar(StartLocation);

            GenerateAllLocationConnectionVisuals();
        }

        partial void GenerateAllLocationConnectionVisuals()
        {
            foreach (LocationConnection connection in Connections)
            {
                GenerateLocationConnectionVisuals(connection);
            }
        }
        partial void GenerateLocationConnectionVisuals(LocationConnection connection)
        {
            Vector2 connectionStart = connection.Locations[0].MapPosition;
            Vector2 connectionEnd = connection.Locations[1].MapPosition;
            float connectionLength = Vector2.Distance(connectionStart, connectionEnd);
            int iterations = Math.Min((int)Math.Sqrt(connectionLength * generationParams.ConnectionIndicatorIterationMultiplier), 5);
            connection.CrackSegments.Clear();
            connection.CrackSegments.AddRange(MathUtils.GenerateJaggedLine(
                connectionStart, connectionEnd,
                iterations, connectionLength * generationParams.ConnectionIndicatorDisplacementMultiplier));
        }

        private void LocationChanged(Location prevLocation, Location newLocation)
        {
            if (prevLocation == newLocation) { return; }
            //focus on starting location
            if (prevLocation != null)
            {
                mapAnimQueue.Enqueue(new MapAnim()
                {
                    EndZoom = 1.0f,
                    EndLocation = prevLocation,
                    Duration = MathHelper.Clamp(Vector2.Distance(-DrawOffset, prevLocation.MapPosition) / 1000.0f, 0.1f, 0.5f)
                });
                mapAnimQueue.Enqueue(new MapAnim()
                {
                    EndZoom = 0.5f,
                    StartLocation = prevLocation,
                    EndLocation = newLocation,
                    Duration = 2.0f,
                    StartDelay = 0.5f
                });
            }
            else
            {
                currLocationIndicatorPos = CurrentLocation.MapPosition;
            }

            if (newLocation.Visited)
            {
                RemoveFogOfWar(newLocation);
            }
        }

        partial void RemoveFogOfWarProjSpecific(Location location) => RemoveFogOfWar(location);

        private void RemoveFogOfWar(Location location, bool removeFromAdjacentLocations = true)
        {
            if (mapTiles == null) { return; }
            if (location == null) { return; }

            var mapTile = generationParams.MapTiles.Values.FirstOrDefault().FirstOrDefault();
            if (mapTile == null) { return; }

            Vector2 mapTileSize = mapTile.size * generationParams.MapTileScale;
            int startX = (int)Math.Max(Math.Floor(location.MapPosition.X / mapTileSize.X - 0.25f), 0);
            int startY = (int)Math.Max(Math.Floor(location.MapPosition.Y / mapTileSize.Y - 0.25f), 0);
            int endX = (int)Math.Min(Math.Floor(location.MapPosition.X / mapTileSize.X + 0.25f), mapTiles.GetLength(0) - 1);
            int endY = (int)Math.Min(Math.Floor(location.MapPosition.Y / mapTileSize.Y + 0.25f), mapTiles.GetLength(1) - 1);
            for (int x = startX; x <= endX; x++)
            {
                for (int y = startY; y <= endY; y++)
                {
                    tileDiscovered[x, y] = true;
                }
            }
            if (removeFromAdjacentLocations)
            {
                foreach (LocationConnection c in location.Connections)
                {
                    var otherLocation = c.OtherLocation(location);
                    RemoveFogOfWar(otherLocation, removeFromAdjacentLocations: false);
                }
            }
        }

        private bool IsInFogOfWar(Location location)
        {
            if (GameMain.DebugDraw) { return false; }
            Vector2 mapTileSize = mapTiles[0, 0].size * generationParams.MapTileScale;
            int x = (int)Math.Floor(location.MapPosition.X / mapTileSize.X);
            int y = (int)Math.Floor(location.MapPosition.Y / mapTileSize.Y);

            return !tileDiscovered[MathHelper.Clamp(x, 0, tileDiscovered.Length), MathHelper.Clamp(y, 0, tileDiscovered.Length)];
        }

        private class MapNotification
        {
            public readonly RichString Text;
            public readonly GUIFont Font;

            public readonly Vector2 TextSize;

            public int TimesShown;

            public float Offset;

            public readonly Location RelatedLocation;

            public bool IsCurrentlyVisible;

            public MapNotification(string text, GUIFont font, List<MapNotification> existingNotifications, Location relatedLocation)
            {
                Text = RichString.Rich(text);
                Font = font;
                TextSize = Font.MeasureString(Font.ForceUpperCase ? Text.SanitizedValue.ToUpper() : Text.SanitizedValue);
                if (existingNotifications.Any())
                {
                    Offset = existingNotifications.Max(n => n.Offset + n.TextSize.X + GUI.IntScale(60));
                }
                RelatedLocation = relatedLocation;
            }
        }

        private readonly List<MapNotification> mapNotifications = new List<MapNotification>();

        partial void ChangeLocationTypeProjSpecific(Location location, string prevName, LocationTypeChange change)
        {
            var messages = change.GetMessages(location.Faction);
            if (!messages.Any()) { return; }

            string msg = messages.GetRandom(Rand.RandSync.Unsynced)
                .Replace("[previousname]", $"‖color:gui.yellow‖{prevName}‖end‖")
                .Replace("[name]", $"‖color:gui.yellow‖{location.Name}‖end‖");
            location.LastTypeChangeMessage = msg;

            mapNotifications.Add(new MapNotification(msg, GUIStyle.SubHeadingFont, mapNotifications, location));           
        }

        public void DrawNotifications(SpriteBatch spriteBatch, GUICustomComponent container)
        {
            Vector2 pos = new Vector2(container.Rect.Right, container.Rect.Center.Y);
            foreach (var notification in mapNotifications)
            {
                Vector2 textPos = pos + new Vector2(notification.Offset, -notification.TextSize.Y / 2);

                notification.Font.DrawStringWithColors(
                    spriteBatch, 
                    notification.Text.SanitizedValue,
                   textPos, 
                    Color.White, 0.0f, Vector2.Zero, 1.0f, SpriteEffects.None, 0, 
                    notification.Text.RichTextData);

                int margin = container.Rect.Width / 5;
                notification.IsCurrentlyVisible = 
                    textPos.X < container.Rect.Right - margin &&
                    textPos.X + notification.TextSize.X > container.Rect.X + margin;
            }
        }

        private void UpdateNotifications(float deltaTime, GUICustomComponent mapContainer)
        {
            if (mapNotifications.Count < 5)
            {
                int maxIndex = 1;
                while (TextManager.ContainsTag("randomnews" + maxIndex))
                {
                    maxIndex++;
                }
                string textTag = "randomnews" + Rand.Range(0, maxIndex);
                if (TextManager.ContainsTag(textTag))
                {
                    mapNotifications.Add(new MapNotification(TextManager.Get(textTag).Value, GUIStyle.SubHeadingFont, mapNotifications, relatedLocation: null));
                }
            }

            for (int i = mapNotifications.Count - 1; i >= 0; i--)
            {
                var notification = mapNotifications[i];
                notification.Offset -= deltaTime * 75.0f;
                if (notification.Offset < -notification.TextSize.X - mapContainer.Rect.Width)
                {
                    notification.Offset = Math.Max(mapNotifications.Max(n => n.Offset + n.TextSize.X) + GUI.IntScale(60), 0);
                    notification.TimesShown++;
                    if (mapNotifications.Count > 5)
                    {
                        mapNotifications.RemoveAt(i);
                    }
                    else if (mapNotifications.Count > 3 && notification.TimesShown > 2)
                    {
                        mapNotifications.RemoveAt(i);
                    }
                }
            }
        }

        private void CreateLocationInfoOverlay(Location location)
        {
            locationInfoOverlay = new GUIFrame(new RectTransform(new Point(GUI.IntScale(350), GUI.IntScale(350)), GUI.Canvas), style: "GUIToolTip")
            {
                UserData = location
            };
            locationInfoOverlay.Color *= 0.8f;

            var content = new GUILayoutGroup(new RectTransform(new Vector2(0.9f, 0.85f), locationInfoOverlay.RectTransform, Anchor.Center))
            {
                Stretch = true,
                RelativeSpacing = 0.02f
            };

            bool showReputation = hudVisibility > 0.0f && location.Type.HasOutpost && location.Reputation != null;

            new GUITextBlock(new RectTransform(new Vector2(1.0f, 0.0f), content.RectTransform), location.Name, font: GUIStyle.LargeFont) { Padding = Vector4.Zero };
            if (!location.Type.Name.IsNullOrEmpty())
            {
                new GUITextBlock(new RectTransform(new Vector2(1.0f, 0.0f), content.RectTransform), location.Type.Name, font: GUIStyle.SubHeadingFont) { Padding = Vector4.Zero };
            }

            CreateSpacing(10);

            if (!location.Type.Description.IsNullOrEmpty())
            {
                CreateTextWithIcon(location.Type.Description, location.Type.Sprite);
            }

            int highestSubTier = location.HighestSubmarineTierAvailable();
            List<(SubmarineClass subClass, int tier)> overrideTiers = null;
            if (location.CanHaveSubsForSale())
            {
                overrideTiers = new List<(SubmarineClass subClass, int tier)>();
                foreach (SubmarineClass subClass in Enum.GetValues(typeof(SubmarineClass)))
                {
                    if (subClass == SubmarineClass.Undefined) { continue; }
                    int highestClassTier = location.HighestSubmarineTierAvailable(subClass);
                    if (highestClassTier > 0 && highestClassTier > highestSubTier)
                    {
                        overrideTiers.Add((subClass, highestClassTier));
                    }
                }
            }
            if (highestSubTier > 0)
            {
                CreateTextWithIcon(TextManager.GetWithVariable("advancedsub.all", "[tiernumber]", highestSubTier.ToString()), icon: null, style: "LocationOverlaySubmarineIcon");
            }
            if (overrideTiers != null)
            {
                foreach (var (subClass, tier) in overrideTiers)
                {
                    CreateTextWithIcon(TextManager.GetWithVariable($"advancedsub.{subClass}", "[tiernumber]", tier.ToString()), icon: null, style: "LocationOverlaySubmarineIcon");
                }
            }

            CreateSpacing(10);

            void CreateTextWithIcon(LocalizedString text, Sprite icon, string style = null)
            {
                var textHolder = new GUILayoutGroup(new RectTransform(new Point(content.Rect.Width, (int)GUIStyle.Font.MeasureString(text).Y), content.RectTransform), isHorizontal: true)
                {
                    Stretch = true,
                    CanBeFocused = true
                };
                var guiIcon =
                    style == null ? 
                    new GUIImage(new RectTransform(Vector2.One * 1.25f, textHolder.RectTransform, scaleBasis: ScaleBasis.BothHeight), icon) :
                    new GUIImage(new RectTransform(Vector2.One * 1.25f, textHolder.RectTransform, scaleBasis: ScaleBasis.BothHeight), style);
                var textBlock = new GUITextBlock(new RectTransform(new Vector2(0.9f, 1.0f), textHolder.RectTransform), text);
                textBlock.RectTransform.MinSize = new Point((int)textBlock.TextSize.X, 0);
                textHolder.RectTransform.MinSize = new Point((int)textBlock.TextSize.X + guiIcon.Rect.Width, 0);
            }

            void CreateSpacing(int height)
            {
                new GUIFrame(new RectTransform(new Point(content.Rect.Width, GUI.IntScale(height)), content.RectTransform), style: null);
            }

            if (location.Faction != null)
            {
                new GUITextBlock(new RectTransform(new Vector2(1.0f, 0.0f), content.RectTransform),
                    RichString.Rich(TextManager.GetWithVariables("reputationgainnotification",
                        ("[value]", string.Empty),
                        ("[reputationname]", $"‖color:{XMLExtensions.ToStringHex(location.Faction.Prefab.IconColor)}‖{location.Faction.Prefab.Name}‖end‖"))))
                { 
                    Padding = Vector4.Zero 
                };

                CreateSpacing(10);

                var repBarHolder = new GUILayoutGroup(new RectTransform(new Point(content.Rect.Width, GUI.IntScale(25)), content.RectTransform), isHorizontal: true)
                {
                    Stretch = true,
                    RelativeSpacing = 0.05f
                };
                new GUICustomComponent(new RectTransform(new Vector2(0.6f, 1.0f), repBarHolder.RectTransform), onDraw: (sb, component) =>
                {
                    if (location.Reputation == null) { return; }
                    RoundSummary.DrawReputationBar(sb, component.Rect, location.Reputation.NormalizedValue);
                });

                new GUITextBlock(new RectTransform(new Vector2(0.4f, 1.0f), repBarHolder.RectTransform),
                    location.Reputation.GetFormattedReputationText(), textAlignment: Alignment.CenterRight);

                new GUIImage(new RectTransform(new Vector2(0.25f, 0.5f), locationInfoOverlay.RectTransform, Anchor.BottomRight) { RelativeOffset = new Vector2(0.05f) }, 
                    location.Faction.Prefab.Icon, scaleToFit: true)
                {
                    Color = location.Faction.Prefab.IconColor * 0.5f
                };
                CreateSpacing(20);
            }

            locationInfoOverlay.RectTransform.NonScaledSize =
                new Point(
                    Math.Max(locationInfoOverlay.Rect.Width, (int)(content.Children.Max(c => c is GUITextBlock textBlock ? textBlock.TextSize.X : c.RectTransform.MinSize.X) * 1.2f)),
                    (int)(content.Children.Sum(c => c.Rect.Height) / content.RectTransform.RelativeSize.Y));
        }

        partial void ClearAnimQueue()
        {
            mapAnimQueue.Clear();
        }

        public void Update(CampaignMode campaign, float deltaTime, GUICustomComponent mapContainer)
        {
            Rectangle rect = mapContainer.Rect;

            UpdateNotifications(deltaTime, mapContainer);

            var currentDisplayLocation = campaign?.GetCurrentDisplayLocation();
            if (currentDisplayLocation != null)
            {
                if (!currentDisplayLocation.Discovered)
                {
                    RemoveFogOfWar(currentDisplayLocation);
                    Discover(currentDisplayLocation);
                    if (currentDisplayLocation.MapPosition.X > furthestDiscoveredLocation.MapPosition.X)
                    {
                        furthestDiscoveredLocation = currentDisplayLocation;
                    }
                }
            }

            Vector2 currentPosition = currentDisplayLocation.MapPosition;
            if (Level.Loaded?.Type == LevelData.LevelType.LocationConnection && Level.Loaded.StartLocation != null && Level.Loaded.EndLocation != null)
            {
                Vector2 startPos = currentDisplayLocation == Level.Loaded.StartLocation ? Level.Loaded.StartLocation.MapPosition : Level.Loaded.EndLocation.MapPosition;
                int moveDir = currentDisplayLocation == Level.Loaded.StartLocation ? 1 : -1;

                Vector2 diff = Level.Loaded.EndLocation.MapPosition - Level.Loaded.StartLocation.MapPosition;
                currentPosition = startPos + 
                    Vector2.Normalize(diff) * Math.Min(100, diff.Length() * 0.2f) * moveDir;
            }
            else
            {
                currentPosition += Vector2.UnitY * 35;
            }

            currLocationIndicatorPos = Vector2.Lerp(currLocationIndicatorPos, currentPosition, deltaTime);
#if DEBUG
            if (GameMain.DebugDraw)
            {
                if (editor == null) CreateEditor();
                editor.AddToGUIUpdateList(order: 1);
            }

            if (PlayerInput.KeyHit(Keys.Space))
            {
                Radiation?.OnStep();
            }
#endif

            Radiation?.MapUpdate(deltaTime);

            if (mapAnimQueue.Count > 0)
            {
                hudVisibility = Math.Max(hudVisibility - deltaTime, 0.0f);
                UpdateMapAnim(mapAnimQueue.Peek(), deltaTime);
                if (mapAnimQueue.Peek().Finished)
                {
                    mapAnimQueue.Dequeue();
                }
                return;
            }

            hudVisibility = Math.Min(hudVisibility + deltaTime, 0.75f + (float)Math.Sin(Timing.TotalTime * 3.0f) * 0.25f);
            
            Vector2 rectCenter = new Vector2(rect.Center.X, rect.Center.Y);
            Vector2 viewOffset = DrawOffset + drawOffsetNoise;
            if (HighlightedLocation != null)
            {
                Vector2 highlightedLocationDrawPos = rectCenter + (HighlightedLocation.MapPosition + viewOffset) * zoom;
                if (locationInfoOverlay == null || locationInfoOverlay.UserData != HighlightedLocation)
                {
                    CreateLocationInfoOverlay(HighlightedLocation);
                }

                Point offsetFromLocationIcon = new Point(GUI.IntScale(25));
                var locationInfoRt = locationInfoOverlay.RectTransform;
                if (locationInfoRt.Pivot == Pivot.BottomLeft || locationInfoRt.Pivot == Pivot.BottomRight)
                {
                    offsetFromLocationIcon.Y = -offsetFromLocationIcon.Y;
                }
                if (locationInfoRt.Pivot == Pivot.TopRight || locationInfoRt.Pivot == Pivot.BottomRight)
                {
                    offsetFromLocationIcon.X = -offsetFromLocationIcon.X;
                }
                locationInfoRt.ScreenSpaceOffset = highlightedLocationDrawPos.ToPoint() + offsetFromLocationIcon;
                if (locationInfoOverlay.Rect.Bottom > rect.Bottom)
                {
                    locationInfoRt.Pivot = Pivot.BottomLeft;
                }
                if (locationInfoOverlay.Rect.Right > rect.Right)
                {
                    locationInfoRt.Pivot = locationInfoRt.Pivot == Pivot.TopLeft ? Pivot.TopRight : Pivot.BottomRight;
                }
                locationInfoOverlay?.AddToGUIUpdateList(order: 1);
            }

            float closestDist = 0.0f;
            HighlightedLocation = null;
            if ((GUI.MouseOn == null || GUI.MouseOn == mapContainer))
            {
                for (int i = 0; i < Locations.Count; i++)
                {
                    Location location = Locations[i];
                    if (IsInFogOfWar(location) && !(currentDisplayLocation?.Connections.Any(c => c.Locations.Contains(location)) ?? false) && !GameMain.DebugDraw) { continue; }

                    Vector2 pos = rectCenter + (location.MapPosition + viewOffset) * zoom;
                    if (!rect.Contains(pos)) { continue; }

                    Sprite locationSprite = location.IsCriticallyRadiated() ? location.Type.RadiationSprite ?? location.Type.Sprite : location.Type.Sprite;
                    float iconScale = generationParams.LocationIconSize / locationSprite.size.X;
                    if (location == currentDisplayLocation) { iconScale *= 1.2f; }

                    Rectangle drawRect = locationSprite.SourceRect;
                    drawRect.Width = (int)(drawRect.Width * iconScale * zoom * 1.4f);
                    drawRect.Height = (int)(drawRect.Height * iconScale * zoom * 1.4f);
                    drawRect.X = (int)pos.X - drawRect.Width / 2;
                    drawRect.Y = (int)pos.Y - drawRect.Width / 2;

                    if (!drawRect.Contains(PlayerInput.MousePosition)) { continue; }

                    float dist = Vector2.Distance(PlayerInput.MousePosition, pos);
                    if (HighlightedLocation == null || dist < closestDist)
                    {
                        closestDist = dist;
                        HighlightedLocation = location; 
                    }
                }
            }

            if (SelectedConnection != null)
            {
                connectionHighlightState = Math.Min(connectionHighlightState + deltaTime, 1.0f);
            }
            else
            {
                connectionHighlightState = 0.0f;
            }

            if (GUI.KeyboardDispatcher.Subscriber == null)
            {
                float moveSpeed = 1000.0f;
                Vector2 moveAmount = Vector2.Zero;
                if (PlayerInput.KeyDown(InputType.Left)) { moveAmount += Vector2.UnitX; }
                if (PlayerInput.KeyDown(InputType.Right)) { moveAmount -= Vector2.UnitX; }
                if (PlayerInput.KeyDown(InputType.Up)) { moveAmount += Vector2.UnitY; }
                if (PlayerInput.KeyDown(InputType.Down)) { moveAmount -= Vector2.UnitY; }
                DrawOffset += moveAmount * moveSpeed / zoom * deltaTime;
            }

            targetZoom = MathHelper.Clamp(targetZoom, generationParams.MinZoom, generationParams.MaxZoom);
            zoom = MathHelper.Lerp(zoom, targetZoom * GUI.Scale, 0.1f);

            if (GUI.MouseOn == mapContainer)
            {
                foreach (LocationConnection connection in Connections)
                {
                    if (HighlightedLocation != currentDisplayLocation &&
                        connection.Locations.Contains(HighlightedLocation) && 
                        connection.Locations.Contains(currentDisplayLocation))
                    {
                        if (PlayerInput.PrimaryMouseButtonClicked() &&
                            SelectedLocation != HighlightedLocation && HighlightedLocation != null)
                        {
                            if (connection.Locked)
                            {
                                new GUIMessageBox(string.Empty, TextManager.Get("LockedPathTooltip"));
                            }
                            //clients aren't allowed to select the location without a permission
                            else if (CampaignMode.AllowedToManageCampaign(Networking.ClientPermissions.ManageMap))
                            {
                                connectionHighlightState = 0.0f;
                                SelectedConnection = connection;
                                SelectedLocation = HighlightedLocation;

                                OnLocationSelected?.Invoke(SelectedLocation, SelectedConnection);
                                GameMain.Client?.SendCampaignState();
                            }
                        }
                    }
                }            

                targetZoom += PlayerInput.ScrollWheelSpeed / 500.0f;

                if (PlayerInput.MidButtonHeld() || (HighlightedLocation == null && PlayerInput.PrimaryMouseButtonHeld()))
                {
                    DrawOffset += PlayerInput.MouseSpeed / zoom;
                }
                if (AllowDebugTeleport)
                {
                    if (PlayerInput.DoubleClicked() && HighlightedLocation != null)
                    {
                        var passedConnection = currentDisplayLocation.Connections.Find(c => c.OtherLocation(currentDisplayLocation) == HighlightedLocation);
                        if (passedConnection != null)
                        {
                            passedConnection.Passed = true;
                        }

                        Location prevLocation = currentDisplayLocation;
                        CurrentLocation = HighlightedLocation;
                        Level.Loaded.DebugSetStartLocation(CurrentLocation);
                        Level.Loaded.DebugSetEndLocation(null);

                        Discover(CurrentLocation);
<<<<<<< HEAD
=======
                        Visit(CurrentLocation);
>>>>>>> bf73ddb6
                        OnLocationChanged?.Invoke(new LocationChangeInfo(prevLocation, CurrentLocation));
                        SelectLocation(-1);
                        if (GameMain.Client == null)
                        {
                            CurrentLocation.CreateStores();
                            ProgressWorld(campaign);
                            Radiation?.OnStep(1);
                        }
                        else
                        {
                            GameMain.Client.SendCampaignState();
                        }
                    }

                    if (PlayerInput.PrimaryMouseButtonClicked() && HighlightedLocation == null)
                    {
                        SelectLocation(-1);
                    }
                }
            }
        }
        
        public void Draw(CampaignMode campaign, SpriteBatch spriteBatch, GUICustomComponent mapContainer)
        {
            tooltip = null;
            var currentDisplayLocation = campaign?.GetCurrentDisplayLocation();

            Rectangle rect = mapContainer.Rect;

            Vector2 viewSize = new Vector2(rect.Width / zoom, rect.Height / zoom);
            Vector2 edgeBuffer = new Vector2(rect.Width * 0.05f);
            DrawOffset.X = MathHelper.Clamp(DrawOffset.X, -Width - edgeBuffer.X + viewSize.X / 2.0f, edgeBuffer.X - viewSize.X / 2.0f);
            DrawOffset.Y = MathHelper.Clamp(DrawOffset.Y, -Height - edgeBuffer.Y + viewSize.Y / 2.0f, edgeBuffer.Y - viewSize.Y / 2.0f);

            drawOffsetNoise = new Vector2(
                (float)PerlinNoise.CalculatePerlin(Timing.TotalTime * 0.1f % 255, Timing.TotalTime * 0.1f % 255, 0) - 0.5f, 
                (float)PerlinNoise.CalculatePerlin(Timing.TotalTime * 0.2f % 255, Timing.TotalTime * 0.2f % 255, 0.5f) - 0.5f) * 10.0f;

            Vector2 viewOffset = DrawOffset + drawOffsetNoise;

            Vector2 rectCenter = new Vector2(rect.Center.X, rect.Center.Y);

            float missionIconScale = generationParams.MissionIcon != null ? 18.0f / generationParams.MissionIcon.SourceRect.Width : 1.0f;

            Rectangle prevScissorRect = GameMain.Instance.GraphicsDevice.ScissorRectangle;
            spriteBatch.End();
            spriteBatch.GraphicsDevice.ScissorRectangle = Rectangle.Intersect(prevScissorRect, rect);
            spriteBatch.Begin(SpriteSortMode.Deferred, samplerState: GUI.SamplerState, rasterizerState: GameMain.ScissorTestEnable);

            Vector2 topLeft = rectCenter + viewOffset;
            Vector2 bottomRight = rectCenter + (viewOffset + new Vector2(Width, Height));
            Vector2 mapTileSize = mapTiles[0, 0].size * generationParams.MapTileScale;

            int startX = (int)Math.Floor(-topLeft.X / mapTileSize.X) - 1;
            int startY = (int)Math.Floor(-topLeft.Y / mapTileSize.Y) - 1;
            int endX = (int)Math.Ceiling((-topLeft.X + rect.Width) / mapTileSize.X);
            int endY = (int)Math.Ceiling((-topLeft.Y + rect.Height) / mapTileSize.Y);

            float noiseT = (float)(Timing.TotalTime * 0.01f);
            cameraNoiseStrength = (float)PerlinNoise.CalculatePerlin(noiseT, noiseT * 0.5f, noiseT * 0.2f);
            float noiseScale = (float)PerlinNoise.CalculatePerlin(noiseT * 5.0f, noiseT * 2.0f, 0) * 5.0f;

            for (int x = startX; x <= endX; x++)
            {
                for (int y = startY; y <= endY; y++)
                {
                    int tileX = Math.Abs(x) % mapTiles.GetLength(0);
                    int tileY = Math.Abs(y) % mapTiles.GetLength(1);
                    Vector2 tilePos = rectCenter + (viewOffset + new Vector2(x, y) * mapTileSize) * zoom;
                    mapTiles[tileX, tileY].Draw(spriteBatch, tilePos, Color.White, origin: Vector2.Zero, scale: generationParams.MapTileScale * zoom);

                    if (GameMain.DebugDraw) { continue; }
                    if (!tileDiscovered[tileX, tileY] || x < 0 || y < 0 || x >= tileDiscovered.GetLength(0) || y >= tileDiscovered.GetLength(1))
                    {
                        generationParams.FogOfWarSprite?.Draw(spriteBatch, tilePos, Color.White * cameraNoiseStrength, origin: Vector2.Zero, scale: generationParams.MapTileScale * zoom);
                        noiseOverlay.DrawTiled(spriteBatch, tilePos, mapTileSize * zoom,
                            startOffset: new Vector2(Rand.Range(0.0f, noiseOverlay.SourceRect.Width), Rand.Range(0.0f, noiseOverlay.SourceRect.Height)),
                            color: Color.White * cameraNoiseStrength * 0.2f,
                            textureScale: Vector2.One * noiseScale);
                    }
                }
            }

            if (GameMain.DebugDraw)
            {
                if (topLeft.X > rect.X)
                    GUI.DrawRectangle(spriteBatch, new Rectangle(rect.X, rect.Y, (int)(topLeft.X - rect.X), rect.Height), Color.Black * 0.5f, true);
                if (topLeft.Y > rect.Y)
                    GUI.DrawRectangle(spriteBatch, new Rectangle((int)topLeft.X, rect.Y, (int)(bottomRight.X - topLeft.X), (int)(topLeft.Y - rect.Y)), Color.Black * 0.5f, true);
                if (bottomRight.X < rect.Right)
                    GUI.DrawRectangle(spriteBatch, new Rectangle((int)bottomRight.X, rect.Y, (int)(rect.Right - bottomRight.X), rect.Height), Color.Black * 0.5f, true);
                if (bottomRight.Y < rect.Bottom)
                    GUI.DrawRectangle(spriteBatch, new Rectangle((int)topLeft.X, (int)bottomRight.Y, (int)(bottomRight.X - topLeft.X), (int)(rect.Bottom - bottomRight.Y)), Color.Black * 0.5f, true);
            }

            float rawNoiseScale = 1.0f + PerlinNoise.GetPerlin((int)(Timing.TotalTime * 1 - 1), (int)(Timing.TotalTime * 1 - 1));
            DrawNoise(spriteBatch, rect, rawNoiseScale);

            Radiation?.Draw(spriteBatch, rect, zoom);

            if (generationParams.ShowLocations)
            {
                foreach (LocationConnection connection in Connections)
                {
                    if (IsInFogOfWar(connection.Locations[0]) && IsInFogOfWar(connection.Locations[1])) { continue; }
                    DrawConnection(spriteBatch, connection, rect, viewOffset, currentDisplayLocation);
                }
                
                for (int i = 0; i < Locations.Count; i++)
                {
                    Location location = Locations[i];
                    if (!location.Discovered && IsInFogOfWar(location)) { continue; }
                    bool isEndLocation = endLocations.Contains(location);
                    if (!GameMain.DebugDraw && isEndLocation && location != endLocations.First()) { continue; }
                    Vector2 pos = rectCenter + (location.MapPosition + viewOffset) * zoom;

                    Sprite locationSprite = location.IsCriticallyRadiated() ? location.Type.RadiationSprite ?? location.Type.Sprite : location.Type.Sprite;

                    Rectangle drawRect = locationSprite.SourceRect;
                    drawRect.X = (int)pos.X - drawRect.Width / 2;
                    drawRect.Y = (int)pos.Y - drawRect.Width / 2;

                    if (drawRect.X > rect.Right - GUI.IntScale(100) && generationParams.MissionIcon != null && location.AvailableMissions.Any())
                    {
                        Vector2 offScreenMissionIconPos = new Vector2(rect.Right - GUI.IntScale(50), drawRect.Center.Y);
                        generationParams.MissionIcon.Draw(spriteBatch,
                            offScreenMissionIconPos,
                            generationParams.IndicatorColor, scale: missionIconScale * zoom);
                        GUI.Arrow.Draw(spriteBatch,
                            offScreenMissionIconPos + Vector2.UnitX * generationParams.MissionIcon.size.X * missionIconScale * zoom,
                            generationParams.IndicatorColor, MathHelper.PiOver2, scale: 0.5f);
                    }


                    if (!rect.Intersects(drawRect)) { continue; }

                    Color color = location.Type.SpriteColor;
                    if (!location.Visited) { color = Color.White; }
                    if (location.Connections.Find(c => c.Locations.Contains(currentDisplayLocation)) == null)
                    {
                        color *= 0.5f;
                    }

                    float iconScale = location == currentDisplayLocation ? 1.2f : 1.0f;
                    if (location == HighlightedLocation) { iconScale *= 1.2f; }
                    if (isEndLocation) { iconScale *= 2.0f; }

                    float notificationPulseAmount = 1.0f;
                    float notificationColorLerp = 0.0f;
                    if (mapNotifications.Any(n => n.RelatedLocation == location && n.IsCurrentlyVisible))
                    {
                        float sin = MathF.Sin((float)Timing.TotalTime * 2.0f);
                        notificationPulseAmount = Math.Max(sin + 0.5f, 1.0f);
                        notificationColorLerp = (notificationPulseAmount - 1.0f) * 4.0f;
                        color = Color.Lerp(color, GUIStyle.Yellow, notificationColorLerp);
                        iconScale *= notificationPulseAmount;
                    }

                    locationSprite.Draw(spriteBatch, pos, color,
                        scale: generationParams.LocationIconSize / locationSprite.size.X * iconScale * zoom);

                    if (location.Faction != null)
                    {
                        float factionIconScale = iconScale * 0.7f;
                        Sprite factionIcon = location.Faction.Prefab.IconSmall ?? location.Faction.Prefab.Icon;
                        Color factionIconColor = Color.Lerp(color, location.Faction.Prefab.IconColor, notificationColorLerp);
                        factionIcon.Draw(spriteBatch, pos + new Vector2(-15, 15) * zoom, factionIconColor,
                            scale: generationParams.LocationIconSize / factionIcon.size.X * factionIconScale * zoom);
                    }

                    if (location == currentDisplayLocation)
                    {
                        if (SelectedLocation != null)
                        {
                            Vector2 dir = Vector2.Normalize(SelectedLocation.MapPosition - currLocationIndicatorPos);                                
                            GUI.Arrow.Draw(spriteBatch, 
                                rectCenter + (currLocationIndicatorPos + viewOffset) * zoom + dir * generationParams.LocationIconSize * 0.6f * zoom,
                                generationParams.IndicatorColor,
                                GUI.Arrow.Origin,
                                rotate: MathUtils.VectorToAngle(dir) + MathHelper.PiOver2,
                                new Vector2(0.5f, 1.0f) * zoom);
                        }  
                        generationParams.CurrentLocationIndicator.Draw(spriteBatch,
                            rectCenter + (currLocationIndicatorPos + viewOffset) * zoom,
                            generationParams.IndicatorColor,
                            generationParams.CurrentLocationIndicator.Origin, 0, Vector2.One * (generationParams.LocationIconSize / generationParams.CurrentLocationIndicator.size.X) * 0.8f * zoom);
                                                  
                    }

                    if (location == SelectedLocation)
                    {
                        generationParams.SelectedLocationIndicator.Draw(spriteBatch,
                            rectCenter + (location.MapPosition + viewOffset) * zoom,
                            generationParams.IndicatorColor,
                            generationParams.SelectedLocationIndicator.Origin, 0, Vector2.One * (generationParams.LocationIconSize / generationParams.SelectedLocationIndicator.size.X) * 1.7f * zoom);
                    }

                    if (location.TimeSinceLastTypeChange < 1 && !string.IsNullOrEmpty(location.LastTypeChangeMessage) && generationParams.TypeChangeIcon != null)
                    {
                        Vector2 typeChangeIconPos = pos + new Vector2(1.35f, -0.35f) * generationParams.LocationIconSize * 0.5f * zoom;
                        float typeChangeIconScale = 18.0f / generationParams.TypeChangeIcon.SourceRect.Width;
                        Color iconColor = GUIStyle.Red;
                        color = Color.Lerp(color, GUIStyle.Yellow, notificationColorLerp);
                        iconScale *= notificationPulseAmount;                        
                        generationParams.TypeChangeIcon.Draw(spriteBatch, typeChangeIconPos, iconColor, scale: typeChangeIconScale * zoom);
                        if (Vector2.Distance(PlayerInput.MousePosition, typeChangeIconPos) < generationParams.TypeChangeIcon.SourceRect.Width * zoom &&
                            (tooltip == null || IsPreferredTooltip(typeChangeIconPos)))
                        {
                            tooltip = (new Rectangle(typeChangeIconPos.ToPoint(), new Point(30)), RichString.Rich(location.LastTypeChangeMessage));
                        }
                    }
                    if (location != CurrentLocation && generationParams.MissionIcon != null)
                    {
                        if ((CurrentLocation == currentDisplayLocation && CurrentLocation.AvailableMissions.Any(m => m.Locations.Contains(location))) || 
                            location.AvailableMissions.Any(m => m.Locations[0] == m.Locations[1]))
                        {
                            Vector2 missionIconPos = pos + new Vector2(1.35f, 0.35f) * generationParams.LocationIconSize * 0.5f * zoom;
                            generationParams.MissionIcon.Draw(spriteBatch, missionIconPos, generationParams.IndicatorColor, scale: missionIconScale * zoom);
                            if (Vector2.Distance(PlayerInput.MousePosition, missionIconPos) < generationParams.MissionIcon.SourceRect.Width * zoom && IsPreferredTooltip(missionIconPos))
                            {
                                var availableMissions = CurrentLocation.AvailableMissions
                                    .Where(m => m.Locations.Contains(location))
                                    .Concat(location.AvailableMissions.Where(m => m.Locations[0] == m.Locations[1]))
                                    .Distinct();
                                tooltip = (new Rectangle(missionIconPos.ToPoint(), new Point(30)), TextManager.Get("mission") + '\n'+ string.Join('\n', availableMissions.Select(m => "- " + m.Name)));
                            }
                        }
                    }

                    if (GameMain.DebugDraw)
                    {
                        Vector2 dPos = pos;
                        if (location == HighlightedLocation)
                        {
                            dPos.Y -= 80;
                            GUI.DrawString(spriteBatch, dPos + new Vector2(15, 32), "Faction: " + (location.Faction?.Prefab.Name ?? "none"), Color.White, Color.Black, font: GUIStyle.SubHeadingFont);
                            GUI.DrawString(spriteBatch, dPos + new Vector2(15, 50), "Secondary Faction: " + (location.SecondaryFaction?.Prefab.Name ?? "none"), Color.White, Color.Black, font: GUIStyle.SubHeadingFont);
                            dPos.Y += 48;

                            if (PlayerInput.KeyDown(Keys.LeftShift))
                            {
                                GUI.DrawString(spriteBatch, new Vector2(150,150), "Dist: " +
                                    GetDistanceToClosestLocationOrConnection(CurrentLocation, int.MaxValue, loc => loc == location), Color.White, Color.Black, font: GUIStyle.SubHeadingFont);

                            }
                        }
                        dPos.Y += 48;
                        GUI.DrawString(spriteBatch, dPos, $"Difficulty: {location.LevelData.Difficulty.FormatSingleDecimal()}", Color.White, Color.Black * 0.8f, 4, font: GUIStyle.SmallFont);
                    }
                }
            }

            DrawDecorativeHUD(spriteBatch, rect);

            bool drawRadiationTooltip = true;
            
            if (tooltip != null)
            {
                GUIComponent.DrawToolTip(spriteBatch, tooltip.Value.tip, tooltip.Value.targetArea);
                drawRadiationTooltip = false;
            }
<<<<<<< HEAD
            else if (HighlightedLocation != null)
            {
                drawRadiationTooltip = false;
                Vector2 pos = rectCenter + (HighlightedLocation.MapPosition + viewOffset) * zoom;
                pos.X += 50 * zoom;
                pos.X = (int)pos.X;
                pos.Y = (int)pos.Y;
                Vector2 nameSize = GUIStyle.LargeFont.MeasureString(HighlightedLocation.Name);
                Vector2 typeSize = HighlightedLocation.Type.Name.IsNullOrEmpty() ? Vector2.Zero : GUIStyle.Font.MeasureString(HighlightedLocation.Type.Name);
                Vector2 descSize = HighlightedLocation.Type.Description.IsNullOrEmpty() ? Vector2.Zero : GUIStyle.SmallFont.MeasureString(HighlightedLocation.Type.Description);
                Vector2 size = new Vector2(Math.Max(nameSize.X, Math.Max(typeSize.X, descSize.X)), nameSize.Y + typeSize.Y + descSize.Y);

                int highestSubTier = HighlightedLocation.HighestSubmarineTierAvailable();
                List<(SubmarineClass subClass, int tier)> overrideTiers = null;
                if (HighlightedLocation.CanHaveSubsForSale())
                {
                    overrideTiers = new List<(SubmarineClass subClass, int tier)>();
                    foreach (SubmarineClass subClass in Enum.GetValues(typeof(SubmarineClass)))
                    {
                        if (subClass == SubmarineClass.Undefined) { continue; }
                        int highestClassTier = HighlightedLocation.HighestSubmarineTierAvailable(subClass);
                        if (highestClassTier > 0 && highestClassTier > highestSubTier)
                        {
                            overrideTiers.Add((subClass, highestClassTier));
                        }
                    }
                }
                int subAvailabilityTextCount = (highestSubTier > 0 ? 1 : 0) + (overrideTiers?.Count ?? 0);
                size.Y += subAvailabilityTextCount * GUIStyle.SmallFont.MeasureString(TextManager.Get("advancedsub.all")).Y;

                bool showReputation = hudVisibility > 0.0f && HighlightedLocation.Discovered && HighlightedLocation.Type.HasOutpost && HighlightedLocation.Reputation != null;
                LocalizedString repLabelText = null, repValueText = null;
                Vector2 repLabelSize = Vector2.Zero, repBarSize = Vector2.Zero;
                if (showReputation)
                {
                    repLabelText = TextManager.Get("reputation");
                    repLabelSize = GUIStyle.Font.MeasureString(repLabelText);
                    repBarSize = new Vector2(GUI.IntScale(200), repLabelSize.Y);
                    size.Y += 2 * repLabelSize.Y + GUI.IntScale(5) + repBarSize.Y;
                    repValueText = HighlightedLocation.Reputation.GetFormattedReputationText(addColorTags: false);
                    size.X = Math.Max(size.X, repBarSize.X + GUIStyle.Font.MeasureString(repValueText).X + GUI.IntScale(10));
                }

                GUIStyle.GetComponentStyle("OuterGlow").Sprites[GUIComponent.ComponentState.None][0].Draw(
                    spriteBatch,
                    new Rectangle(
                        (int)(pos.X - 60 * GUI.Scale),
                        (int)(pos.Y - size.Y),
                        (int)(size.X + 120 * GUI.Scale),
                        (int)(size.Y * 2.2f)),
                    Color.Black * hudVisibility);

                var topLeftPos = pos - new Vector2(0.0f, size.Y / 2);
                GUI.DrawString(spriteBatch, topLeftPos, HighlightedLocation.Name, GUIStyle.TextColorNormal * hudVisibility * 1.5f, font: GUIStyle.LargeFont);
                topLeftPos += new Vector2(0.0f, nameSize.Y);
                DrawText(HighlightedLocation.Type.Name);
                if (!HighlightedLocation.Type.Description.IsNullOrEmpty())
                {
                    topLeftPos += new Vector2(0.0f, descSize.Y);
                    DrawText(HighlightedLocation.Type.Description, font: GUIStyle.SmallFont);
                }

                if (highestSubTier > 0)
                {
                    DrawSubAvailabilityText("advancedsub.all", highestSubTier);
                }
                if (overrideTiers != null)
                {
                    foreach (var (subClass, tier) in overrideTiers)
                    {
                        DrawSubAvailabilityText($"advancedsub.{subClass}", tier);
                    }
                }
                void DrawSubAvailabilityText(string tag, int tier)
                {
                    topLeftPos += new Vector2(0.0f, typeSize.Y);
                    DrawText(TextManager.GetWithVariable(tag, "[tiernumber]", tier.ToString()), font: GUIStyle.SmallFont);
                }

                if (showReputation)
                {
                    topLeftPos += new Vector2(0.0f, typeSize.Y + repLabelSize.Y);
                    DrawText(repLabelText.Value);
                    topLeftPos += new Vector2(0.0f, repLabelSize.Y + GUI.IntScale(10));
                    Rectangle repBarRect = new Rectangle(new Point((int)topLeftPos.X, (int)topLeftPos.Y), new Point((int)repBarSize.X, (int)repBarSize.Y));
                    RoundSummary.DrawReputationBar(spriteBatch, repBarRect, HighlightedLocation.Reputation.NormalizedValue);
                    GUI.DrawString(spriteBatch, new Vector2(repBarRect.Right + GUI.IntScale(5), repBarRect.Top), repValueText.Value, Reputation.GetReputationColor(HighlightedLocation.Reputation.NormalizedValue));
                }

                void DrawText(LocalizedString text, GUIFont font = null) => GUI.DrawString(spriteBatch, topLeftPos, text, GUIStyle.TextColorNormal * hudVisibility * 1.5f, font: font);
            }
=======
>>>>>>> bf73ddb6

            if (drawRadiationTooltip)
            {
                Radiation?.DrawFront(spriteBatch);
            }

            spriteBatch.End();
            GameMain.Instance.GraphicsDevice.ScissorRectangle = prevScissorRect;
            spriteBatch.Begin(SpriteSortMode.Deferred, samplerState: GUI.SamplerState, rasterizerState: GameMain.ScissorTestEnable);
        }

        public static void DrawNoise(SpriteBatch spriteBatch, Rectangle rect, float strength)
        {
            noiseOverlay ??= new Sprite("Content/UI/noise.png", Vector2.Zero);

            float noiseT = (float)(Timing.TotalTime * 0.01f);
            float noiseScale = (float)PerlinNoise.CalculatePerlin(noiseT * 5.0f, noiseT * 2.0f, 0) * 5.0f;

            float rawNoiseScale = 1.0f + GetPerlinNoise();

            noiseOverlay.DrawTiled(spriteBatch, rect.Location.ToVector2(), rect.Size.ToVector2(), 
                startOffset: new Vector2(Rand.Range(0.0f, noiseOverlay.SourceRect.Width), Rand.Range(0.0f, noiseOverlay.SourceRect.Height)),
                color : Color.White * strength * 0.1f,
                textureScale: Vector2.One * rawNoiseScale);

            noiseOverlay.DrawTiled(spriteBatch, rect.Location.ToVector2(), rect.Size.ToVector2(),
                startOffset: new Vector2(Rand.Range(0.0f, noiseOverlay.SourceRect.Width), Rand.Range(0.0f, noiseOverlay.SourceRect.Height)),
                color: new Color(20,20,20,50),
                textureScale: Vector2.One * rawNoiseScale * 2);

            noiseOverlay.DrawTiled(spriteBatch, Vector2.Zero, new Vector2(GameMain.GraphicsWidth, GameMain.GraphicsHeight),
                startOffset: new Vector2(Rand.Range(0.0f, noiseOverlay.SourceRect.Width), Rand.Range(0.0f, noiseOverlay.SourceRect.Height)),
                color: Color.White * strength * 0.1f,
                textureScale: Vector2.One * noiseScale);
        }

        private static float GetPerlinNoise() => PerlinNoise.GetPerlin((int)(Timing.TotalTime * 1 - 1), (int)(Timing.TotalTime * 1 - 1));

        private void DrawConnection(SpriteBatch spriteBatch, LocationConnection connection, Rectangle viewArea, Vector2 viewOffset, Location currentDisplayLocation, Color? overrideColor = null)
        {
            Color connectionColor;
            if (GameMain.DebugDraw)
            {
                float sizeFactor = MathUtils.InverseLerp(
                   generationParams.SmallLevelConnectionLength,
                   generationParams.LargeLevelConnectionLength,
                   connection.Length);
                connectionColor = ToolBox.GradientLerp(sizeFactor, Color.LightGreen, GUIStyle.Orange, GUIStyle.Red);
            }
            else if (overrideColor.HasValue)
            {
                connectionColor = overrideColor.Value;
            }
            else
            {
                connectionColor = connection.Passed ? generationParams.ConnectionColor : generationParams.UnvisitedConnectionColor;
            }

            int width = (int)(generationParams.LocationConnectionWidth * zoom);

            //current level
            if (Level.Loaded?.LevelData == connection.LevelData)
            {
                connectionColor = generationParams.HighlightedConnectionColor;
                width = (int)(width * 1.5f);
            }
            //selected connection
            if (SelectedLocation != currentDisplayLocation &&
                connection.Locations.Contains(SelectedLocation) && connection.Locations.Contains(currentDisplayLocation))
            {
                connectionColor = generationParams.HighlightedConnectionColor;
                width *= 2;
            }
            //highlighted connection
            else if (HighlightedLocation != currentDisplayLocation &&
                    connection.Locations.Contains(HighlightedLocation) && connection.Locations.Contains(currentDisplayLocation))
            {
                connectionColor = generationParams.HighlightedConnectionColor;
                width *= 2;
            }

            Vector2 rectCenter = viewArea.Center.ToVector2();

            int startIndex = connection.CrackSegments.Count > 2 ? 1 : 0;
            int endIndex = connection.CrackSegments.Count > 2 ? connection.CrackSegments.Count - 1 : connection.CrackSegments.Count;

            Vector2? connectionStart = null;
            Vector2? connectionEnd = null;
            for (int i = startIndex; i < endIndex; i++)
            {
                var segment = connection.CrackSegments[i];

                Vector2 start = rectCenter + (segment[0] + viewOffset) * zoom;
                if (!connectionStart.HasValue) { connectionStart = start; }
                Vector2 end =  rectCenter + (segment[1] + viewOffset) * zoom;
                connectionEnd = end;

                if (!viewArea.Contains(start) && !viewArea.Contains(end))
                {
                    continue;
                }
                else
                {
                    if (MathUtils.GetLineRectangleIntersection(start, end, new Rectangle(viewArea.X, viewArea.Y + viewArea.Height, viewArea.Width, viewArea.Height), out Vector2 intersection))
                    {
                        if (!viewArea.Contains(start))
                        {
                            start = intersection;
                        }
                        else
                        {
                            end = intersection;
                        }
                    }
                }

                float a = 1.0f;
                if (!connection.Locations[0].Visited && !connection.Locations[1].Visited)
                {
                    if (IsInFogOfWar(connection.Locations[0]))
                    {
                        a = (float)i / connection.CrackSegments.Count;
                    }
                    else if (IsInFogOfWar(connection.Locations[1]))
                    {
                        a = 1.0f - (float)i / connection.CrackSegments.Count;
                    }
                }
                float dist = Vector2.Distance(start, end);
                var connectionSprite = connection.Passed ? generationParams.PassedConnectionSprite : generationParams.ConnectionSprite;

                Color segmentColor = connectionColor;
                int segmentWidth = width;
                if (connection == SelectedConnection)
                {
                    float t = (i - startIndex) / (float)(endIndex - startIndex - 1);
                    if (currentDisplayLocation == connection.Locations[1]) { t = 1.0f - t; }
                    if (t > connectionHighlightState) 
                    { 
                        segmentWidth /= 2; 
                        segmentColor = connection.Passed ? generationParams.ConnectionColor : generationParams.UnvisitedConnectionColor; 
                    }
                    else 
                    { 
                    }
                }

                spriteBatch.Draw(connectionSprite.Texture,
                    new Rectangle((int)start.X, (int)start.Y, (int)(dist - 1 * zoom), segmentWidth),
                    connectionSprite.SourceRect, segmentColor * a, 
                    MathUtils.VectorToAngle(end - start),
                    new Vector2(0, connectionSprite.size.Y / 2), SpriteEffects.None, 0.01f);
            }

            int iconCount = 0, iconIndex = 0;
            if (connectionStart.HasValue && connectionEnd.HasValue)
            {
                if (connection.LevelData.HasBeaconStation) { iconCount++; }
                if (connection.LevelData.HasHuntingGrounds) { iconCount++; }
                if (connection.Locked) { iconCount++; }
                string tooltip = null;

                float subCrushDepth = SubmarineInfo.GetSubCrushDepth(SubmarineSelection.CurrentOrPendingSubmarine(), ref pendingSubInfo);
                string crushDepthWarningIconStyle = null;
                if (connection.LevelData.InitialDepth * Physics.DisplayToRealWorldRatio > subCrushDepth)
                {
                    iconCount++;
                    crushDepthWarningIconStyle = "CrushDepthWarningHighIcon";
                    tooltip = "crushdepthwarninghigh";
                }
                else if ((connection.LevelData.InitialDepth + connection.LevelData.Size.Y) * Physics.DisplayToRealWorldRatio > subCrushDepth)
                {
                    iconCount++;
                    crushDepthWarningIconStyle = "CrushDepthWarningLowIcon";
                    tooltip = "crushdepthwarninglow";
                }

                if (connection.LevelData.HasBeaconStation)
                {
                    var beaconStationIconStyle = connection.LevelData.IsBeaconActive ? "BeaconStationActive" : "BeaconStationInactive";
                    DrawIcon(beaconStationIconStyle, (int)(28 * zoom), connection.LevelData.IsBeaconActive ? beaconStationActiveText : beaconStationInactiveText);
                }

                if (connection.Locked)
                {
                    var gateLocation = connection.Locations[0].IsGateBetweenBiomes ? connection.Locations[0] : connection.Locations[1];
                    var unlockEvent = EventPrefab.GetUnlockPathEvent(gateLocation.LevelData.Biome.Identifier, gateLocation.Faction);

                    if (unlockEvent != null)
                    {
                        Reputation unlockReputation = CurrentLocation.Reputation;
                        Faction unlockFaction = null;
                        if (!unlockEvent.Faction.IsEmpty)
                        {
                            unlockFaction = GameMain.GameSession.Campaign.Factions.Find(f => f.Prefab.Identifier == unlockEvent.Faction);
                            unlockReputation = unlockFaction?.Reputation;
                        }

                        DrawIcon(
                            "LockedLocationConnection", (int)(28 * zoom),
                            RichString.Rich(TextManager.GetWithVariables(unlockEvent.UnlockPathTooltip ?? "LockedPathTooltip",
                              ("[requiredreputation]", Reputation.GetFormattedReputationText(MathUtils.InverseLerp(unlockReputation.MinReputation, unlockReputation.MaxReputation, unlockEvent.UnlockPathReputation), unlockEvent.UnlockPathReputation, addColorTags: true)),
                              ("[currentreputation]", unlockReputation.GetFormattedReputationText(addColorTags: true)))));
                    }
                    else
                    {
                        DrawIcon("LockedLocationConnection", (int)(28 * zoom), TextManager.Get("LockedPathTooltip"));
                    }

                }

                if (connection.LevelData.HasHuntingGrounds)
                {
                    DrawIcon("HuntingGrounds", (int)(28 * zoom), RichString.Rich(TextManager.Get("HuntingGroundsTooltip")));
                }

                if (crushDepthWarningIconStyle != null)
                {
                    DrawIcon(crushDepthWarningIconStyle, (int)(32 * zoom), 
                        RichString.Rich(TextManager.GetWithVariables(tooltip,
                                ("[initialdepth]", $"‖color:gui.orange‖{(int)(connection.LevelData.InitialDepth * Physics.DisplayToRealWorldRatio)}‖end‖"),
                                ("[submarinecrushdepth]", $"‖color:gui.orange‖{(int)subCrushDepth}‖end‖"))));
                }
            }

            if (GameMain.DebugDraw && zoom > (1.0f * GUI.Scale) && generationParams.ShowLevelTypeNames)
            {
                Vector2 center = rectCenter + (connection.CenterPos + viewOffset) * zoom;
                if (viewArea.Contains(center) && connection.Biome != null)
                {
                    GUI.DrawString(spriteBatch, center, (connection.LevelData?.GenerationParams?.Identifier ?? connection.Biome.Identifier) + " (" + connection.Difficulty.FormatSingleDecimal() + ")", Color.White);
                }
            }

            void DrawIcon(string iconStyle, int iconSize, RichString tooltipText)
            {
                Vector2 iconPos = (connectionStart.Value + connectionEnd.Value) / 2;
                Vector2 iconDiff = Vector2.Normalize(connectionEnd.Value - connectionStart.Value) * iconSize;

                iconPos += (iconDiff * -(iconCount - 1) / 2.0f) + iconDiff * iconIndex;

                var style = GUIStyle.GetComponentStyle(iconStyle);
                bool mouseOn = Vector2.DistanceSquared(iconPos, PlayerInput.MousePosition) < iconSize * iconSize && IsPreferredTooltip(iconPos);
                Sprite iconSprite = style.GetDefaultSprite();
                iconSprite.Draw(spriteBatch, iconPos, (mouseOn ? style.HoverColor : style.Color) * 0.7f,
                    scale: iconSize / iconSprite.size.X);
                if (mouseOn)
                {
                    tooltip = (new Rectangle((iconPos - Vector2.One * iconSize / 2).ToPoint(), new Point(iconSize)), tooltipText);
                }
                iconIndex++;
            }
        }

        private bool IsPreferredTooltip(Vector2 tooltipPos)
        {
            return tooltip == null || Vector2.DistanceSquared(tooltipPos, PlayerInput.MousePosition) < Vector2.DistanceSquared(tooltip.Value.targetArea.Center.ToVector2(), PlayerInput.MousePosition);
        }

        private float hudVisibility;
        private float cameraNoiseStrength;

        private void DrawDecorativeHUD(SpriteBatch spriteBatch, Rectangle rect)
        {
            generationParams.DecorativeGraphSprite.Draw(spriteBatch, (int)((Timing.TotalTime * 5.0f) % generationParams.DecorativeGraphSprite.FrameCount),
                new Vector2(rect.X, rect.Bottom - (generationParams.DecorativeGraphSprite.FrameSize.Y + 30) * GUI.Scale), 
                Color.White, Vector2.Zero, 0, Vector2.One * GUI.Scale, SpriteEffects.FlipVertically);

            GUI.DrawString(spriteBatch,
                new Vector2(rect.Right - GUI.IntScale(170), rect.Y + GUI.IntScale(5)),
                "JOVIAN FLUX " + ((cameraNoiseStrength + Rand.Range(-0.02f, 0.02f)) * 500), generationParams.IndicatorColor * hudVisibility, font: GUIStyle.SmallFont);
            GUI.DrawString(spriteBatch,
                new Vector2(rect.X + GUI.IntScale(5), rect.Y + GUI.IntScale(5)),
                "LAT " + (-DrawOffset.Y / 100.0f) + "   LON " + (-DrawOffset.X / 100.0f), generationParams.IndicatorColor * hudVisibility, font: GUIStyle.SmallFont);
        }

        private void UpdateMapAnim(MapAnim anim, float deltaTime)
        {
            //pause animation while there are messageboxes (other than hints) on screen
            if (GUIMessageBox.MessageBoxes.Count(c => !(c is GUIMessageBox mb) || mb.MessageBoxType != GUIMessageBox.Type.Hint) > 0) { return; }

            if (!string.IsNullOrEmpty(anim.StartMessage))
            {
                new GUIMessageBox("", anim.StartMessage);
                anim.StartMessage = null;
                return;
            }

            float unscaledZoom = zoom / GUI.Scale;
            if (anim.StartZoom == null) { anim.StartZoom = MathUtils.InverseLerp(generationParams.MinZoom, generationParams.MaxZoom, unscaledZoom); }
            if (anim.EndZoom == null) { anim.EndZoom = MathUtils.InverseLerp(generationParams.MinZoom, generationParams.MaxZoom, unscaledZoom); }

            anim.StartPos = (anim.StartLocation == null) ? -DrawOffset : anim.StartLocation.MapPosition;

            anim.Timer = Math.Min(anim.Timer + deltaTime, anim.Duration);
            float t = anim.Duration <= 0.0f ? 1.0f : Math.Max(anim.Timer / anim.Duration, 0.0f);
            DrawOffset = -Vector2.SmoothStep(anim.StartPos.Value, anim.EndLocation.MapPosition, t);
            DrawOffset += new Vector2(
                (float)PerlinNoise.CalculatePerlin(Timing.TotalTime * 0.3f % 255, Timing.TotalTime * 0.4f % 255, 0) - 0.5f,
                (float)PerlinNoise.CalculatePerlin(Timing.TotalTime * 0.4f % 255, Timing.TotalTime * 0.3f % 255, 0.5f) - 0.5f) * 50.0f * (float)Math.Sin(t * MathHelper.Pi);

            zoom =
                MathHelper.Lerp(generationParams.MinZoom, generationParams.MaxZoom,
                    MathHelper.SmoothStep(anim.StartZoom.Value, anim.EndZoom.Value, t))
                        * GUI.Scale;

            if (anim.Timer >= anim.Duration)
            {
                if (!string.IsNullOrEmpty(anim.EndMessage))
                {
                    new GUIMessageBox("", anim.EndMessage);
                    anim.EndMessage = null;
                    return;
                }
                anim.Finished = true;
            }
        }

        /// <summary>
        /// Resets <see cref="pendingSubInfo"/> and forces crush depth to be calculated again for icon displaying purposes
        /// </summary>
        public void ResetPendingSub()
        {
            pendingSubInfo = new SubmarineInfo.PendingSubInfo();
        }

        partial void RemoveProjSpecific()
        {
            noiseOverlay?.Remove();
            noiseOverlay = null;
        }
    }
}<|MERGE_RESOLUTION|>--- conflicted
+++ resolved
@@ -688,10 +688,7 @@
                         Level.Loaded.DebugSetEndLocation(null);
 
                         Discover(CurrentLocation);
-<<<<<<< HEAD
-=======
                         Visit(CurrentLocation);
->>>>>>> bf73ddb6
                         OnLocationChanged?.Invoke(new LocationChangeInfo(prevLocation, CurrentLocation));
                         SelectLocation(-1);
                         if (GameMain.Client == null)
@@ -953,100 +950,6 @@
                 GUIComponent.DrawToolTip(spriteBatch, tooltip.Value.tip, tooltip.Value.targetArea);
                 drawRadiationTooltip = false;
             }
-<<<<<<< HEAD
-            else if (HighlightedLocation != null)
-            {
-                drawRadiationTooltip = false;
-                Vector2 pos = rectCenter + (HighlightedLocation.MapPosition + viewOffset) * zoom;
-                pos.X += 50 * zoom;
-                pos.X = (int)pos.X;
-                pos.Y = (int)pos.Y;
-                Vector2 nameSize = GUIStyle.LargeFont.MeasureString(HighlightedLocation.Name);
-                Vector2 typeSize = HighlightedLocation.Type.Name.IsNullOrEmpty() ? Vector2.Zero : GUIStyle.Font.MeasureString(HighlightedLocation.Type.Name);
-                Vector2 descSize = HighlightedLocation.Type.Description.IsNullOrEmpty() ? Vector2.Zero : GUIStyle.SmallFont.MeasureString(HighlightedLocation.Type.Description);
-                Vector2 size = new Vector2(Math.Max(nameSize.X, Math.Max(typeSize.X, descSize.X)), nameSize.Y + typeSize.Y + descSize.Y);
-
-                int highestSubTier = HighlightedLocation.HighestSubmarineTierAvailable();
-                List<(SubmarineClass subClass, int tier)> overrideTiers = null;
-                if (HighlightedLocation.CanHaveSubsForSale())
-                {
-                    overrideTiers = new List<(SubmarineClass subClass, int tier)>();
-                    foreach (SubmarineClass subClass in Enum.GetValues(typeof(SubmarineClass)))
-                    {
-                        if (subClass == SubmarineClass.Undefined) { continue; }
-                        int highestClassTier = HighlightedLocation.HighestSubmarineTierAvailable(subClass);
-                        if (highestClassTier > 0 && highestClassTier > highestSubTier)
-                        {
-                            overrideTiers.Add((subClass, highestClassTier));
-                        }
-                    }
-                }
-                int subAvailabilityTextCount = (highestSubTier > 0 ? 1 : 0) + (overrideTiers?.Count ?? 0);
-                size.Y += subAvailabilityTextCount * GUIStyle.SmallFont.MeasureString(TextManager.Get("advancedsub.all")).Y;
-
-                bool showReputation = hudVisibility > 0.0f && HighlightedLocation.Discovered && HighlightedLocation.Type.HasOutpost && HighlightedLocation.Reputation != null;
-                LocalizedString repLabelText = null, repValueText = null;
-                Vector2 repLabelSize = Vector2.Zero, repBarSize = Vector2.Zero;
-                if (showReputation)
-                {
-                    repLabelText = TextManager.Get("reputation");
-                    repLabelSize = GUIStyle.Font.MeasureString(repLabelText);
-                    repBarSize = new Vector2(GUI.IntScale(200), repLabelSize.Y);
-                    size.Y += 2 * repLabelSize.Y + GUI.IntScale(5) + repBarSize.Y;
-                    repValueText = HighlightedLocation.Reputation.GetFormattedReputationText(addColorTags: false);
-                    size.X = Math.Max(size.X, repBarSize.X + GUIStyle.Font.MeasureString(repValueText).X + GUI.IntScale(10));
-                }
-
-                GUIStyle.GetComponentStyle("OuterGlow").Sprites[GUIComponent.ComponentState.None][0].Draw(
-                    spriteBatch,
-                    new Rectangle(
-                        (int)(pos.X - 60 * GUI.Scale),
-                        (int)(pos.Y - size.Y),
-                        (int)(size.X + 120 * GUI.Scale),
-                        (int)(size.Y * 2.2f)),
-                    Color.Black * hudVisibility);
-
-                var topLeftPos = pos - new Vector2(0.0f, size.Y / 2);
-                GUI.DrawString(spriteBatch, topLeftPos, HighlightedLocation.Name, GUIStyle.TextColorNormal * hudVisibility * 1.5f, font: GUIStyle.LargeFont);
-                topLeftPos += new Vector2(0.0f, nameSize.Y);
-                DrawText(HighlightedLocation.Type.Name);
-                if (!HighlightedLocation.Type.Description.IsNullOrEmpty())
-                {
-                    topLeftPos += new Vector2(0.0f, descSize.Y);
-                    DrawText(HighlightedLocation.Type.Description, font: GUIStyle.SmallFont);
-                }
-
-                if (highestSubTier > 0)
-                {
-                    DrawSubAvailabilityText("advancedsub.all", highestSubTier);
-                }
-                if (overrideTiers != null)
-                {
-                    foreach (var (subClass, tier) in overrideTiers)
-                    {
-                        DrawSubAvailabilityText($"advancedsub.{subClass}", tier);
-                    }
-                }
-                void DrawSubAvailabilityText(string tag, int tier)
-                {
-                    topLeftPos += new Vector2(0.0f, typeSize.Y);
-                    DrawText(TextManager.GetWithVariable(tag, "[tiernumber]", tier.ToString()), font: GUIStyle.SmallFont);
-                }
-
-                if (showReputation)
-                {
-                    topLeftPos += new Vector2(0.0f, typeSize.Y + repLabelSize.Y);
-                    DrawText(repLabelText.Value);
-                    topLeftPos += new Vector2(0.0f, repLabelSize.Y + GUI.IntScale(10));
-                    Rectangle repBarRect = new Rectangle(new Point((int)topLeftPos.X, (int)topLeftPos.Y), new Point((int)repBarSize.X, (int)repBarSize.Y));
-                    RoundSummary.DrawReputationBar(spriteBatch, repBarRect, HighlightedLocation.Reputation.NormalizedValue);
-                    GUI.DrawString(spriteBatch, new Vector2(repBarRect.Right + GUI.IntScale(5), repBarRect.Top), repValueText.Value, Reputation.GetReputationColor(HighlightedLocation.Reputation.NormalizedValue));
-                }
-
-                void DrawText(LocalizedString text, GUIFont font = null) => GUI.DrawString(spriteBatch, topLeftPos, text, GUIStyle.TextColorNormal * hudVisibility * 1.5f, font: font);
-            }
-=======
->>>>>>> bf73ddb6
 
             if (drawRadiationTooltip)
             {
