#nullable enable
using System;
using Microsoft.Xna.Framework;
using Microsoft.Xna.Framework.Graphics;

namespace Barotrauma
{
    internal partial class Radiation
    {
        private static readonly LocalizedString radiationTooltip = TextManager.Get("RadiationTooltip");
        private static float spriteIndex;
        private readonly SpriteSheet? sheet = GUIStyle.RadiationAnimSpriteSheet;
        private int maxFrames => (sheet?.FrameCount ?? 0) + 1;

        private bool isHovingOver;

        public void Draw(SpriteBatch spriteBatch, Rectangle container, float zoom)
        {
            if (!Enabled) { return; }

            UISprite? uiSprite = GUIStyle.Radiation;
            var (offsetX, offsetY) = Map.DrawOffset * zoom;
            var (centerX, centerY) = container.Center.ToVector2();
            var (halfSizeX, halfSizeY) = new Vector2(container.Width / 2f, container.Height / 2f) * zoom;
            float viewBottom = centerY + Map.Height * zoom;
            Vector2 topLeft = new Vector2(centerX + offsetX - halfSizeX, centerY + offsetY - halfSizeY);
            Vector2 size = new Vector2((Amount - increasedAmount) * zoom + halfSizeX, viewBottom - topLeft.Y);
            if (size.X < 0) { return; }

            Vector2 spriteScale = new Vector2(zoom);

<<<<<<< HEAD
            uiSprite.Sprite.DrawTiled(spriteBatch, topLeft, size, color: Params.RadiationAreaColor, startOffset: Vector2.Zero, textureScale: spriteScale);
=======
            uiSprite?.Sprite.DrawTiled(spriteBatch, topLeft, size, color: Params.RadiationAreaColor, startOffset: Vector2.Zero, textureScale: spriteScale);
>>>>>>> 8face2f3

            Vector2 topRight = topLeft + Vector2.UnitX * size.X;

            int index = 0;
            if (sheet != null)
            {
                for (float i = 0; i <= size.Y; i += sheet.FrameSize.Y / 2f * zoom)
                {
                    bool isEven = ++index % 2 == 0;
                    Vector2 origin = new Vector2(0.5f, 0) * sheet.FrameSize.X;
                    // every other sprite's animation is reversed to make it seem more chaotic
                    int sprite = (int) MathF.Floor(isEven ? spriteIndex : maxFrames - spriteIndex);
                    sheet.Draw(spriteBatch, sprite, topRight + new Vector2(0, i), Params.RadiationBorderTint, origin, 0f, spriteScale);
                }
            }

            isHovingOver = container.Contains(PlayerInput.MousePosition) && PlayerInput.MousePosition.X < topLeft.X + size.X;
        }

        public void DrawFront(SpriteBatch spriteBatch)
        {
            if (isHovingOver)
            {
                GUIComponent.DrawToolTip(spriteBatch, radiationTooltip, PlayerInput.MousePosition + new Vector2(18 * GUI.Scale));
            }
        }

        public void MapUpdate(float deltaTime)
        {
            float spriteStep = Params.BorderAnimationSpeed * deltaTime;
            spriteIndex = (spriteIndex + spriteStep) % maxFrames;

            if (increasedAmount > 0)
            {
                increasedAmount -= (lastIncrease / Params.AnimationSpeed) * deltaTime;
            }
        }
    }
}<|MERGE_RESOLUTION|>--- conflicted
+++ resolved
@@ -29,11 +29,7 @@
 
             Vector2 spriteScale = new Vector2(zoom);
 
-<<<<<<< HEAD
-            uiSprite.Sprite.DrawTiled(spriteBatch, topLeft, size, color: Params.RadiationAreaColor, startOffset: Vector2.Zero, textureScale: spriteScale);
-=======
             uiSprite?.Sprite.DrawTiled(spriteBatch, topLeft, size, color: Params.RadiationAreaColor, startOffset: Vector2.Zero, textureScale: spriteScale);
->>>>>>> 8face2f3
 
             Vector2 topRight = topLeft + Vector2.UnitX * size.X;
 
