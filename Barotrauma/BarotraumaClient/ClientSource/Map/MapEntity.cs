﻿using Barotrauma.Extensions;
using Barotrauma.Items.Components;
using Microsoft.Xna.Framework;
using Microsoft.Xna.Framework.Graphics;
using Microsoft.Xna.Framework.Input;
using System;
using System.Collections.Generic;
using System.Collections.Immutable;
using System.Linq;
using Barotrauma.Lights;
using Microsoft.Xna.Framework;

namespace Barotrauma
{
    abstract partial class MapEntity : Entity
    {
        protected static Vector2 selectionPos = Vector2.Zero;
        protected static Vector2 selectionSize = Vector2.Zero;

        private static Vector2 startMovingPos = Vector2.Zero;

        private static float keyDelay;

        public static Vector2 StartMovingPos => startMovingPos;
        public static Vector2 SelectionPos => selectionPos;

        public event Action<Rectangle> Resized;

        public static bool Resizing { get; private set; }
        private int resizeDirX, resizeDirY;
        private Rectangle? prevRect;

        public static bool SelectionChanged;

        //which entities have been selected for editing
        public static HashSet<MapEntity> SelectedList { get; private set; } = new HashSet<MapEntity>();

        public static List<MapEntity> CopiedList = new List<MapEntity>();

        private static List<MapEntity> highlightedInEditorList = new List<MapEntity>();

        private static float highlightTimer;

        private static GUIListBox highlightedListBox;
        public static GUIListBox HighlightedListBox
        {
            get { return highlightedListBox; }
        }


        protected static GUIComponent editingHUD;
        public static GUIComponent EditingHUD
        {
            get
            {
                return editingHUD;
            }
        }

        private static bool disableSelect;
        public static bool DisableSelect
        {
            get { return disableSelect; }
            set
            {
                disableSelect = value;
                if (disableSelect)
                {
                    StopSelection();
                }
            }
        }

        public virtual bool SelectableInEditor => true;

        public static bool SelectedAny => SelectedList.Count > 0;

        public bool IsSelected => SelectedList.Contains(this);

        public bool IsIncludedInSelection { get; set; }

        public virtual bool IsVisible(Rectangle worldView)
        {
            return true;
        }

        /// <summary>
        /// Used for undo/redo to determine what this item has been replaced with
        /// </summary>
        public MapEntity ReplacedBy;

        public virtual void Draw(SpriteBatch spriteBatch, bool editing, bool back = true) { }

        /// <summary>
        /// A method that modifies the draw depth to prevent z-fighting between entities with the same sprite depth
        /// </summary>
        public float GetDrawDepth(float baseDepth, Sprite sprite)
        {
            float depth = baseDepth
                //take texture into account to get entities with (roughly) the same base depth and texture to render consecutively to minimize texture swaps
                + (sprite?.Texture?.SortingKey ?? 0) % 100 * 0.000001f
                + ID % 100 * 0.0000001f;
            return Math.Min(depth, 1.0f);
        }

        protected Vector2 GetCollapseEffectOffset()
        {
            if (Level.Loaded?.Renderer?.CollapseEffectStrength is float collapseEffectStrength and > 0.0f && Submarine is not { Info.Type: SubmarineType.Player })
            {
                   Vector2 noisePos = new Vector2(
                    (float)PerlinNoise.GetPerlin((float)(Timing.TotalTime + ID) * 0.1f, (float)(Timing.TotalTime + ID) * 0.5f) - 0.5f,
                    (float)PerlinNoise.GetPerlin((float)(Timing.TotalTime + ID) * 0.1f, (float)(Timing.TotalTime + ID) * 0.1f) - 0.5f);
                Vector2 offsetFromOrigin = Level.Loaded.Renderer.CollapseEffectOrigin - DrawPosition;
                return offsetFromOrigin * MathF.Pow(collapseEffectStrength, MathHelper.Lerp(1, 4, ID % 1000 / 1000.0f)) + (noisePos * 100.0f * collapseEffectStrength);                
            }
            return Vector2.Zero;
        }

        /// <summary>
        /// Update the selection logic in submarine editor
        /// </summary>
        public static void UpdateSelecting(Camera cam)
        {
            if (Resizing)
            {
                if (!SelectedAny)
                {
                    Resizing = false;
                }
                return;
            }

            ClearHighlightedEntities();

            if (DisableSelect)
            {
                DisableSelect = false;
                return;
            }

            if (startMovingPos == Vector2.Zero
                && selectionPos == Vector2.Zero
                && (GUI.MouseOn != null || !PlayerInput.MouseInsideWindow))
            {
                if (highlightedListBox == null ||
                    (GUI.MouseOn != highlightedListBox && !highlightedListBox.IsParentOf(GUI.MouseOn)))
                {
                    UpdateHighlightedListBox(null, false);
                    return;
                }
            }

            if (MapEntityPrefab.Selected != null)
            {
                selectionPos = Vector2.Zero;
                SelectedList.Clear();
                return;
            }
            if (GUI.KeyboardDispatcher.Subscriber == null)
            {
                if (PlayerInput.KeyHit(Keys.Delete))
                {
                    if (SelectedAny)
                    {
                        SubEditorScreen.StoreCommand(new AddOrDeleteCommand(new List<MapEntity>(SelectedList), true));
                        SelectedList.ForEachMod(static e => { if (!e.Removed) { e.Remove(); } });
                        SelectedList.Clear();
                    }
                }

                if (PlayerInput.IsCtrlDown())
                {
#if DEBUG
                    if (PlayerInput.KeyHit(Keys.D))
                    {
                        bool terminate = false;
                        foreach (MapEntity entity in SelectedList)
                        {
                            if (entity is Item item && item.GetComponent<Planter>() is { } planter)
                            {
                                planter.Update(1.0f, cam);
                                for (var i = 0; i < planter.GrowableSeeds.Length; i++)
                                {
                                    Growable seed = planter.GrowableSeeds[i];
                                    PlantSlot slot = planter.PlantSlots.ContainsKey(i) ? planter.PlantSlots[i] : Planter.NullSlot;
                                    if (seed == null) { continue; }

                                    seed.CreateDebugHUD(planter, slot);
                                    terminate = true;
                                    break;
                                }
                            }

                            if (terminate) { break; }
                        }
                    }
#endif
                    if (PlayerInput.KeyHit(Keys.C))
                    {
                        Copy(SelectedList.ToList());
                    }
                    else if (PlayerInput.KeyHit(Keys.X))
                    {
                        Cut(SelectedList.ToList());
                    }
                    else if (PlayerInput.KeyHit(Keys.V))
                    {
                        Paste(cam.ScreenToWorld(PlayerInput.MousePosition));
                    }
                    /*else if (PlayerInput.KeyHit(Keys.G))
                    {
                        if (SelectedList.Any())
                        {
                            if (SelectionGroups.ContainsKey(SelectedList.Last()))
                            {
                                // Ungroup all selected
                                SelectedList.ForEach(e => SelectionGroups.Remove(e));
                            }
                            else
                            {
                                foreach (var entity in SelectedList)
                                {
                                    // Remove the old group, if any
                                    SelectionGroups.Remove(entity);
                                    // Create a group that can be accessed with any member
                                    SelectionGroups.Add(entity, SelectedList);
                                }
                            }
                        }
                    }*/
                }
            }

            Vector2 position = cam.ScreenToWorld(PlayerInput.MousePosition);
            MapEntity highLightedEntity = null;
            if (startMovingPos == Vector2.Zero)
            {
                List<MapEntity> highlightedEntities = new List<MapEntity>();
                if (highlightedListBox != null && highlightedListBox.IsParentOf(GUI.MouseOn))
                {
                    highLightedEntity = GUI.MouseOn.UserData as MapEntity;
                }
                else
                {
                    foreach (MapEntity e in MapEntityList)
                    {
                        if (!e.SelectableInEditor) { continue; }
                        if (e.IsMouseOn(position))
                        {
                            int i = 0;
                            while (i < highlightedEntities.Count &&
                                e.Sprite != null &&
                                (highlightedEntities[i].Sprite == null || highlightedEntities[i].SpriteDepth < e.SpriteDepth))
                            {
                                i++;
                            }
                            highlightedEntities.Insert(i, e);
                            if (i == 0) highLightedEntity = e;
                        }
                    }
                    UpdateHighlighting(highlightedEntities);
                }

                if (highLightedEntity != null) { highLightedEntity.IsHighlighted = true; }
            }

            if (GUI.KeyboardDispatcher.Subscriber == null)
            {
                Vector2 nudge = GetNudgeAmount();
                if (nudge != Vector2.Zero)
                {
                    foreach (MapEntity entityToNudge in SelectedList) { entityToNudge.Move(nudge); }
                }
            }
            else
            {
                keyDelay = 0;
            }

            bool isShiftDown = PlayerInput.IsShiftDown();

            //started moving selected entities
            if (startMovingPos != Vector2.Zero)
            {
                Item targetContainer = GetPotentialContainer(position, SelectedList);
                if (targetContainer != null) { targetContainer.IsHighlighted = true; }

                if (PlayerInput.PrimaryMouseButtonReleased())
                {
                    //mouse released -> move the entities to the new position of the mouse

                    Vector2 moveAmount = position - startMovingPos;

                    if (!isShiftDown)
                    {
                        moveAmount.X = (float)(moveAmount.X > 0.0f ? Math.Floor(moveAmount.X / Submarine.GridSize.X) : Math.Ceiling(moveAmount.X / Submarine.GridSize.X)) * Submarine.GridSize.X;
                        moveAmount.Y = (float)(moveAmount.Y > 0.0f ? Math.Floor(moveAmount.Y / Submarine.GridSize.Y) : Math.Ceiling(moveAmount.Y / Submarine.GridSize.Y)) * Submarine.GridSize.Y;
                    }

                    if (Math.Abs(moveAmount.X) >= Submarine.GridSize.X || Math.Abs(moveAmount.Y) >= Submarine.GridSize.Y || isShiftDown)
                    {
                        if (!isShiftDown) { moveAmount = Submarine.VectorToWorldGrid(moveAmount); }

                        //clone
                        if (PlayerInput.IsCtrlDown())
                        {
                            HashSet<MapEntity> clones = Clone(SelectedList.ToList()).Where(c => c != null).ToHashSet();
                            SelectedList = clones;
                            SelectedList.ForEach(c => c.Move(moveAmount));
                            SubEditorScreen.StoreCommand(new AddOrDeleteCommand(new List<MapEntity>(clones), false));
                        }
                        else // move
                        {
                            var oldRects = SelectedList.Select(e => e.Rect).ToList();
                            List<MapEntity> deposited = new List<MapEntity>();
                            foreach (MapEntity e in SelectedList)
                            {
                                e.Move(moveAmount);

                                if (isShiftDown && e is Item item && targetContainer != null)
                                {
                                    if (targetContainer.OwnInventory.TryPutItem(item, Character.Controlled))
                                    {
                                        SoundPlayer.PlayUISound(GUISoundType.DropItem);
                                        deposited.Add(item);
                                    }
                                    else
                                    {
                                        SoundPlayer.PlayUISound(GUISoundType.PickItemFail);
                                    }
                                }
                            }

                            SubEditorScreen.StoreCommand(new TransformCommand(new List<MapEntity>(SelectedList),SelectedList.Select(entity => entity.Rect).ToList(), oldRects, false));
                            if (deposited.Any() && deposited.Any(entity => entity is Item))
                            {
                                var depositedItems = deposited.Where(entity => entity is Item).Cast<Item>().ToList();
                                SubEditorScreen.StoreCommand(new InventoryPlaceCommand(targetContainer.OwnInventory, depositedItems, false));
                            }

                            deposited.ForEach(entity => { SelectedList.Remove(entity); });
                        }
                    }
                    startMovingPos = Vector2.Zero;
                }

            }
            //started dragging a "selection rectangle"
            else if (selectionPos != Vector2.Zero)
            {
                selectionSize.X = position.X - selectionPos.X;
                selectionSize.Y = selectionPos.Y - position.Y;

                foreach (MapEntity entity in MapEntityList)
                {
                    entity.IsIncludedInSelection = false;
                }

                HashSet<MapEntity> newSelection = new HashSet<MapEntity>();// FindSelectedEntities(selectionPos, selectionSize);
                if (Math.Abs(selectionSize.X) > Submarine.GridSize.X || Math.Abs(selectionSize.Y) > Submarine.GridSize.Y)
                {
                    newSelection = FindSelectedEntities(selectionPos, selectionSize);
                }
                else
                {
                    if (highLightedEntity != null)
                    {
                        if (SubEditorScreen.IsLayerLinked(highLightedEntity)/*SelectionGroups.TryGetValue(highLightedEntity, out HashSet<MapEntity> group)*/)
                        {
                            ImmutableHashSet<MapEntity> entitiesInSameLayer = SubEditorScreen.GetEntitiesInSameLayer(highLightedEntity);
                            foreach (MapEntity entity in entitiesInSameLayer.Where(e => !newSelection.Contains(e)))
                            {
                                newSelection.Add(entity);
                            }

                            foreach (MapEntity entity in entitiesInSameLayer)
                            {
                                entity.IsIncludedInSelection = true;
                            }
                        }
                        else
                        {
                            newSelection.Add(highLightedEntity);
                            highLightedEntity.IsIncludedInSelection = true;
                        }
                    }
                }

                if (PlayerInput.PrimaryMouseButtonReleased())
                {
                    if (PlayerInput.IsCtrlDown())
                    {
                        foreach (MapEntity e in newSelection)
                        {
                            if (SelectedList.Contains(e))
                            {
                                RemoveSelection(e);
                            }
                            else
                            {
                                AddSelection(e);
                            }
                        }
                    }
                    else
                    {
                        SelectedList = new HashSet<MapEntity>(newSelection);
                        //selectedList.Clear();
                        //newSelection.ForEach(e => AddSelection(e));
                        foreach (var entity in newSelection)
                        {
                            HandleDoorGapLinks(entity,
                                onGapFound: (door, gap) =>
                                {
                                    door.RefreshLinkedGap();
                                    if (!SelectedList.Contains(gap))
                                    {
                                        SelectedList.Add(gap);
                                    }
                                },
                                onDoorFound: (door, gap) =>
                                {
                                    if (!SelectedList.Contains(door.Item))
                                    {
                                        SelectedList.Add(door.Item);
                                    }
                                });
                        }
                    }

                    //select wire if both items it's connected to are selected
                    var selectedItems = SelectedList.Where(e => e is Item).Cast<Item>().ToList();
                    foreach (Item item in Item.ItemList)
                    {
                        var wire = item.GetComponent<Wire>();
                        if (wire == null) { continue; }
                        Item item0 = wire.Connections[0]?.Item;
                        Item item1 = wire.Connections[1]?.Item;

                        if (item0 == null && item1 != null)
                        {
                            item0 = Item.ItemList.Find(it => it.GetComponent<ConnectionPanel>()?.DisconnectedWires.Contains(wire) ?? false);
                        }
                        else if (item0 != null && item1 == null)
                        {
                            item1 = Item.ItemList.Find(it => it.GetComponent<ConnectionPanel>()?.DisconnectedWires.Contains(wire) ?? false);
                        }
                        if (item0 != null && item1 != null && SelectedList.Contains(item0) && SelectedList.Contains(item1))
                        {
                            SelectedList.Add(item);
                        }
                    }

                    selectionPos = Vector2.Zero;
                    selectionSize = Vector2.Zero;
                    foreach (MapEntity entity in MapEntityList)
                    {
                        entity.IsIncludedInSelection = false;
                    }
                }
            }
            //default, not doing anything specific yet
            else
            {
                if (PlayerInput.PrimaryMouseButtonHeld() &&
                    PlayerInput.KeyUp(Keys.Space) &&
                    PlayerInput.KeyUp(Keys.LeftAlt) &&
                    PlayerInput.KeyUp(Keys.RightAlt) &&
                    (highlightedListBox == null || (GUI.MouseOn != highlightedListBox && !highlightedListBox.IsParentOf(GUI.MouseOn))))
                {
                    //if clicking a selected entity, start moving it
                    foreach (MapEntity e in SelectedList)
                    {
                        if (e.IsMouseOn(position)) startMovingPos = position;
                    }
                    selectionPos = position;

                    //stop camera movement to prevent accidental dragging or rect selection
                    Screen.Selected.Cam.StopMovement();
                }
            }
        }

        public static void StopSelection()
        {
            startMovingPos = Vector2.Zero;
            selectionSize = Vector2.Zero;
            selectionPos = Vector2.Zero;
        }

        public static Vector2 GetNudgeAmount(bool doHold = true)
        {
            Vector2 nudgeAmount = Vector2.Zero;
            if (doHold)
            {
                int up = PlayerInput.KeyDown(Keys.Up) ? 1 : 0,
                    down = PlayerInput.KeyDown(Keys.Down) ? -1 : 0,
                    left = PlayerInput.KeyDown(Keys.Left) ? -1 : 0,
                    right = PlayerInput.KeyDown(Keys.Right) ? 1 : 0;

                int xKeysDown = (left + right);
                int yKeysDown = (up + down);

                if (xKeysDown != 0 || yKeysDown != 0) { keyDelay += (float) Timing.Step; } else { keyDelay = 0; }


                if (keyDelay >= 0.5f)
                {
                    nudgeAmount.Y = yKeysDown;
                    nudgeAmount.X = xKeysDown;
                }
            }

            if (PlayerInput.KeyHit(Keys.Up))    nudgeAmount.Y =  1f;
            if (PlayerInput.KeyHit(Keys.Down))  nudgeAmount.Y = -1f;
            if (PlayerInput.KeyHit(Keys.Left))  nudgeAmount.X = -1f;
            if (PlayerInput.KeyHit(Keys.Right)) nudgeAmount.X =  1f;

            return nudgeAmount;
        }

        public MapEntity GetReplacementOrThis()
        {
            return ReplacedBy?.GetReplacementOrThis() ?? this;
        }

        public static Item GetPotentialContainer(Vector2 position, HashSet<MapEntity> entities = null)
        {
            Item targetContainer = null;
            bool isShiftDown = PlayerInput.IsShiftDown();

            if (!isShiftDown) { return null; }

            foreach (MapEntity e in MapEntityList)
            {
                if (!e.SelectableInEditor || e is not Item potentialContainer) { continue; }

                if (e.IsMouseOn(position))
                {
                    if (entities == null)
                    {
                        if (potentialContainer.OwnInventory != null && potentialContainer.ParentInventory == null && !potentialContainer.OwnInventory.IsFull(takeStacksIntoAccount: true))
                        {
                            targetContainer = potentialContainer;
                            break;
                        }
                    }
                    else
                    {
                        foreach (MapEntity selectedEntity in entities)
                        {
                            if (!(selectedEntity is Item selectedItem)) { continue; }
                            if (potentialContainer.OwnInventory != null && potentialContainer.ParentInventory == null && potentialContainer != selectedItem &&
                                potentialContainer.OwnInventory.CanBePut(selectedItem))
                            {
                                targetContainer = potentialContainer;
                                break;
                            }
                        }
                    }
                }
                if (targetContainer != null) { break; }
            }

            return targetContainer;
        }

        /// <summary>
        /// Updates the logic that runs the highlight box when the mouse is sitting still.
        /// </summary>
        /// <see cref="UpdateHighlightedListBox"/>
        /// <param name="highlightedEntities"></param>
        /// <param name="wiringMode">true to give items tooltip showing their connection</param>
        public static void UpdateHighlighting(List<MapEntity> highlightedEntities, bool wiringMode = false)
        {
            if (PlayerInput.MouseSpeed.LengthSquared() > 10)
            {
                highlightTimer = 0.0f;
            }
            else
            {
                bool mouseNearHighlightBox = false;

                if (highlightedListBox != null)
                {
                    Rectangle expandedRect = highlightedListBox.Rect;
                    expandedRect.Inflate(20, 20);
                    mouseNearHighlightBox = expandedRect.Contains(PlayerInput.MousePosition);
                    if (!mouseNearHighlightBox) highlightedListBox = null;
                }

                highlightTimer += (float)Timing.Step;
                if (highlightTimer > 1.0f)
                {
                    if (!mouseNearHighlightBox)
                    {
                        UpdateHighlightedListBox(highlightedEntities, wiringMode);
                        highlightTimer = 0.0f;
                    }
                }
            }
        }

        private static void UpdateHighlightedListBox(List<MapEntity> highlightedEntities, bool wiringMode)
        {
            if (highlightedEntities == null || highlightedEntities.Count < 2)
            {
                highlightedListBox = null;
                return;
            }
            if (highlightedListBox != null)
            {
                if (GUI.MouseOn == highlightedListBox || highlightedListBox.IsParentOf(GUI.MouseOn)) return;
                if (highlightedEntities.SequenceEqual(highlightedInEditorList)) return;
            }

            highlightedInEditorList = highlightedEntities;

            highlightedListBox = new GUIListBox(new RectTransform(new Point(180, highlightedEntities.Count * 18 + 5), GUI.Canvas)
            {
                MaxSize = new Point(int.MaxValue, 256),
                ScreenSpaceOffset =  PlayerInput.MousePosition.ToPoint() + new Point(15)
            }, style: "GUIToolTip");

            foreach (MapEntity entity in highlightedEntities)
            {
                LocalizedString tooltip = string.Empty;

                if (wiringMode && entity is Item item)
                {
                    var wire = item.GetComponent<Wire>();
                    if (wire?.Connections != null)
                    {
                        for (var i = 0; i < wire.Connections.Length; i++)
                        {
                            var conn = wire.Connections[i];
                            if (conn != null)
                            {
                                tooltip += TextManager.GetWithVariables("wirelistformat",
                                    ("[item]", conn.Item?.Name),
                                    ("[pin]", conn.Name));
                            }
                            if (i != wire.Connections.Length - 1) { tooltip += '\n'; }
                        }
                    }
                }

                var textBlock = new GUITextBlock(new RectTransform(new Point(highlightedListBox.Content.Rect.Width, 15), highlightedListBox.Content.RectTransform),
                                                 ToolBox.LimitString(entity.Name, GUIStyle.SmallFont, 140), font: GUIStyle.SmallFont)
                {
                    ToolTip = tooltip,
                    UserData = entity
                };
            }

            highlightedListBox.OnSelected = (GUIComponent component, object obj) =>
            {
                MapEntity entity = obj as MapEntity;

                if (PlayerInput.IsCtrlDown() && !wiringMode)
                {
                    if (SelectedList.Contains(entity))
                    {
                        RemoveSelection(entity);
                    }
                    else
                    {
                        AddSelection(entity);
                    }

                    return true;
                }
                SelectEntity(entity);

                return true;
            };
        }

        public static void AddSelection(MapEntity entity)
        {
            if (SelectedList.Contains(entity)) { return; }
            SelectedList.Add(entity);
            HandleDoorGapLinks(entity,
                onGapFound: (door, gap) =>
                {
                    door.RefreshLinkedGap();
                    if (!SelectedList.Contains(gap))
                    {
                        SelectedList.Add(gap);
                    }
                },
                onDoorFound: (door, gap) =>
                {
                    if (!SelectedList.Contains(door.Item))
                    {
                        SelectedList.Add(door.Item);
                    }
                });
        }

        private static void HandleDoorGapLinks(MapEntity entity, Action<Door, Gap> onGapFound, Action<Door, Gap> onDoorFound)
        {
            switch (entity)
            {
                case Item i:
                {
                    var door = i.GetComponent<Door>();
                    var gap = door?.LinkedGap;
                    if (gap != null)
                    {
                        onGapFound(door, gap);
                    }

                    break;
                }
                case Gap gap:
                {
                    var door = gap.ConnectedDoor;
                    if (door != null)
                    {
                        onDoorFound(door, gap);
                    }

                    break;
                }
            }
        }

        public static void RemoveSelection(MapEntity entity)
        {
            SelectedList.Remove(entity);
            HandleDoorGapLinks(entity,
                onGapFound: (door, gap) => SelectedList.Remove(gap),
                onDoorFound: (door, gap) => SelectedList.Remove(door.Item));
        }

        static partial void UpdateAllProjSpecific(float deltaTime)
        {
            var entitiesToRender = Submarine.VisibleEntities ?? MapEntityList;
            foreach (MapEntity me in entitiesToRender)
            {
                if (me is Item item)
                {
                    item.UpdateSpriteStates(deltaTime);
                }
                else if (me is Structure structure)
                {
                    structure.UpdateSpriteStates(deltaTime);
                }
            }
        }

        /// <summary>
        /// Draw the "selection rectangle" and outlines of entities that are being dragged (if any)
        /// </summary>
        public static void DrawSelecting(SpriteBatch spriteBatch, Camera cam)
        {
            if (Screen.Selected is SubEditorScreen subEditor)
            {
                if (subEditor.IsMouseOnEditorGUI()) { return; }
            }
            else if (GUI.MouseOn != null) 
            { 
                return; 
            }

            Vector2 position = PlayerInput.MousePosition;
            position = cam.ScreenToWorld(position);

            if (startMovingPos != Vector2.Zero)
            {
                Vector2 moveAmount = position - startMovingPos;
                moveAmount.Y = -moveAmount.Y;

                bool isShiftDown = PlayerInput.IsShiftDown();

                if (!isShiftDown)
                {
                    moveAmount.X = (float)(moveAmount.X > 0.0f ? Math.Floor(moveAmount.X / Submarine.GridSize.X) : Math.Ceiling(moveAmount.X / Submarine.GridSize.X)) * Submarine.GridSize.X;
                    moveAmount.Y = (float)(moveAmount.Y > 0.0f ? Math.Floor(moveAmount.Y / Submarine.GridSize.Y) : Math.Ceiling(moveAmount.Y / Submarine.GridSize.Y)) * Submarine.GridSize.Y;
                }

                //started moving the selected entities
                if (Math.Abs(moveAmount.X) >= Submarine.GridSize.X || Math.Abs(moveAmount.Y) >= Submarine.GridSize.Y || isShiftDown)
                {
                    foreach (MapEntity e in SelectedList)
                    {
                        SpriteEffects spriteEffects = SpriteEffects.None;
                        float spriteRotation = 0.0f;
                        float rectangleRotation = 0.0f;
                        switch (e)
                        {
                            case Item item:
                                {
                                    if (item.FlippedX && item.Prefab.CanSpriteFlipX) { spriteEffects ^= SpriteEffects.FlipHorizontally; }
                                    if (item.FlippedY && item.Prefab.CanSpriteFlipY) { spriteEffects ^= SpriteEffects.FlipVertically; }
                                    spriteRotation = MathHelper.ToRadians(item.Rotation);
                                    rectangleRotation = spriteRotation;
                                    var wire = item.GetComponent<Wire>();
                                    if (wire != null && wire.Item.body != null && !wire.Item.body.Enabled)
                                    {
                                        wire.Draw(spriteBatch, editing: false, new Vector2(moveAmount.X, -moveAmount.Y));
                                        continue;
                                    }
                                    break;
                                }
                            case Structure structure:
                                {
                                    if (structure.FlippedX && structure.Prefab.CanSpriteFlipX) { spriteEffects ^= SpriteEffects.FlipHorizontally; }
                                    if (structure.FlippedY && structure.Prefab.CanSpriteFlipY) { spriteEffects ^= SpriteEffects.FlipVertically; }
                                    spriteRotation = MathHelper.ToRadians(structure.Rotation);
                                    rectangleRotation = spriteRotation;
                                    if (structure.FlippedX != structure.FlippedY) { rectangleRotation = -rectangleRotation; }
                                    break;
                                }
                            case WayPoint wayPoint:
                                {
                                    Vector2 drawPos = e.WorldPosition;
                                    drawPos.Y = -drawPos.Y;
                                    drawPos += moveAmount;
                                    wayPoint.Draw(spriteBatch, drawPos);
                                    continue;
                                }
                            case LinkedSubmarine linkedSub:
                                {
                                    var ma = moveAmount;
                                    ma.Y = -ma.Y;
                                    Vector2 lPos = linkedSub.Position;
                                    lPos += ma;
                                    linkedSub.Draw(spriteBatch, lPos, alpha: 0.5f);
                                    break;
                                }
                        }
                        e.Prefab?.DrawPlacing(spriteBatch,
                            new Rectangle(e.WorldRect.Location + new Point((int)moveAmount.X, (int)-moveAmount.Y), e.WorldRect.Size), e.Scale, spriteRotation, spriteEffects: spriteEffects);
                        GUI.DrawRectangle(spriteBatch,
                            center: e.WorldRect.Center.ToVector2().FlipY() + moveAmount + new Vector2(0f, e.WorldRect.Height),
                            width: e.WorldRect.Width, height: e.WorldRect.Height,
                            rotation: rectangleRotation, clr: Color.White,
                            depth: 0f, thickness: Math.Max(3.0f / GameScreen.Selected.Cam.Zoom, 2.0f));
                    }

                    //stop dragging the "selection rectangle"
                    selectionPos = Vector2.Zero;
                }
            }
            if (selectionPos != Vector2.Zero)
            {
                DrawSelectionRect(spriteBatch, selectionPos, selectionSize, GUIStyle.Blue);
            }
        }

        public static void DrawSelectionRect(SpriteBatch spriteBatch, Vector2 pos, Vector2 size, Color color)
        {
            var (sizeX, sizeY) = size;
            var (posX, posY) = pos;

            posY = -posY;

            Vector2[] corners =
            {
                new Vector2(posX, posY),
                new Vector2(posX + sizeX, posY),
                new Vector2(posX + sizeX, posY + sizeY),
                new Vector2(posX, posY + sizeY)
            };

            float thickness = Math.Max(2f, 2f / Screen.Selected.Cam.Zoom);

            GUI.DrawFilledRectangle(spriteBatch, corners[0], size, color * 0.1f);

            Vector2 offset = new Vector2(0f, thickness / 2f);

            if (sizeY < 0) { offset.Y = -offset.Y; }

            spriteBatch.DrawLine(corners[0], corners[1], color, thickness);
            spriteBatch.DrawLine(corners[1] - offset, corners[2] + offset, color, thickness);
            spriteBatch.DrawLine(corners[2], corners[3], color, thickness);
            spriteBatch.DrawLine(corners[3] + offset, corners[0] - offset, color, thickness);
        }

        protected static void ColorFlipButton(GUIButton btn, bool flip)
        {
            var color = flip ? GUIStyle.Green : Color.White;
            var hsv = ToolBox.RGBToHSV(color);

            // Boost saturation and reduce value a bit because our default colors are too muted for this button's style
            var hsvBase = hsv;
            hsvBase.Y *= 4f;
            hsvBase.Z *= 0.8f;
<<<<<<< HEAD
            btn.Color = ToolBox.HSVToRGB(hsvBase.X, hsvBase.Y, hsvBase.Z); 
            btn.SelectedColor = ToolBox.HSVToRGB(hsvBase.X, hsvBase.Y, hsvBase.Z); 

            var hsvHover = hsv;
            hsvHover.Z *= 1.2f;
            btn.HoverColor = ToolBox.HSVToRGB(hsvHover.X, hsvHover.Y, hsvHover.Z); 
=======
            btn.Color = ToolBoxCore.HSVToRGB(hsvBase.X, hsvBase.Y, hsvBase.Z); 
            btn.SelectedColor = ToolBoxCore.HSVToRGB(hsvBase.X, hsvBase.Y, hsvBase.Z); 

            var hsvHover = hsv;
            hsvHover.Z *= 1.2f;
            btn.HoverColor = ToolBoxCore.HSVToRGB(hsvHover.X, hsvHover.Y, hsvHover.Z); 
>>>>>>> 8face2f3
        }

        public static List<MapEntity> FilteredSelectedList { get; private set; } = new List<MapEntity>();

        public static void UpdateEditor(Camera cam, float deltaTime)
        {
            if (highlightedListBox != null) { highlightedListBox.UpdateManually(deltaTime); }

            if (editingHUD != null)
            {
                if (FilteredSelectedList.Count == 0 || editingHUD.UserData != FilteredSelectedList[0])
                {
                    foreach (GUIComponent component in editingHUD.Children)
                    {
                        var textBox = component as GUITextBox;
                        if (textBox == null) continue;
                        textBox.Deselect();
                    }
                    editingHUD = null;
                }
            }
            FilteredSelectedList.Clear();
            if (SelectedList.Count == 0) return;
            foreach (var e in SelectedList)
            {
                if (e is Gap gap && gap.ConnectedDoor != null) { continue; }
                FilteredSelectedList.Add(e);
            }
            var first = FilteredSelectedList.FirstOrDefault();
            if (first != null)
            {
                first.UpdateEditing(cam, deltaTime);
                if (first.ResizeHorizontal || first.ResizeVertical)
                {
                    first.UpdateResizing(cam);
                }
            }

            if (PlayerInput.IsCtrlDown())
            {
                if (PlayerInput.KeyHit(Keys.N))
                {
                    MapEntity firstSelected = SelectedList.First();

                    float minX = firstSelected.WorldRect.X,
                          maxX = firstSelected.WorldRect.Right;

                    foreach (MapEntity entity in SelectedList)
                    {
                        minX = Math.Min(minX, entity.WorldRect.X);
                        maxX = Math.Max(maxX, entity.WorldRect.Right);
                    }

                    float centerX = (minX + maxX) / 2.0f;
                    foreach (MapEntity me in SelectedList)
                    {
                        me.FlipX(false);
                        me.Move(new Vector2((centerX - me.WorldPosition.X) * 2.0f, 0.0f));
                    }
                }
                else if (PlayerInput.KeyHit(Keys.M))
                {
                    MapEntity firstSelected = SelectedList.First();

                    float minY = firstSelected.WorldRect.Y - firstSelected.WorldRect.Height,
                          maxY = firstSelected.WorldRect.Y;

                    foreach (MapEntity entity in SelectedList)
                    {

                        minY = Math.Min(minY, entity.WorldRect.Y - entity.WorldRect.Height);
                        maxY = Math.Max(maxY, entity.WorldRect.Y);
                    }

                    float centerY = (minY + maxY) / 2.0f;
                    foreach (MapEntity me in SelectedList)
                    {
                        me.FlipY(false);
                        me.Move(new Vector2(0.0f, (centerY - me.WorldPosition.Y) * 2.0f));
                    }
                }
            }
        }

        public static void DrawEditor(SpriteBatch spriteBatch, Camera cam)
        {
            if (SelectedList.Count == 1)
            {
                MapEntity firstSelected = SelectedList.First();
                firstSelected.DrawEditing(spriteBatch, cam);
                if (firstSelected.ResizeHorizontal || firstSelected.ResizeVertical)
                {
                    firstSelected.DrawResizing(spriteBatch, cam);
                }
            }
        }

        public static void DeselectAll()
        {
            SelectedList.Clear();
        }

        public static void SelectEntity(MapEntity entity)
        {
            DeselectAll();
            AddSelection(entity);
        }

        /// <summary>
        /// Copy the selected entities to the "clipboard" (copiedList)
        /// </summary>
        public static void Copy(List<MapEntity> entities)
        {
            if (entities.Count == 0) { return; }
            CopyEntities(entities);
        }

        /// <summary>
         /// Copy the entities to the "clipboard" (copiedList) and delete them
         /// </summary>
        public static void Cut(List<MapEntity> entities)
        {
            if (entities.Count == 0) { return; }

            CopyEntities(entities);

            SubEditorScreen.StoreCommand(new AddOrDeleteCommand(new List<MapEntity>(entities), true));

            entities.ForEach(e => { if (!e.Removed) { e.Remove(); } });
            entities.Clear();
        }

        public static void Paste(Vector2 position)
        {
            if (CopiedList.Count == 0) { return; }

            List<MapEntity> prevEntities = new List<MapEntity>(MapEntityList);
            Clone(CopiedList);

            var clones = MapEntityList.Except(prevEntities).ToList();
            var nonWireClones = clones.Where(c => !(c is Item item) || item.GetComponent<Wire>() == null);
            if (!nonWireClones.Any()) { nonWireClones = clones; }

            Vector2 center = Vector2.Zero;
            nonWireClones.ForEach(c => center += c.WorldPosition);
            center = Submarine.VectorToWorldGrid(center / nonWireClones.Count());

            Vector2 moveAmount = Submarine.VectorToWorldGrid(position - center);

            SelectedList = new HashSet<MapEntity>(clones);
            foreach (MapEntity clone in SelectedList)
            {
                clone.Move(moveAmount);
                clone.Submarine = Submarine.MainSub;
            }
            foreach (MapEntity clone in SelectedList)
            {
                (clone as Item)?.GetComponent<ItemContainer>()?.SetContainedItemPositions();
            }

            SubEditorScreen.StoreCommand(new AddOrDeleteCommand(clones, false, handleInventoryBehavior: false));
        }

        /// <summary>
        /// copies a list of entities to the "clipboard" (copiedList)
        /// </summary>
        public static List<MapEntity> CopyEntities(List<MapEntity> entities)
        {
            List<MapEntity> prevEntities = new List<MapEntity>(MapEntityList);

            CopiedList = Clone(entities);

            //find all new entities created during cloning
            var newEntities = MapEntityList.Except(prevEntities).ToList();

            //do a "shallow remove" (removes the entities from the game without removing links between them)
            //  -> items will stay in their containers
            newEntities.ForEach(e => e.ShallowRemove());

            return newEntities;
        }

        public virtual void AddToGUIUpdateList(int order = 0)
        {
            if (editingHUD != null && editingHUD.UserData == this) { editingHUD.AddToGUIUpdateList(order: order); }
        }

        public virtual void UpdateEditing(Camera cam, float deltaTime) { }

        protected static void PositionEditingHUD()
        {
            int maxHeight = 
                Screen.Selected == GameMain.SubEditorScreen ?
                    GameMain.GraphicsHeight - GameMain.SubEditorScreen.EntityMenu.Rect.Height - GameMain.SubEditorScreen.TopPanel.Rect.Bottom * 2 - 20 :
                    HUDLayoutSettings.InventoryAreaLower.Y - HUDLayoutSettings.CrewArea.Bottom - 10;


            var listBox = editingHUD.GetChild<GUIListBox>();
            if (listBox != null)
            {
                int padding = 20;
                int contentHeight = 0;
                foreach (GUIComponent child in listBox.Content.Children)
                {
                    contentHeight += child.Rect.Height + listBox.Spacing;
                    child.RectTransform.MaxSize = new Point(int.MaxValue, child.Rect.Height);
                    child.RectTransform.MinSize = new Point(0, child.Rect.Height);
                }

                editingHUD.RectTransform.Resize(
                    new Point(
                        editingHUD.RectTransform.NonScaledSize.X,
                        MathHelper.Clamp(contentHeight + padding * 2, 50, maxHeight)), resizeChildren: false);
                listBox.RectTransform.Resize(new Point(listBox.RectTransform.NonScaledSize.X, editingHUD.RectTransform.NonScaledSize.Y - padding * 2), resizeChildren: false);
            }
            editingHUD.RectTransform.SetPosition(Anchor.TopRight);
            if (Screen.Selected == GameMain.SubEditorScreen)
            {
                editingHUD.RectTransform.AbsoluteOffset = new Point(0, GameMain.SubEditorScreen.TopPanel.Rect.Bottom);
            }
            else
            {
                editingHUD.RectTransform.AbsoluteOffset = new Point(
                    0, 
                    HUDLayoutSettings.HealthBarAfflictionArea.Y - editingHUD.Rect.Height - GUI.IntScale(10));
            }
        }

        public virtual void DrawEditing(SpriteBatch spriteBatch, Camera cam) { }

        private float RotationRad
            => MathHelper.ToRadians(
                this switch
                {
                    Structure s => s.Rotation,
                    Item it => it.Rotation,
                    _ => 0.0f
                });

        private Vector2 GetEditingHandlePos(int x, int y, Camera cam)
        {
            Vector2 handleDiff = new Vector2(x * (rect.Width * 0.5f), y * (rect.Height * 0.5f));
            var rotation = -RotationRad;
            handleDiff = MathUtils.RotatePoint(handleDiff, rotation);
            if (FlippedX) { handleDiff = handleDiff.FlipX(); }
            if (FlippedY) { handleDiff = handleDiff.FlipY(); }
            return cam.WorldToScreen(Position + handleDiff);
        }

        float ResizeHandleSize => 10 * GUI.Scale;
        float ResizeHandleHighlightDistance => 8 * GUI.Scale;

        private void UpdateResizing(Camera cam)
        {
            IsHighlighted = true;

            int startX = ResizeHorizontal ? -1 : 0;
            int startY = ResizeVertical ? -1 : 0;

            for (int x = startX; x < 2; x += 2)
            {
                for (int y = startY; y < 2; y += 2)
                {
                    Vector2 handlePos = GetEditingHandlePos(x, y, cam);

                    bool highlighted = Vector2.DistanceSquared(PlayerInput.MousePosition, handlePos) < ResizeHandleHighlightDistance * ResizeHandleHighlightDistance;

                    if (highlighted && PlayerInput.PrimaryMouseButtonDown())
                    {
                        selectionPos = Vector2.Zero;
                        resizeDirX = x;
                        resizeDirY = y;
                        Resizing = true;
                        startMovingPos = Vector2.Zero;
                        ClearHighlightedEntities();
                    }
                }
            }

            if (Resizing)
            {
                if (prevRect == null)
                {
                    prevRect = Rect;
                }

                Vector2 placePosition = prevRect.Value.Location.ToVector2();
                Vector2 placeSize = prevRect.Value.Size.ToVector2();

                static Vector2 flipThenRotate(Vector2 point, Vector2 center, float angle, bool flipX, bool flipY)
                {
                    if (flipX) { point = (point - center).FlipX() + center; }
                    if (flipY) { point = (point - center).FlipY() + center; }

                    point = MathUtils.RotatePointAroundTarget(point, center, angle);

                    return point;
                }
                
                static Vector2 rotateThenFlip(Vector2 point, Vector2 center, float angle, bool flipX, bool flipY)
                {
                    point = MathUtils.RotatePointAroundTarget(point, center, angle);

                    if (flipX) { point = (point - center).FlipX() + center; }
                    if (flipY) { point = (point - center).FlipY() + center; }

                    return point;
                }
                
                Vector2 mousePos = cam.ScreenToWorld(PlayerInput.MousePosition);
                Vector2 prevPos = placePosition;
                Vector2 prevOppositeCorner = prevPos + placeSize.FlipY();
                Vector2 prevCenter = placePosition + placeSize.FlipY() * 0.5f;
                mousePos = flipThenRotate(mousePos, prevCenter, RotationRad, FlippedX, FlippedY);

                if (!PlayerInput.IsShiftDown())
                {
                    mousePos = Submarine.VectorToWorldGrid(mousePos, Submarine.MainSub, round: true);
                }

                if (resizeDirX > 0)
                {
                    mousePos.X = Math.Max(mousePos.X, prevRect.Value.X + Submarine.GridSize.X);
                    placeSize.X = mousePos.X - placePosition.X;
                }
                else if (resizeDirX < 0)
                {
                    mousePos.X = Math.Min(mousePos.X, prevRect.Value.Right - Submarine.GridSize.X);

                    placeSize.X = MathF.Round((placePosition.X + placeSize.X) - mousePos.X);
                    placePosition.X = MathF.Round(mousePos.X);
                }
                if (resizeDirY < 0)
                {
                    mousePos.Y = Math.Min(mousePos.Y, prevRect.Value.Y - Submarine.GridSize.Y);
                    placeSize.Y = placePosition.Y - mousePos.Y;
                }
                else if (resizeDirY > 0)
                {
                    mousePos.Y = Math.Max(mousePos.Y, prevRect.Value.Y - prevRect.Value.Height + Submarine.GridSize.Y);

                    placeSize.Y = mousePos.Y - (prevRect.Value.Y - prevRect.Value.Height);
                    placePosition.Y = mousePos.Y;
                }

                Vector2 newPos = placePosition;
                Vector2 newOppositeCorner = placePosition + placeSize.FlipY();

                Vector2 transformedCornerDiff = rotateThenFlip(newPos-prevPos, Vector2.Zero, -RotationRad, FlippedX, FlippedY);
                Vector2 transformedOppositeCornerDiff = rotateThenFlip(newOppositeCorner-prevOppositeCorner, Vector2.Zero, -RotationRad, FlippedX, FlippedY);

                Vector2 newPosTransformed = rotateThenFlip(prevPos, prevCenter, -RotationRad, FlippedX, FlippedY)
                                            + transformedCornerDiff;
                Vector2 newOppositeTransformed = rotateThenFlip(prevOppositeCorner, prevCenter, -RotationRad, FlippedX, FlippedY)
                                                 + transformedOppositeCornerDiff;
                Vector2 newTransformedCenter = (newPosTransformed + newOppositeTransformed) * 0.5f;

                var newDiff = (newOppositeCorner - newPos) * 0.5f;
                placePosition = newTransformedCenter - newDiff;

                if ((int)placePosition.X != rect.X || (int)placePosition.Y != rect.Y || (int)placeSize.X != rect.Width || (int)placeSize.Y != rect.Height)
                {
                    Rect = new Rectangle((int)placePosition.X, (int)placePosition.Y, (int)placeSize.X, (int)placeSize.Y);
                }

                if (!PlayerInput.PrimaryMouseButtonHeld())
                {
                    Resizing = false;
                    Resized?.Invoke(rect);
                    if (prevRect != null)
                    {
                        var newData = new List<Rectangle> { Rect };
                        var oldData = new List<Rectangle> { prevRect.Value };
                        SubEditorScreen.StoreCommand(new TransformCommand(new List<MapEntity> { this }, newData, oldData, true));
                    }

                    if (this is Structure structure)
                    {
                        foreach (LightSource light in structure.Lights)
                        {
                            light.LightTextureTargetSize = Rect.Size.ToVector2();
                            light.Position = rect.Location.ToVector2();
                        }
                    }
                    prevRect = null;
                }
            }
        }

        private void DrawResizing(SpriteBatch spriteBatch, Camera cam)
        {
            IsHighlighted = true;

            int startX = ResizeHorizontal ? -1 : 0;
            int startY = ResizeVertical ? -1 : 0;

            for (int x = startX; x < 2; x += 2)
            {
                for (int y = startY; y < 2; y += 2)
                {
                    Vector2 handlePos = GetEditingHandlePos(x, y, cam);

                    bool highlighted = Vector2.DistanceSquared(PlayerInput.MousePosition, handlePos) < ResizeHandleHighlightDistance * ResizeHandleHighlightDistance;
                    var color = Color.White * (highlighted ? 1.0f : 0.6f);
                    if (highlighted && !PlayerInput.PrimaryMouseButtonHeld())
                    {
                        GUI.MouseCursor = CursorState.Hand;
                    }
                    GUI.DrawRectangle(spriteBatch,
                        handlePos - new Vector2(ResizeHandleSize / 2),
                        new Vector2(ResizeHandleSize),
                        color,
                        true, 0,
                        (int)Math.Max(1.5f / GameScreen.Selected.Cam.Zoom, 1.0f));
                }
            }
        }

        /// <summary>
        /// Find entities whose rect intersects with the "selection rect"
        /// </summary>
        public static HashSet<MapEntity> FindSelectedEntities(Vector2 pos, Vector2 size)
        {
            HashSet<MapEntity> foundEntities = new HashSet<MapEntity>();

            Rectangle selectionRect = Submarine.AbsRect(pos, size);
            Quad2D selectionQuad = Quad2D.FromSubmarineRectangle(selectionRect);

            foreach (MapEntity entity in MapEntityList)
            {
                if (!entity.SelectableInEditor) { continue; }

                Quad2D entityQuad = entity.GetTransformedQuad();

                if (selectionQuad.Intersects(entityQuad))
                {
                    foundEntities.Add(entity);
                    entity.IsIncludedInSelection = true;

                    if (SubEditorScreen.IsLayerLinked(entity))
                    {
                        ImmutableHashSet<MapEntity> entitiesInSameLayer = SubEditorScreen.GetEntitiesInSameLayer(entity);
                        foreach (MapEntity layerEntity in entitiesInSameLayer.Where(e => !foundEntities.Contains(e)))
                        {
                            foundEntities.Add(layerEntity);
                            layerEntity.IsIncludedInSelection = true;
                        }
                    }
                }
            }

            return foundEntities;
        }
    }
}<|MERGE_RESOLUTION|>--- conflicted
+++ resolved
@@ -888,21 +888,12 @@
             var hsvBase = hsv;
             hsvBase.Y *= 4f;
             hsvBase.Z *= 0.8f;
-<<<<<<< HEAD
-            btn.Color = ToolBox.HSVToRGB(hsvBase.X, hsvBase.Y, hsvBase.Z); 
-            btn.SelectedColor = ToolBox.HSVToRGB(hsvBase.X, hsvBase.Y, hsvBase.Z); 
-
-            var hsvHover = hsv;
-            hsvHover.Z *= 1.2f;
-            btn.HoverColor = ToolBox.HSVToRGB(hsvHover.X, hsvHover.Y, hsvHover.Z); 
-=======
             btn.Color = ToolBoxCore.HSVToRGB(hsvBase.X, hsvBase.Y, hsvBase.Z); 
             btn.SelectedColor = ToolBoxCore.HSVToRGB(hsvBase.X, hsvBase.Y, hsvBase.Z); 
 
             var hsvHover = hsv;
             hsvHover.Z *= 1.2f;
             btn.HoverColor = ToolBoxCore.HSVToRGB(hsvHover.X, hsvHover.Y, hsvHover.Z); 
->>>>>>> 8face2f3
         }
 
         public static List<MapEntity> FilteredSelectedList { get; private set; } = new List<MapEntity>();
