﻿using Barotrauma.Lights;
using Microsoft.Xna.Framework;
using System.Collections.Generic;

namespace Barotrauma
{
    partial class Explosion
    {
        partial void ExplodeProjSpecific(Vector2 worldPosition, Hull hull)
        {
            if (GameMain.Client?.MidRoundSyncing ?? false) { return; }

            if (shockwave)
            {
                GameMain.ParticleManager.CreateParticle("shockwave", worldPosition,
                    Vector2.Zero, 0.0f, hull);
            }

            hull ??= Hull.FindHull(worldPosition, useWorldCoordinates: true);
            bool underwater = hull == null || worldPosition.Y < hull.WorldSurface;

            if (underwater && underwaterBubble)
            {
                var underwaterExplosion = GameMain.ParticleManager.CreateParticle("underwaterexplosion", worldPosition, Vector2.Zero, 0.0f, hull);
                if (underwaterExplosion != null)
                {
                    underwaterExplosion.Size *= MathHelper.Clamp(Attack.Range / 150.0f, 0.5f, 10.0f);
                    underwaterExplosion.StartDelay = 0.0f;
                }
            }

            for (int i = 0; i < Attack.Range * 0.1f; i++)
            {
                if (!underwater)
                {
                    float particleSpeed = Rand.Range(0.0f, 1.0f);
                    particleSpeed = particleSpeed * particleSpeed * Attack.Range;

                    if (flames)
                    {
                        float particleScale = MathHelper.Clamp(Attack.Range * 0.0025f, 0.5f, 2.0f);
                        var flameParticle = GameMain.ParticleManager.CreateParticle("explosionfire",
                            ClampParticlePos(worldPosition + Rand.Vector((float)System.Math.Sqrt(Rand.Range(0.0f, Attack.Range))), hull),
                            Rand.Vector(Rand.Range(0.0f, particleSpeed)), 0.0f, hull);
                        if (flameParticle != null) flameParticle.Size *= particleScale;
                    }
                    if (smoke)
                    {
                        GameMain.ParticleManager.CreateParticle(Rand.Range(0.0f, 1.0f) < 0.5f ? "explosionsmoke" : "smoke",
                            ClampParticlePos(worldPosition + Rand.Vector((float)System.Math.Sqrt(Rand.Range(0.0f, Attack.Range))), hull),
                            Rand.Vector(Rand.Range(0.0f, particleSpeed)), 0.0f, hull);
                    }
                }
                else if (underwaterBubble)
                {
                    Vector2 bubblePos = Rand.Vector(Rand.Range(0.0f, Attack.Range * 0.5f));

                    GameMain.ParticleManager.CreateParticle("risingbubbles", worldPosition + bubblePos,
                        Vector2.Zero, 0.0f, hull);

                    if (i < Attack.Range * 0.02f)
                    {
                        var underwaterExplosion = GameMain.ParticleManager.CreateParticle("underwaterexplosion", worldPosition + bubblePos,
                            Vector2.Zero, 0.0f, hull);
                        if (underwaterExplosion != null)
                        {
                            underwaterExplosion.Size *= MathHelper.Clamp(Attack.Range / 300.0f, 0.5f, 2.0f) * Rand.Range(0.8f, 1.2f);
                        }
                    }
                    
                }

                if (sparks)
                {
                    GameMain.ParticleManager.CreateParticle("spark", worldPosition,
                        Rand.Vector(Rand.Range(1200.0f, 2400.0f)), 0.0f, hull);
                }
            }

            if (flash)
            {
                float displayRange = flashRange ?? Attack.Range;
                if (displayRange < 0.1f) { return; }
                var light = new LightSource(worldPosition, displayRange, flashColor, null);
                CoroutineManager.StartCoroutine(DimLight(light));
            }
        }

        private Vector2 ClampParticlePos(Vector2 particlePos, Hull hull)
        {
            if (hull == null) return particlePos;

            return new Vector2(
                MathHelper.Clamp(particlePos.X, hull.WorldRect.X, hull.WorldRect.Right),
                MathHelper.Clamp(particlePos.Y, hull.WorldRect.Y - hull.WorldRect.Height, hull.WorldRect.Y));
        }

        private IEnumerable<CoroutineStatus> DimLight(LightSource light)
        {
            float currBrightness = 1.0f;
<<<<<<< HEAD
            while (light.Color.A > 0.0f && flashDuration > 0.0f)
=======
            while (light.Color.A > 0.0f && flashDuration > 0.0f && currBrightness > 0.0f)
>>>>>>> f223f774
            {
                light.Color = new Color(light.Color.R, light.Color.G, light.Color.B, (byte)(currBrightness * 255));
                currBrightness -= 1.0f / flashDuration * CoroutineManager.DeltaTime;

                yield return CoroutineStatus.Running;
            }

            light.Remove();

            yield return CoroutineStatus.Success;
        }

        static partial void PlayTinnitusProjSpecific(float volume) => SoundPlayer.PlaySound("tinnitus", volume: volume);
    }
}<|MERGE_RESOLUTION|>--- conflicted
+++ resolved
@@ -98,11 +98,7 @@
         private IEnumerable<CoroutineStatus> DimLight(LightSource light)
         {
             float currBrightness = 1.0f;
-<<<<<<< HEAD
-            while (light.Color.A > 0.0f && flashDuration > 0.0f)
-=======
             while (light.Color.A > 0.0f && flashDuration > 0.0f && currBrightness > 0.0f)
->>>>>>> f223f774
             {
                 light.Color = new Color(light.Color.R, light.Color.G, light.Color.B, (byte)(currBrightness * 255));
                 currBrightness -= 1.0f / flashDuration * CoroutineManager.DeltaTime;
