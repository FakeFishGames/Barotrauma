--- conflicted
+++ resolved
@@ -350,11 +350,7 @@
                     float scaledZoom = MathHelper.Lerp(DefaultZoom, MinZoom, zoomOutAmount) * globalZoomScale;
                     //zoom in further if zoomOutAmount is low and resolution is lower than reference
                     float newZoom = scaledZoom * (MathHelper.Lerp(0.3f * (1f - Math.Min(globalZoomScale, 1f)), 0f,
-<<<<<<< HEAD
-                        (GameMain.Config == null || GameMain.Config.EnableMouseLook) ? (float)Math.Sqrt(offsetUnscaledLen) : 0.3f) + 1f);
-=======
                         (GameSettings.CurrentConfig.EnableMouseLook) ? (float)Math.Sqrt(offsetUnscaledLen) : 0.3f) + 1f);
->>>>>>> f223f774
 
                     Zoom += (newZoom - zoom) / ZoomSmoothness;
                 }
