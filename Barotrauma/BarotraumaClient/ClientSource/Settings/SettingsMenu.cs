--- conflicted
+++ resolved
@@ -729,30 +729,6 @@
             Label(left, TextManager.Get("TextScale"), GUIStyle.SubHeadingFont);
             Slider(left, (0.75f, 1.25f), 51, Percentage, unsavedConfig.Graphics.TextScale, v => unsavedConfig.Graphics.TextScale = v);
 
-<<<<<<< HEAD
-            Label(layout, TextManager.Get("HUDScale"), GUIStyle.SubHeadingFont);
-            Slider(layout, (0.75f, 1.25f), 51, Percentage, unsavedConfig.Graphics.HUDScale, v => unsavedConfig.Graphics.HUDScale = v);
-            Label(layout, TextManager.Get("InventoryScale"), GUIStyle.SubHeadingFont);
-            Slider(layout, (0.75f, 1.25f), 51, Percentage, unsavedConfig.Graphics.InventoryScale, v => unsavedConfig.Graphics.InventoryScale = v);
-            Label(layout, TextManager.Get("TextScale"), GUIStyle.SubHeadingFont);
-            Slider(layout, (0.75f, 1.25f), 51, Percentage, unsavedConfig.Graphics.TextScale, v => unsavedConfig.Graphics.TextScale = v);
-            Spacer(layout);
-            var resetSpamListFilter =
-                new GUIButton(new RectTransform(new Vector2(1.0f, 1.0f), layout.RectTransform),
-                    TextManager.Get("clearserverlistfilters"), style: "GUIButtonSmall")
-                {
-                    OnClicked = static (_, _) =>
-                    {
-                        GUI.AskForConfirmation(
-                            header: TextManager.Get("clearserverlistfilters"),
-                            body: TextManager.Get("clearserverlistfiltersconfirmation"),
-                            onConfirm: SpamServerFilters.ClearLocalSpamFilter);
-                        return true;
-                    }
-                };
-            Spacer(layout);
-=======
->>>>>>> 8face2f3
 #if !OSX
             Spacer(right);
             var statisticsTickBox = new GUITickBox(NewItemRectT(right), TextManager.Get("statisticsconsenttickbox"))
