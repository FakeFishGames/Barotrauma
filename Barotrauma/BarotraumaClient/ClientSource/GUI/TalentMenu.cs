﻿#nullable enable

using System;
using System.Collections.Generic;
using System.Collections.Immutable;
using System.Linq;
using Barotrauma.Extensions;
using Barotrauma.Networking;
using Microsoft.Xna.Framework;
using Microsoft.Xna.Framework.Graphics;
using Microsoft.Xna.Framework.Input;
using static Barotrauma.TalentTree;
using static Barotrauma.TalentTree.TalentStages;

namespace Barotrauma
{
    internal readonly record struct TalentShowCaseButton(ImmutableHashSet<TalentButton> Buttons,
                                                         GUIComponent IconComponent);

    internal readonly record struct TalentButton(GUIComponent IconComponent,
                                                 TalentPrefab Prefab)
    {
        public Identifier Identifier => Prefab.Identifier;
    }

    internal readonly record struct TalentCornerIcon(Identifier TalentTree,
                                                     int Index,
                                                     GUIImage IconComponent,
                                                     GUIFrame BackgroundComponent,
                                                     GUIFrame GlowComponent);

    internal readonly struct TalentTreeStyle
    {
        public readonly GUIComponentStyle ComponentStyle;
        public readonly Color Color;

        public TalentTreeStyle(string componentStyle, Color color)
        {
            ComponentStyle = GUIStyle.GetComponentStyle(componentStyle);
            Color = color;
        }
    }

    internal sealed class TalentMenu
    {
        public const string ManageBotTalentsButtonUserData = "managebottalentsbutton";

        private Character? character;
        private CharacterInfo? characterInfo;

        private static readonly Color unselectedColor = new Color(240, 255, 255, 225),
                                      unselectableColor = new Color(100, 100, 100, 225),
                                      pressedColor = new Color(60, 60, 60, 225),
                                      lockedColor = new Color(48, 48, 48, 255),
                                      unlockedColor = new Color(24, 37, 31, 255),
                                      availableColor = new Color(50, 47, 33, 255);

        private static readonly ImmutableDictionary<TalentStages, TalentTreeStyle> talentStageStyles =
            new Dictionary<TalentStages, TalentTreeStyle>
            {
                [Invalid] = new TalentTreeStyle("TalentTreeLocked", lockedColor),
                [Locked] = new TalentTreeStyle("TalentTreeLocked", lockedColor),
                [Unlocked] = new TalentTreeStyle("TalentTreePurchased", unlockedColor),
                [Available] = new TalentTreeStyle("TalentTreeUnlocked", availableColor),
                [Highlighted] = new TalentTreeStyle("TalentTreeAvailable", availableColor)
            }.ToImmutableDictionary();

        private readonly HashSet<TalentButton> talentButtons = new HashSet<TalentButton>();
        private readonly HashSet<TalentShowCaseButton> talentShowCaseButtons = new HashSet<TalentShowCaseButton>();
        private readonly HashSet<GUIComponent> showCaseTalentFrames = new HashSet<GUIComponent>();
        private readonly HashSet<TalentCornerIcon> talentCornerIcons = new HashSet<TalentCornerIcon>();
        private HashSet<Identifier> selectedTalents = new HashSet<Identifier>();

        private readonly Queue<Identifier> showCaseClosureQueue = new();
        
        private GUITextBlock? nameBlock;
        private GUIButton? renameButton;
        private GUIListBox? skillListBox;
        private GUITextBlock? talentPointText;
        private GUIProgressBar? experienceBar;
        private GUITextBlock? experienceText;
        private GUILayoutGroup? skillLayout;

        private GUIButton? talentApplyButton,
                           talentResetButton;

        private delegate void StartAnimation(RectangleF start, RectangleF end, float duration);
        private StartAnimation? startAnimation;
        private GUIComponent? talentMainArea;

<<<<<<< HEAD
        public void CreateGUI(GUIFrame parent, Character? targetCharacter)
=======
        public void CreateGUI(GUIFrame parent, CharacterInfo? characterInfo)
>>>>>>> 14f61af4
        {
            this.characterInfo = characterInfo;
            character = characterInfo?.Character;

            parent.ClearChildren();
            talentButtons.Clear();
            talentShowCaseButtons.Clear();
            talentCornerIcons.Clear();
            showCaseTalentFrames.Clear();

            GUIFrame background = new GUIFrame(new RectTransform(Vector2.One, parent.RectTransform, Anchor.TopCenter), style: "GUIFrameListBox");
            int padding = GUI.IntScale(15);
            GUIFrame frame = new GUIFrame(new RectTransform(new Point(background.Rect.Width - padding, background.Rect.Height - padding), parent.RectTransform, Anchor.Center), style: null);

            GUIFrame content = new GUIFrame(new RectTransform(new Vector2(0.98f), frame.RectTransform, Anchor.Center), style: null);

            GUILayoutGroup contentLayout = new GUILayoutGroup(new RectTransform(Vector2.One, content.RectTransform, anchor: Anchor.Center), childAnchor: Anchor.TopCenter)
            {
                AbsoluteSpacing = GUI.IntScale(10),
                Stretch = true
            };

            if (characterInfo is null) { return; }

            CreateStatPanel(contentLayout, characterInfo);

            new GUIFrame(new RectTransform(new Vector2(1f, 1f), contentLayout.RectTransform), style: "HorizontalLine");

            if (JobTalentTrees.TryGet(characterInfo.Job.Prefab.Identifier, out TalentTree? talentTree))
            {
                CreateTalentMenu(contentLayout, characterInfo, talentTree!);
            }

            CreateFooter(contentLayout, characterInfo);
            UpdateTalentInfo();

            if (GameMain.NetworkMember != null && IsOwnCharacter(characterInfo))
            {
                CreateMultiplayerCharacterSettings(frame, content);
            }
        }

        private void CreateMultiplayerCharacterSettings(GUIComponent parent, GUIComponent content)
        {
            if (skillLayout is null) { return; }

            GUIFrame characterSettingsFrame = new GUIFrame(new RectTransform(Vector2.One, parent.RectTransform), style: null) { Visible = false };
            GUILayoutGroup characterLayout = new GUILayoutGroup(new RectTransform(Vector2.One, characterSettingsFrame.RectTransform));
            GUIFrame containerFrame = new GUIFrame(new RectTransform(new Vector2(1f, 0.9f), characterLayout.RectTransform), style: null);
            GUILayoutGroup playerFrame = new GUILayoutGroup(new RectTransform(new Vector2(1.0f, 0.9f), containerFrame.RectTransform, Anchor.TopCenter));
            GameMain.NetLobbyScreen.CreatePlayerFrame(playerFrame, alwaysAllowEditing: true, createPendingText: false);
            
            if (!GameMain.NetLobbyScreen.PermadeathMode && GameMain.GameSession?.GameMode is not PvPMode)
            {
                GUIButton newCharacterBox = new GUIButton(new RectTransform(new Vector2(0.5f, 0.2f), skillLayout.RectTransform, Anchor.BottomRight),
                    text: GameMain.NetLobbyScreen.CampaignCharacterDiscarded ? TextManager.Get("settings") : TextManager.Get("createnew"), style: "GUIButtonSmall")
                {
                    IgnoreLayoutGroups = false,
                    TextBlock =
                    {
                        AutoScaleHorizontal = true
                    }
                };

                newCharacterBox.OnClicked = (button, o) =>
                {
                    if (!GameMain.NetLobbyScreen.CampaignCharacterDiscarded)
                    {
                        GameMain.NetLobbyScreen.TryDiscardCampaignCharacter(() =>
                        {
                            newCharacterBox.Text = TextManager.Get("settings");
                            if (TabMenu.PendingChangesFrame != null)
                            {
                                NetLobbyScreen.CreateChangesPendingFrame(TabMenu.PendingChangesFrame);
                            }

                            OpenMenu();
                        });
                        return true;
                    }

                    OpenMenu();
                    return true;

                    void OpenMenu()
                    {
                        characterSettingsFrame!.Visible = true;
                        content.Visible = false;
                    }
                };
            }
            else if (characterInfo != null)
            {
                renameButton = new GUIButton(new RectTransform(new Vector2(0.5f, 0.2f), skillLayout.RectTransform, Anchor.BottomRight),
                    text: TextManager.Get("button.RenameCharacter"), style: "GUIButtonSmall")
                {
                    Enabled = characterInfo.RenamingEnabled,
                    ToolTip = TextManager.Get("permadeath.rename.description"),
                    IgnoreLayoutGroups = false,
                    TextBlock =
                    {
                        AutoScaleHorizontal = true
                    },
                    OnClicked = (_, _) =>
                    {
                        CreateRenamePopup();
                        return true;
                    }
                };
            }

            GUILayoutGroup characterCloseButtonLayout = new GUILayoutGroup(new RectTransform(new Vector2(1f, 0.1f), characterLayout.RectTransform), childAnchor: Anchor.BottomCenter);
            new GUIButton(new RectTransform(new Vector2(0.4f, 1f), characterCloseButtonLayout.RectTransform), TextManager.Get("ApplySettingsButton")) //TODO: Is this text appropriate for this circumstance for all languages?
            {
                OnClicked = (button, o) =>
                {
                    GameMain.Client?.SendCharacterInfo(GameMain.Client.PendingName);
                    GameMain.NetLobbyScreen.CampaignCharacterDiscarded = false;
                    characterSettingsFrame.Visible = false;
                    content.Visible = true;
                    return true;
                }
            };
        }

        private void CreateRenamePopup()
        {
            GUIMessageBox renamePopup = new(
                TextManager.Get("button.RenameCharacter"), TextManager.Get("permadeath.rename.description"),
                new LocalizedString[] { TextManager.Get("Confirm"), TextManager.Get("Cancel") }, minSize: new Point(0, GUI.IntScale(230)));
            GUITextBox newNameBox = new(new(Vector2.One, renamePopup.Content.RectTransform), "")
            {
                OnEnterPressed = (textBox, text) =>
                {
                    textBox.Text = text.Trim();
                    return true;
                }
            };
            renamePopup.Buttons[0].OnClicked += (_, _) =>
            {
                if (newNameBox.Text?.Trim() is string newName && newName != "")
                {
                    if (characterInfo != null)
                    {
                        if (newNameBox.Text == characterInfo.Name)
                        {
                            renamePopup.Close();
                            return true;
                        }
                        if (GameMain.GameSession?.Campaign?.CampaignUI?.HRManagerUI is { } crewManagement)
                        {
                            crewManagement.RenameCharacter(characterInfo, newName);
                            if (nameBlock != null)
                            {
                                nameBlock.Text = newName;
                            }
                            if (renameButton != null)
                            {
                                renameButton.Enabled = false;
                            }
                            renamePopup.Close();
                        }
                        return true;
                    }
                    DebugConsole.ThrowError("Tried to rename character, but CharacterInfo completely missing!");
                    return true;
                }
                else
                {
                    newNameBox.Flash();
                    return false;
                }
            };
            renamePopup.Buttons[1].OnClicked += renamePopup.Close;
        }

        private void CreateStatPanel(GUIComponent parent, CharacterInfo info)
        {
            Job job = info.Job;

            GUILayoutGroup topLayout = new GUILayoutGroup(new RectTransform(new Vector2(1.0f, 0.3f), parent.RectTransform, Anchor.Center), isHorizontal: true);

            new GUICustomComponent(new RectTransform(new Vector2(0.25f, 1f), topLayout.RectTransform), onDraw: (batch, component) =>
            {
                info.DrawPortrait(batch, component.Rect.Location.ToVector2(), Vector2.Zero, component.Rect.Width, false, false);
            });

            GUILayoutGroup nameLayout = new GUILayoutGroup(new RectTransform(new Vector2(0.3f, 1f), topLayout.RectTransform))
            {
                AbsoluteSpacing = GUI.IntScale(5),
                CanBeFocused = true
            };

            nameBlock = new GUITextBlock(new RectTransform(new Vector2(1.0f, 0.0f), nameLayout.RectTransform), info.Name, font: GUIStyle.SubHeadingFont);

            if (!info.OmitJobInMenus)
            {
                nameBlock.TextColor = job.Prefab.UIColor;
                GUITextBlock jobBlock = new GUITextBlock(new RectTransform(new Vector2(1.0f, 0.0f), nameLayout.RectTransform), job.Name, font: GUIStyle.SmallFont) { TextColor = job.Prefab.UIColor };
            }

            if (info.PersonalityTrait != null)
            {
                LocalizedString traitString = TextManager.AddPunctuation(':', TextManager.Get("PersonalityTrait"), info.PersonalityTrait.DisplayName);
                Vector2 traitSize = GUIStyle.SmallFont.MeasureString(traitString);
                GUITextBlock traitBlock = new GUITextBlock(new RectTransform(Vector2.One, nameLayout.RectTransform), traitString, font: GUIStyle.SmallFont);
                traitBlock.RectTransform.NonScaledSize = traitSize.Pad(traitBlock.Padding).ToPoint();
            }

            ImmutableHashSet<TalentPrefab?> talentsOutsideTree = info.GetUnlockedTalentsOutsideTree().Select(static e => TalentPrefab.TalentPrefabs.Find(c => c.Identifier == e)).ToImmutableHashSet();
            if (talentsOutsideTree.Any(static t => t != null && !t.IsHiddenExtraTalent))
            {
                //spacing
                new GUIFrame(new RectTransform(new Vector2(1.0f, 0.01f), nameLayout.RectTransform), style: null);

                GUILayoutGroup extraTalentLayout = new GUILayoutGroup(new RectTransform(new Vector2(1.0f, 0.55f), nameLayout.RectTransform), childAnchor: Anchor.TopCenter);

                talentPointText = new GUITextBlock(new RectTransform(new Vector2(1.0f, 0.3f), extraTalentLayout.RectTransform, anchor: Anchor.Center), TextManager.Get("talentmenu.extratalents"), font: GUIStyle.SubHeadingFont)
                {
                    AutoScaleVertical = true
                };
                talentPointText.RectTransform.MaxSize = new Point(int.MaxValue, (int)talentPointText.TextSize.Y);

                var extraTalentList = new GUIListBox(new RectTransform(new Vector2(0.9f, 0.7f), extraTalentLayout.RectTransform, anchor: Anchor.Center), isHorizontal: true)
                {
                    AutoHideScrollBar = false,
                    ResizeContentToMakeSpaceForScrollBar = false
                };
                extraTalentList.ScrollBar.RectTransform.SetPosition(Anchor.BottomCenter, Pivot.TopCenter);
                extraTalentLayout.Recalculate();
                extraTalentList.ForceLayoutRecalculation();

                foreach (var extraTalent in talentsOutsideTree)
                {
                    if (extraTalent is null) { continue; }
                    if (extraTalent.IsHiddenExtraTalent) { continue; }
                    GUIImage talentImg = new GUIImage(new RectTransform(Vector2.One, extraTalentList.Content.RectTransform, scaleBasis: ScaleBasis.BothHeight), sprite: extraTalent.Icon, scaleToFit: true)
                    {
                        ToolTip = RichString.Rich($"‖color:{Color.White.ToStringHex()}‖{extraTalent.DisplayName}‖color:end‖" + "\n\n" + ToolBox.ExtendColorToPercentageSigns(extraTalent.Description.Value)),
                        Color = GUIStyle.Green
                    };
                }
            }

            skillLayout = new GUILayoutGroup(new RectTransform(new Vector2(0.45f, 1f), topLayout.RectTransform), childAnchor: Anchor.TopRight)
            {
                AbsoluteSpacing = GUI.IntScale(5),
                Stretch = true
            };

            GUITextBlock skillBlock = new GUITextBlock(new RectTransform(new Vector2(1.0f, 0.0f), skillLayout.RectTransform), TextManager.Get("skills"), font: GUIStyle.SubHeadingFont);

            skillListBox = new GUIListBox(new RectTransform(new Vector2(1f, 1f - skillBlock.RectTransform.RelativeSize.Y), skillLayout.RectTransform), style: null);
            TabMenu.CreateSkillList(info.Character, info, skillListBox);
        }

        private void CreateTalentMenu(GUIComponent parent, CharacterInfo info, TalentTree tree)
        {
            talentMainArea = new GUIFrame(new RectTransform(new Vector2(1f, 0.9f), parent.RectTransform, Anchor.TopCenter), style: null );

            GUIListBox mainList = new GUIListBox(new RectTransform(Vector2.One, talentMainArea.RectTransform));
            startAnimation = CreatePopupAnimationHandler(talentMainArea);

            if (info is { TalentRefundPoints: > 0, ShowTalentResetPopupOnOpen: true })
            {
                CreateTalentResetPopup(talentMainArea);
            }

            selectedTalents = info.GetUnlockedTalentsInTree().ToHashSet();

            var specializationCount = tree.TalentSubTrees.Count(t => t.Type == TalentTreeType.Specialization);

            List<GUITextBlock> subTreeNames = new List<GUITextBlock>();
            foreach (var subTree in tree.TalentSubTrees)
            {
                GUIListBox talentList;
                GUIComponent talentParent;
                Vector2 treeSize;
                switch (subTree.Type)
                {
                    case TalentTreeType.Primary:
                        talentList = mainList;
                        treeSize = new Vector2(1f, 0.5f);
                        break;
                    case TalentTreeType.Specialization:
                        talentList = GetSpecializationList();
                        treeSize = new Vector2(Math.Max(0.333f, 1.0f / tree.TalentSubTrees.Count(t => t.Type == TalentTreeType.Specialization)), 1f);
                        break;
                    default:
                        throw new ArgumentOutOfRangeException($"Invalid TalentTreeType \"{subTree.Type}\"");
                }
                talentParent = talentList.Content;

                GUILayoutGroup subTreeLayoutGroup = new GUILayoutGroup(new RectTransform(treeSize, talentParent.RectTransform), isHorizontal: false, childAnchor: Anchor.TopCenter)
                {
                    Stretch = true
                };

                if (subTree.Type != TalentTreeType.Primary)
                {
                    GUIFrame subtreeTitleFrame = new GUIFrame(new RectTransform(new Vector2(1f, 0.05f), subTreeLayoutGroup.RectTransform, anchor: Anchor.TopCenter) 
                        { MinSize = new Point(0, GUI.IntScale(30)) }, style: null);
                    subtreeTitleFrame.RectTransform.IsFixedSize = true;
                    int elementPadding = GUI.IntScale(8);
                    Point headerSize = subtreeTitleFrame.RectTransform.NonScaledSize;
                    GUIFrame subTreeTitleBackground = new GUIFrame(new RectTransform(new Point(headerSize.X - elementPadding, headerSize.Y), subtreeTitleFrame.RectTransform, anchor: Anchor.Center), style: "SubtreeHeader");
                    subTreeNames.Add(new GUITextBlock(new RectTransform(Vector2.One, subTreeTitleBackground.RectTransform, anchor: Anchor.TopCenter), subTree.DisplayName, font: GUIStyle.SubHeadingFont, textAlignment: Alignment.Center));
                }

                int optionAmount = subTree.TalentOptionStages.Length;
                for (int i = 0; i < optionAmount; i++)
                {
                    TalentOption option = subTree.TalentOptionStages[i];
                    CreateTalentOption(subTreeLayoutGroup, subTree, i, option, info, specializationCount);
                }
                subTreeLayoutGroup.RectTransform.Resize(new Point(subTreeLayoutGroup.Rect.Width,
                    subTreeLayoutGroup.Children.Sum(c => c.Rect.Height + subTreeLayoutGroup.AbsoluteSpacing)));
                subTreeLayoutGroup.RectTransform.MinSize = new Point(subTreeLayoutGroup.Rect.Width, subTreeLayoutGroup.Rect.Height);
                subTreeLayoutGroup.Recalculate();

                if (subTree.Type == TalentTreeType.Specialization)
                {
                    talentList.RectTransform.Resize(new Point(talentList.Rect.Width, Math.Max(subTreeLayoutGroup.Rect.Height, talentList.Rect.Height)));
                    talentList.RectTransform.MinSize = new Point(0, talentList.Rect.Height);
                }
            }

            var specializationList = GetSpecializationList();
            //resize (scale up) children if there's less than 3 of them to make them cover the whole width of the menu
            specializationList.Content.RectTransform.Resize(new Point(specializationList.Content.Children.Sum(static c => c.Rect.Width), specializationList.Rect.Height), 
                resizeChildren: specializationCount < 3);
            //make room for scrollbar if there's more than the default amount of specializations
            if (specializationCount > 3)
            {
                specializationList.RectTransform.MinSize = new Point(specializationList.Rect.Width, specializationList.Content.Rect.Height + (int)(specializationList.ScrollBar.Rect.Height * 0.9f));
            }

            GUITextBlock.AutoScaleAndNormalize(subTreeNames);

            GUIListBox GetSpecializationList()
            {
                if (mainList.Content.Children.LastOrDefault() is GUIListBox specList)
                {
                    return specList;
                }
                GUIListBox newSpecializationList = new GUIListBox(new RectTransform(new Vector2(1.0f, 0.5f), mainList.Content.RectTransform, Anchor.TopCenter), isHorizontal: true, style: null);
                return newSpecializationList;
            }
        }

        private void CreateTalentResetPopup(GUIComponent parent)
        {
            int talentResetCount = 0;
            if (character?.Info != null)
            {
                talentResetCount = Math.Min(character.Info.TalentResetCount, character.Info.GetCurrentLevel());
            }
            bool hasResetTalentsBefore = talentResetCount > 0;
            var bgBlocker = new GUIFrame(new RectTransform(Vector2.One, parent.RectTransform, anchor: Anchor.Center), style: "GUIBackgroundBlocker")
            {
                IgnoreLayoutGroups = true
            };

            var popup = new GUIFrame(new RectTransform(new Vector2(0.6f, 0.8f), bgBlocker.RectTransform, Anchor.Center));

            var popupLayout = new GUILayoutGroup(new RectTransform(ToolBox.PaddingSizeParentRelative(popup.RectTransform, 0.95f), popup.RectTransform, Anchor.Center), isHorizontal: false);

            new GUITextBlock(new RectTransform(new Vector2(1.0f, 0.15f), popupLayout.RectTransform), TextManager.Get("talentresetheader"), font: GUIStyle.SubHeadingFont, textAlignment: Alignment.Center);
            new GUITextBlock(new RectTransform(new Vector2(1.0f, hasResetTalentsBefore ? 0.25f : 0.5f), popupLayout.RectTransform), TextManager.Get("talentresetprompt"), wrap: true);

            if (hasResetTalentsBefore)
            {
                new GUITextBlock(new RectTransform(new Vector2(1.0f, 0.25f), popupLayout.RectTransform), 
                    TextManager.GetWithVariable("talentresetpromptwarning", "[count]", talentResetCount.ToString()), wrap: true)
                {
                    TextColor = GUIStyle.Red
                };
            }

            var buttonLayout = new GUILayoutGroup(new RectTransform(new Vector2(1.0f, 0.35f), popupLayout.RectTransform), childAnchor: Anchor.CenterLeft, isHorizontal: true);

            var confirmButton = new GUIButton(new RectTransform(new Vector2(0.5f, 1.0f), buttonLayout.RectTransform), TextManager.Get("holdtoconfirm"))
            {
                RequireHold = true,
                HoldDurationSeconds = 1.5f,
                OnClicked = (button, o) =>
                {
                    if (character is null || characterInfo is null) { return false; }

                    characterInfo.RefundTalents();
                    selectedTalents.Clear();
                    UpdateTalentInfo();
                    bgBlocker.Visible = false;
                    return true;
                }
            };
            var denyButton = new GUIButton(new RectTransform(new Vector2(0.5f, 1.0f), buttonLayout.RectTransform), TextManager.Get("decidelater"))
            {
                RequireHold = false,
                OnClicked = (button, userData) =>
                {
                    if (talentResetButton is not { } resetButton) { return false; }
                    startAnimation?.Invoke(popup.Rect, resetButton.Rect, 0.25f);
                    resetButton.Flash(GUIStyle.Green);
                    bgBlocker.Visible = false;
                    if (characterInfo != null)
                    {
                        characterInfo.ShowTalentResetPopupOnOpen = false;
                    }
                    return true;
                }
            };
        }

        private static StartAnimation CreatePopupAnimationHandler(GUIComponent parent)
        {
            bool drawAnimation = false;

            float animDur = 1f,
                  animTimer = 0f;

            RectangleF drawRect = RectangleF.Empty,
                       animStartRect = RectangleF.Empty,
                       animEndRect = RectangleF.Empty;

            void StartAnimation(RectangleF start, RectangleF end, float duration)
            {
                animStartRect = start;
                animEndRect = end;
                animTimer = 0;
                animDur = duration;
                drawRect = start;
                drawAnimation = true;
            }

            void OnDraw(SpriteBatch batch, GUICustomComponent component)
            {
                if (!drawAnimation) { return; }

                GUIComponentStyle style = GUIStyle.GetComponentStyle("GUIFrame");

                style.Sprites[GUIComponent.ComponentState.None][0].Draw(batch, drawRect, Color.White);
            }

            void OnUpdate(float f, GUICustomComponent component)
            {
                if (!drawAnimation) { return; }

                animTimer += f;
                if (animTimer > animDur)
                {
                    drawRect = animEndRect;
                    drawAnimation = false;
                    return;
                }

                float lerp = animTimer / animDur;

                drawRect = new RectangleF(
                    MathHelper.Lerp(animStartRect.X, animEndRect.X, lerp),
                    MathHelper.Lerp(animStartRect.Y, animEndRect.Y, lerp),
                    MathHelper.Lerp(animStartRect.Width, animEndRect.Width, lerp),
                    MathHelper.Lerp(animStartRect.Height, animEndRect.Height, lerp));
            }

            new GUICustomComponent(new RectTransform(Vector2.One, parent.RectTransform), onDraw: OnDraw, onUpdate: OnUpdate)
            {
                IgnoreLayoutGroups = true,
                CanBeFocused =  false
            };

            return StartAnimation;
        }

        private void CreateTalentOption(GUIComponent parent, TalentSubTree subTree, int index, TalentOption talentOption, CharacterInfo info, int specializationCount)
        {
            int elementPadding = GUI.IntScale(8);
            int height = GUI.IntScale((GameMain.GameSession?.Campaign == null ? 65 : 60) * (specializationCount > 3 ? 0.97f : 1.0f));
            GUIFrame talentOptionFrame = new GUIFrame(new RectTransform(new Vector2(1f, 0.01f), parent.RectTransform, anchor: Anchor.TopCenter) 
                { MinSize = new Point(0, height) }, style: null);

            Point talentFrameSize = talentOptionFrame.RectTransform.NonScaledSize;

            GUIFrame talentBackground = new GUIFrame(new RectTransform(new Point(talentFrameSize.X - elementPadding, talentFrameSize.Y - elementPadding), talentOptionFrame.RectTransform, anchor: Anchor.Center),
                style: "TalentBackground")
            {
                Color = talentStageStyles[Locked].Color
            };
            GUIFrame talentBackgroundHighlight = new GUIFrame(new RectTransform(Vector2.One, talentBackground.RectTransform, anchor: Anchor.Center), style: "TalentBackgroundGlow") { Visible = false };

            GUIImage cornerIcon = new GUIImage(new RectTransform(new Vector2(0.2f), talentOptionFrame.RectTransform, anchor: Anchor.BottomRight, scaleBasis: ScaleBasis.BothHeight) { MaxSize = new Point(16) }, style: null)
            {
                CanBeFocused = false,
                Color = talentStageStyles[Locked].Color
            };

            Point iconSize = cornerIcon.RectTransform.NonScaledSize;
            cornerIcon.RectTransform.AbsoluteOffset = new Point(iconSize.X / 2, iconSize.Y / 2);

            GUILayoutGroup talentOptionCenterGroup = new GUILayoutGroup(new RectTransform(new Vector2(0.6f, 0.9f), talentOptionFrame.RectTransform, Anchor.Center), childAnchor: Anchor.CenterLeft);
            GUILayoutGroup talentOptionLayoutGroup = new GUILayoutGroup(new RectTransform(Vector2.One, talentOptionCenterGroup.RectTransform), isHorizontal: true, childAnchor: Anchor.CenterLeft) { Stretch = true };

            HashSet<Identifier> talentOptionIdentifiers = talentOption.TalentIdentifiers.OrderBy(static t => t).ToHashSet();
            HashSet<TalentButton> buttonsToAdd = new();

            Dictionary<GUILayoutGroup, ImmutableHashSet<Identifier>> showCaseTalentParents = new();
            Dictionary<Identifier, GUIComponent> showCaseTalentButtonsToAdd = new();

            foreach (var (showCaseTalentIdentifier, talents) in talentOption.ShowCaseTalents)
            {
                talentOptionIdentifiers.Add(showCaseTalentIdentifier);
                Point parentSize = talentBackground.RectTransform.NonScaledSize;
                GUIFrame showCaseFrame = new GUIFrame(new RectTransform(new Point((int)(parentSize.X / 3f * (talents.Count - 1)), parentSize.Y)), style: "GUITooltip")
                {
                    UserData = showCaseTalentIdentifier,
                    IgnoreLayoutGroups = true,
                    Visible = false
                };
                GUILayoutGroup showcaseCenterGroup = new GUILayoutGroup(new RectTransform(new Vector2(0.9f, 0.7f), showCaseFrame.RectTransform, Anchor.Center), childAnchor: Anchor.CenterLeft);
                GUILayoutGroup showcaseLayout = new GUILayoutGroup(new RectTransform(Vector2.One, showcaseCenterGroup.RectTransform), isHorizontal: true) { Stretch = true };
                showCaseTalentParents.Add(showcaseLayout, talents);
                showCaseTalentFrames.Add(showCaseFrame);
            }

            foreach (Identifier talentId in talentOptionIdentifiers)
            {
                if (!TalentPrefab.TalentPrefabs.TryGet(talentId, out TalentPrefab? talent)) { continue; }

                bool isShowCaseTalent = talentOption.ShowCaseTalents.ContainsKey(talentId);
                GUIComponent talentParent = talentOptionLayoutGroup;

                foreach (var (key, value) in showCaseTalentParents)
                {
                    if (value.Contains(talentId))
                    {
                        talentParent = key;
                        break;
                    }
                }

                GUIFrame talentFrame = new GUIFrame(new RectTransform(Vector2.One, talentParent.RectTransform), style: null)
                {
                    CanBeFocused = false
                };

                GUIFrame croppedTalentFrame = new GUIFrame(new RectTransform(Vector2.One, talentFrame.RectTransform, anchor: Anchor.Center, scaleBasis: ScaleBasis.BothHeight), style: null);
                GUIButton talentButton = new GUIButton(new RectTransform(Vector2.One, croppedTalentFrame.RectTransform, anchor: Anchor.Center), style: null)
                {
                    ToolTip = CreateTooltip(talent, characterInfo),
                    UserData = talent.Identifier,
                    PressedColor = pressedColor,
                    Enabled = info.Character != null,
                    OnClicked = (button, userData) =>
                    {
                        if (isShowCaseTalent)
                        {
                            foreach (GUIComponent component in showCaseTalentFrames)
                            {
                                if (component.UserData is Identifier showcaseIdentifier && showcaseIdentifier == talentId)
                                {
                                    component.RectTransform.ScreenSpaceOffset = new Point((int)(button.Rect.Location.X - component.Rect.Width / 2f + button.Rect.Width / 2f), button.Rect.Location.Y - component.Rect.Height);
                                    component.Visible = true;
                                }
                                else
                                {
                                    component.Visible = false;
                                }
                            }

                            return true;
                        }

                        if (character is null) { return false; }
                        
                        Identifier talentIdentifier = (Identifier)userData;
                        if (talentOption.MaxChosenTalents is 1)
                        {
                            // deselect other buttons in tier by removing their selected talents from pool
                            foreach (Identifier identifier in selectedTalents)
                            {
                                if (character.HasTalent(identifier) || identifier == talentId) { continue; }

                                if (talentOptionIdentifiers.Contains(identifier))
                                {
                                    selectedTalents.Remove(identifier);
                                }
                            }
                        }

                        if (character.HasTalent(talentIdentifier))
                        {
                            return true;
                        }
                        else if (IsViableTalentForCharacter(info.Character, talentIdentifier, selectedTalents))
                        {
                            if (!selectedTalents.Contains(talentIdentifier))
                            {
                                selectedTalents.Add(talentIdentifier);
                            }
                            else
                            {
                                selectedTalents.Remove(talentIdentifier);
                            }
                        }
                        else
                        {
                            selectedTalents.Remove(talentIdentifier);
                        }

                        UpdateTalentInfo();
                        return true;
                    },
                };

                static RichString CreateTooltip(TalentPrefab talent, CharacterInfo? character)
                {
                    LocalizedString progress = string.Empty;

                    if (character is not null && talent.TrackedStat.TryUnwrap(out var stat))
                    {
                        var statValue = character.GetSavedStatValue(StatTypes.None, stat.PermanentStatIdentifier);
                        var intValue = (int)MathF.Round(statValue);
                        progress = "\n\n";
                        progress += statValue < stat.Max
                            ? TextManager.GetWithVariables("talentprogress", ("[amount]", intValue.ToString()), ("[max]", stat.Max.ToString()))
                            : TextManager.Get("talentprogresscompleted");
                    }

                    RichString tooltip = RichString.Rich($"‖color:{Color.White.ToStringHex()}‖{talent.DisplayName}‖color:end‖\n\n{ToolBox.ExtendColorToPercentageSigns(talent.Description.Value)}{progress}");
                    return tooltip;
                }

                talentButton.Color = talentButton.HoverColor = talentButton.PressedColor = talentButton.SelectedColor = talentButton.DisabledColor = Color.Transparent;

                GUIComponent iconImage;
                if (talent.Icon is null)
                {
                    iconImage = new GUITextBlock(new RectTransform(Vector2.One, talentButton.RectTransform, anchor: Anchor.Center), text: "???", font: GUIStyle.LargeFont, textAlignment: Alignment.Center, style: null)
                    {
                        OutlineColor = GUIStyle.Red,
                        TextColor = GUIStyle.Red,
                        PressedColor = unselectableColor,
                        DisabledColor = unselectableColor,
                        CanBeFocused = false,
                    };
                }
                else
                {
                    iconImage = new GUIImage(new RectTransform(Vector2.One, talentButton.RectTransform, anchor: Anchor.Center), sprite: talent.Icon, scaleToFit: true)
                    {
                        Color = talent.ColorOverride.TryUnwrap(out Color color) ? color : Color.White,
                        PressedColor = unselectableColor,
                        DisabledColor = unselectableColor * 0.5f,
                        CanBeFocused = false,
                    };
                }

                iconImage.Enabled = talentButton.Enabled;
                if (isShowCaseTalent)
                {
                    showCaseTalentButtonsToAdd.Add(talentId, iconImage);
                    continue;
                }

                buttonsToAdd.Add(new TalentButton(iconImage, talent));
            }

            foreach (TalentButton button in buttonsToAdd)
            {
                talentButtons.Add(button);
            }

            foreach (var (key, value) in showCaseTalentButtonsToAdd)
            {
                HashSet<TalentButton> buttons = new();
                foreach (Identifier identifier in talentOption.ShowCaseTalents[key])
                {
                    if (talentButtons.FirstOrNull(talentButton => talentButton.Identifier == identifier) is not { } button) { continue; }

                    buttons.Add(button);
                }

                talentShowCaseButtons.Add(new TalentShowCaseButton(buttons.ToImmutableHashSet(), value));
            }

            talentCornerIcons.Add(new TalentCornerIcon(subTree.Identifier, index, cornerIcon, talentBackground, talentBackgroundHighlight));
        }

        private void CreateFooter(GUIComponent parent, CharacterInfo info)
        {
            GUILayoutGroup bottomLayout = new GUILayoutGroup(new RectTransform(new Vector2(1f, 0.07f), parent.RectTransform, Anchor.TopCenter), isHorizontal: true)
            {
                RelativeSpacing = 0.01f,
                Stretch = true
            };

            GUILayoutGroup experienceLayout = new GUILayoutGroup(new RectTransform(new Vector2(0.59f, 1f), bottomLayout.RectTransform));
            GUIFrame experienceBarFrame = new GUIFrame(new RectTransform(new Vector2(1f, 0.5f), experienceLayout.RectTransform), style: null);

            experienceBar = new GUIProgressBar(new RectTransform(new Vector2(1f, 1f), experienceBarFrame.RectTransform, Anchor.CenterLeft),
                barSize: info.GetProgressTowardsNextLevel(), color: GUIStyle.Green)
            {
                IsHorizontal = true,
            };

            experienceText = new GUITextBlock(new RectTransform(new Vector2(1.0f, 1.0f), experienceBarFrame.RectTransform, anchor: Anchor.Center), "", font: GUIStyle.Font, textAlignment: Alignment.CenterRight)
            {
                Shadow = true,
                ToolTip = TextManager.Get("experiencetooltip")
            };

            talentPointText = new GUITextBlock(new RectTransform(new Vector2(1.0f, 0.5f), experienceLayout.RectTransform, anchor: Anchor.Center), "", font: GUIStyle.SubHeadingFont, textAlignment: Alignment.CenterRight)
                { AutoScaleVertical = true };

            talentResetButton = new GUIButton(new RectTransform(new Vector2(0.19f, 1f), bottomLayout.RectTransform), text: TextManager.Get("reset"), style: "GUIButtonFreeScale")
            {
                OnClicked = ResetTalentSelection
            };
            talentApplyButton = new GUIButton(new RectTransform(new Vector2(0.19f, 1f), bottomLayout.RectTransform), text: TextManager.Get("applysettingsbutton"), style: "GUIButtonFreeScale")
            {
                OnClicked = ApplyTalentSelection,
            };
            GUITextBlock.AutoScaleAndNormalize(talentResetButton.TextBlock, talentApplyButton.TextBlock);
        }

        private bool ResetTalentSelection(GUIButton guiButton, object userData)
        {
            if (characterInfo is null) { return false; }

            int newTalentCount = selectedTalents.Count - characterInfo.GetUnlockedTalentsInTree().Count();
            // if we don't have talents selected, and we have points to refund, show the refund popup
            if (characterInfo.TalentRefundPoints > 0 && newTalentCount == 0)
            {
                CreateTalentResetPopup(talentMainArea!);
                return true;
            }

            selectedTalents = characterInfo.GetUnlockedTalentsInTree().ToHashSet();
            UpdateTalentInfo();
            return true;
        }

        private void ApplyTalents(Character controlledCharacter)
        {
            foreach (Identifier talent in CheckTalentSelection(controlledCharacter, selectedTalents))
            {
                controlledCharacter.GiveTalent(talent);
                if (GameMain.Client != null)
                {
                    GameMain.Client.CreateEntityEvent(controlledCharacter, new Character.UpdateTalentsEventData());
                }
            }

            UpdateTalentInfo();
        }

        private bool ApplyTalentSelection(GUIButton guiButton, object userData)
        {
            if (character is null) { return false; }

            ApplyTalents(character);
            return true;
        }

        public void UpdateTalentInfo()
        {
            if (character is null || characterInfo is null) { return; }

            bool unlockedAllTalents = character.HasUnlockedAllTalents();

            if (experienceBar is null || experienceText is null) { return; }

            if (unlockedAllTalents)
            {
                experienceText.Text = string.Empty;
                experienceBar.BarSize = 1f;
            }
            else
            {
                experienceText.Text = $"{characterInfo.ExperiencePoints - characterInfo.GetExperienceRequiredForCurrentLevel()} / {characterInfo.GetExperienceRequiredToLevelUp() - characterInfo.GetExperienceRequiredForCurrentLevel()}";
                experienceBar.BarSize = characterInfo.GetProgressTowardsNextLevel();
            }

            selectedTalents = CheckTalentSelection(character, selectedTalents).ToHashSet();

            string pointsLeft = characterInfo.GetAvailableTalentPoints().ToString();

            int talentCount = selectedTalents.Count - characterInfo.GetUnlockedTalentsInTree().Count();

            if (unlockedAllTalents)
            {
                talentPointText?.SetRichText($"‖color:{Color.Gray.ToStringHex()}‖{TextManager.Get("talentmenu.alltalentsunlocked")}‖color:end‖");
            }
            else if (talentCount > 0)
            {
                string pointsUsed = $"‖color:{XMLExtensions.ToStringHex(GUIStyle.Red)}‖{-talentCount}‖color:end‖";
                LocalizedString localizedString = TextManager.GetWithVariables("talentmenu.points.spending", ("[amount]", pointsLeft), ("[used]", pointsUsed));
                talentPointText?.SetRichText(localizedString);
            }
            else
            {
                talentPointText?.SetRichText(TextManager.GetWithVariable("talentmenu.points", "[amount]", pointsLeft));
            }

            foreach (TalentCornerIcon cornerIcon in talentCornerIcons)
            {
                TalentStages state = GetTalentOptionStageState(character, cornerIcon.TalentTree, cornerIcon.Index, selectedTalents);
                TalentTreeStyle style = talentStageStyles[state];
                GUIComponentStyle newStyle = style.ComponentStyle;
                cornerIcon.IconComponent.ApplyStyle(newStyle);
                cornerIcon.IconComponent.Color = newStyle.Color;
                cornerIcon.BackgroundComponent.Color = style.Color;
                cornerIcon.GlowComponent.Visible = state == Highlighted;
            }

            foreach (TalentButton talentButton in talentButtons)
            {
                TalentStages stage = GetTalentState(character, talentButton.Identifier, selectedTalents);
                ApplyTalentIconColor(stage, talentButton.IconComponent, talentButton.Prefab.ColorOverride);
            }

            foreach (TalentShowCaseButton showCaseTalentButton in talentShowCaseButtons)
            {
                TalentStages collectiveTalentStage = GetCollectiveTalentState(character, showCaseTalentButton.Buttons, selectedTalents);
                ApplyTalentIconColor(collectiveTalentStage, showCaseTalentButton.IconComponent, Option<Color>.None());
            }

            if (skillListBox is null) { return; }

            TabMenu.CreateSkillList(character, characterInfo, skillListBox);

            static TalentStages GetTalentState(Character character, Identifier talentIdentifier, IReadOnlyCollection<Identifier> selectedTalents)
            {
                bool unselectable = !IsViableTalentForCharacter(character, talentIdentifier, selectedTalents) || character.HasTalent(talentIdentifier);
                TalentStages stage = unselectable ? Locked : Available;
                if (unselectable)
                {
                    stage =  Locked;
                }

                if (character.HasTalent(talentIdentifier))
                {
                    stage =  Unlocked;
                }
                else if (selectedTalents.Contains(talentIdentifier))
                {
                    stage =  Highlighted;
                }

                return stage;
            }

            static void ApplyTalentIconColor(TalentStages stage, GUIComponent component, Option<Color> colorOverride)
            {
                Color color = stage switch
                {
                    Invalid => unselectableColor,
                    Locked => unselectableColor,
                    Unlocked => GetColorOrOverride(GUIStyle.Green, colorOverride),
                    Highlighted => GetColorOrOverride(GUIStyle.Orange, colorOverride),
                    Available => GetColorOrOverride(unselectedColor, colorOverride),
                    _ => throw new ArgumentOutOfRangeException(nameof(stage), stage, null)
                };

                component.Color = color;
                component.HoverColor = Color.Lerp(color, Color.White, 0.7f);

                static Color GetColorOrOverride(Color color, Option<Color> colorOverride) => colorOverride.TryUnwrap(out Color overrideColor) ? overrideColor : color;
            }

            // this could also be reused for setting colors for talentCornerIcons but that's for another time
            static TalentStages GetCollectiveTalentState(Character character, IReadOnlyCollection<TalentButton> buttons, IReadOnlyCollection<Identifier> selectedTalents)
            {
                HashSet<TalentStages> talentStages = new HashSet<TalentStages>();
                foreach (TalentButton button in buttons)
                {
                    talentStages.Add(GetTalentState(character, button.Identifier, selectedTalents));
                }

                TalentStages collectiveStage = talentStages.All(static stage => stage is Locked)
                    ? Locked
                    : Available;

                foreach (TalentStages stage in talentStages)
                {
                    if (stage is Highlighted)
                    {
                        collectiveStage = Highlighted;
                        break;
                    }

                    if (stage is Unlocked)
                    {
                        collectiveStage = Unlocked;
                        break;
                    }
                }

                return collectiveStage;
            }
        }

        private static readonly LocalizedString refundText = TextManager.Get("refund"),
                                                resetText = TextManager.Get("reset");

        public void Update()
        {
            if (characterInfo is null || talentResetButton is null || talentApplyButton is null) { return; }

            int talentCount = selectedTalents.Count - characterInfo.GetUnlockedTalentsInTree().Count();
<<<<<<< HEAD
            talentApplyButton.Enabled = talentCount > 0;
            talentResetButton.Enabled = talentCount > 0 || characterInfo.TalentRefundPoints > 0;
=======
            talentApplyButton.Enabled = character != null && talentCount > 0;
            talentResetButton.Enabled = character != null && (talentCount > 0 || characterInfo.TalentRefundPoints > 0);
>>>>>>> 14f61af4

            if (talentCount == 0 && characterInfo.TalentRefundPoints > 0)
            {
                if (talentResetButton.FlashTimer <= 0.0f)
                {
                    talentResetButton.Flash(GUIStyle.Orange);
                }

                talentResetButton.Text = refundText;
            }
            else
            {
                talentResetButton.Text = resetText;
            }

            if (talentApplyButton.Enabled && talentApplyButton.FlashTimer <= 0.0f)
            {
                talentApplyButton.Flash(GUIStyle.Orange);
            }

            while (showCaseClosureQueue.TryDequeue(out Identifier identifier))
            {
                foreach (GUIComponent component in showCaseTalentFrames)
                {
                    if (component.UserData is Identifier showcaseIdentifier && showcaseIdentifier == identifier)
                    {
                        component.Visible = false;
                    }
                }
            }

            bool mouseInteracted = PlayerInput.PrimaryMouseButtonClicked() || PlayerInput.SecondaryMouseButtonClicked() || PlayerInput.ScrollWheelSpeed != 0;
            bool keyboardInteracted = PlayerInput.KeyHit(Keys.Escape) || GameSettings.CurrentConfig.KeyMap.Bindings[InputType.InfoTab].IsHit();

            foreach (GUIComponent component in showCaseTalentFrames)
            {
                if (component.UserData is not Identifier identifier) { continue; }

                component.AddToGUIUpdateList(order: 1);
                if (!component.Visible) { continue; }

                if (keyboardInteracted || (mouseInteracted && !component.Rect.Contains(PlayerInput.MousePosition)))
                {
                    showCaseClosureQueue.Enqueue(identifier);
                }
            }
        }

        private static bool IsOwnCharacter(CharacterInfo? info)
        {
            if (info is null) { return false; }

            CharacterInfo? ownCharacterInfo = Character.Controlled?.Info ?? GameMain.Client?.CharacterInfo;
            if (ownCharacterInfo is null) { return false; }

            return info.GetIdentifierUsingOriginalName() == ownCharacterInfo.GetIdentifierUsingOriginalName();
        }

        private static bool IsOnSameTeam(CharacterInfo? info)
        {
            if (info is null) { return false; }

            CharacterTeamType? ownCharacterTeam = Character.Controlled?.TeamID ?? GameMain.Client?.MyClient?.TeamID;
            if (ownCharacterTeam is null) { return false; }

            return info.TeamID == ownCharacterTeam;
        }

        private static bool IsSpectatingInMultiplayer()
        {
            if (GameMain.Client?.MyClient is not { } myClient) { return false; }
            return myClient.Spectating;
        }

        public static bool CanManageTalents(CharacterInfo targetInfo)
        {
            // in singleplayer we can do whatever we want
            if (GameMain.IsSingleplayer) { return true; }

            // always allow managing talents for own character
            if (IsOwnCharacter(targetInfo)) { return true; }

            // disallow managing talents while spectating
            if (IsSpectatingInMultiplayer()) { return false; }

            // don't allow controlling non-bot characters
            if (targetInfo.Character is not { IsBot: true }) { return false; }

            // only allow managing talents for bots on the same team
            if (!IsOnSameTeam(targetInfo)) { return false; }

            // lastly, check if we have the permission to do this
            return GameMain.Client is { } client && client.HasPermission(ClientPermissions.ManageBotTalents);
        }
    }
}<|MERGE_RESOLUTION|>--- conflicted
+++ resolved
@@ -88,11 +88,7 @@
         private StartAnimation? startAnimation;
         private GUIComponent? talentMainArea;
 
-<<<<<<< HEAD
-        public void CreateGUI(GUIFrame parent, Character? targetCharacter)
-=======
         public void CreateGUI(GUIFrame parent, CharacterInfo? characterInfo)
->>>>>>> 14f61af4
         {
             this.characterInfo = characterInfo;
             character = characterInfo?.Character;
@@ -1003,13 +999,8 @@
             if (characterInfo is null || talentResetButton is null || talentApplyButton is null) { return; }
 
             int talentCount = selectedTalents.Count - characterInfo.GetUnlockedTalentsInTree().Count();
-<<<<<<< HEAD
-            talentApplyButton.Enabled = talentCount > 0;
-            talentResetButton.Enabled = talentCount > 0 || characterInfo.TalentRefundPoints > 0;
-=======
             talentApplyButton.Enabled = character != null && talentCount > 0;
             talentResetButton.Enabled = character != null && (talentCount > 0 || characterInfo.TalentRefundPoints > 0);
->>>>>>> 14f61af4
 
             if (talentCount == 0 && characterInfo.TalentRefundPoints > 0)
             {
