using System;
using System.Collections.Generic;
using System.Diagnostics;
using Barotrauma.IO;
using System.Linq;
using Barotrauma.CharacterEditor;
using Barotrauma.Extensions;
using Barotrauma.Items.Components;
using Barotrauma.Networking;
using Barotrauma.Sounds;
using EventInput;
using FarseerPhysics;
using Microsoft.Xna.Framework;
using Microsoft.Xna.Framework.Graphics;
using Microsoft.Xna.Framework.Input;
using System.Collections.Immutable;

namespace Barotrauma
{
    public enum GUISoundType
    {
        UIMessage,
        ChatMessage,
        RadioMessage,
        DeadMessage,
        Select,
        PickItem,
        PickItemFail,
        DropItem,
        PopupMenu,
        Decrease,
        Increase,
        UISwitch,
        TickBox,
        ConfirmTransaction,
        Cart,
    }

    public enum CursorState
    {
        Default = 0, // Cursor
        Hand = 1, // Hand with a finger
        Move = 2, // arrows pointing to all directions
        IBeam = 3, // Text
        Dragging = 4,// Closed hand
        Waiting = 5, // Hourglass
        WaitingBackground = 6, // Cursor + Hourglass
    }

    static class GUI
    {
        // Controls where a line is drawn for given coords.
        public enum OutlinePosition
        {
            Default = 0, // Thickness is inside of top left and outside of bottom right coord
            Inside = 1, // Thickness is subtracted from the inside
            Centered = 2, // Thickness is centered on given coords
            Outside = 3, // Tickness is added to the outside
        }
        public static GUICanvas Canvas => GUICanvas.Instance;
        public static CursorState MouseCursor = CursorState.Default;

        public static readonly SamplerState SamplerState = new SamplerState()
        {
            Filter = TextureFilter.Linear,
            AddressU = TextureAddressMode.Wrap,
            AddressV = TextureAddressMode.Wrap,
            AddressW = TextureAddressMode.Wrap,
            BorderColor = Color.White,
            MaxAnisotropy = 4,
            MaxMipLevel = 0,
            MipMapLevelOfDetailBias = -0.8f,
            ComparisonFunction = CompareFunction.Never,
            FilterMode = TextureFilterMode.Default,
        };

        public static readonly SamplerState SamplerStateClamp = new SamplerState()
        {
            Filter = TextureFilter.Linear,
            AddressU = TextureAddressMode.Clamp,
            AddressV = TextureAddressMode.Clamp,
            AddressW = TextureAddressMode.Clamp,
            BorderColor = Color.White,
            MaxAnisotropy = 4,
            MaxMipLevel = 0,
            MipMapLevelOfDetailBias = -0.8f,
            ComparisonFunction = CompareFunction.Never,
            FilterMode = TextureFilterMode.Default,
        };

        public static readonly string[] VectorComponentLabels = { "X", "Y", "Z", "W" };
        public static readonly string[] RectComponentLabels = { "X", "Y", "W", "H" };
        public static readonly string[] ColorComponentLabels = { "R", "G", "B", "A" };

        private static readonly object mutex = new object();

        public static readonly Vector2 ReferenceResolution = new Vector2(1920f, 1080f);
        public static float Scale => (UIWidth / ReferenceResolution.X + GameMain.GraphicsHeight / ReferenceResolution.Y) / 2.0f * GameSettings.CurrentConfig.Graphics.HUDScale;
        public static float xScale => UIWidth / ReferenceResolution.X * GameSettings.CurrentConfig.Graphics.HUDScale;
        public static float yScale => GameMain.GraphicsHeight / ReferenceResolution.Y * GameSettings.CurrentConfig.Graphics.HUDScale;
        public static int IntScale(float f) => (int)(f * Scale);
        public static int IntScaleFloor(float f) => (int)Math.Floor(f * Scale);
        public static int IntScaleCeiling(float f) => (int)Math.Ceiling(f * Scale);
        public static float AdjustForTextScale(float f) => f * GameSettings.CurrentConfig.Graphics.TextScale;
        public static float HorizontalAspectRatio => GameMain.GraphicsWidth / (float)GameMain.GraphicsHeight;
        public static float VerticalAspectRatio => GameMain.GraphicsHeight / (float)GameMain.GraphicsWidth;
        public static float RelativeHorizontalAspectRatio => HorizontalAspectRatio / (ReferenceResolution.X / ReferenceResolution.Y);
        public static float RelativeVerticalAspectRatio => VerticalAspectRatio / (ReferenceResolution.Y / ReferenceResolution.X);
        /// <summary>
        /// A horizontal scaling factor for low aspect ratios (small width relative to height)
        /// </summary>
        public static float AspectRatioAdjustment => HorizontalAspectRatio < 1.4f ? (1.0f - (1.4f - HorizontalAspectRatio)) : 1.0f;

        public static bool IsUltrawide => HorizontalAspectRatio > 2.3f;

        public static int UIWidth
        {
            get
            {
                if (IsUltrawide)
                {
                    return (int)(GameMain.GraphicsHeight * ReferenceResolution.X / ReferenceResolution.Y);
                }
                else
                {
                    return GameMain.GraphicsWidth;
                }
            }
        }

        public static float SlicedSpriteScale
        {
            get
            {
                if (Math.Abs(1.0f - Scale) < 0.1f)
                {
                    //don't scale if very close to the "reference resolution"
                    return 1.0f;
                }
                return Scale;
            }
        }

        private static Texture2D solidWhiteTexture;
        public static Texture2D WhiteTexture => solidWhiteTexture;
        private static GUICursor MouseCursorSprites => GUIStyle.CursorSprite;

        private static bool debugDrawSounds, debugDrawEvents;

        private static DebugDrawMetaData debugDrawMetaData;

        public struct DebugDrawMetaData
        {
            public bool Enabled;
            public bool FactionMetadata, UpgradeLevels, UpgradePrices;
            public int Offset;
        }

        public static GraphicsDevice GraphicsDevice => GameMain.Instance.GraphicsDevice;

        private static readonly List<GUIMessage> messages = new List<GUIMessage>();

        public static GUIFrame PauseMenu { get; private set; }
        public static GUIFrame SettingsMenuContainer { get; private set; }
        public static Sprite Arrow => GUIStyle.Arrow.Value.Sprite;

        public static bool HideCursor;

        public static KeyboardDispatcher KeyboardDispatcher { get; set; }

        /// <summary>
        /// Has the selected Screen changed since the last time the GUI was drawn.
        /// </summary>
        public static bool ScreenChanged;

        private static bool settingsMenuOpen;
        public static bool SettingsMenuOpen
        {
            get { return settingsMenuOpen; }
            set
            {
                if (value == SettingsMenuOpen) { return; }

                if (value)
                {
                    SettingsMenuContainer = new GUIFrame(new RectTransform(Vector2.One, Canvas, Anchor.Center), style: null);
                    new GUIFrame(new RectTransform(GUI.Canvas.RelativeSize, SettingsMenuContainer.RectTransform, Anchor.Center), style: "GUIBackgroundBlocker");

                    var settingsMenuInner = new GUIFrame(new RectTransform(new Vector2(1.0f, 0.8f), SettingsMenuContainer.RectTransform, Anchor.Center, scaleBasis: ScaleBasis.Smallest) { MinSize = new Point(640, 480) });
                    SettingsMenu.Create(settingsMenuInner.RectTransform);
                }
                else
                {
                    SettingsMenu.Instance?.Close();
                }
                settingsMenuOpen = value;
            }
        }

        public static bool PauseMenuOpen { get; private set; }

        public static bool InputBlockingMenuOpen
        {
            get
            {
                return PauseMenuOpen ||
                    SettingsMenuOpen ||
                    DebugConsole.IsOpen ||
                    GameSession.IsTabMenuOpen ||
                    GameMain.GameSession?.GameMode is { Paused: true } ||
                    CharacterHUD.IsCampaignInterfaceOpen ||
                    GameMain.GameSession?.Campaign is { SlideshowPlayer: { Finished: false, Visible: true } };
            }
        }

        public static bool PreventPauseMenuToggle = false;

        public static Color ScreenOverlayColor
        {
            get;
            set;
        }

        public static bool DisableHUD, DisableUpperHUD, DisableItemHighlights, DisableCharacterNames;

        private static bool isSavingIndicatorEnabled;
        private static Color savingIndicatorColor = Color.Transparent;
        private static bool IsSavingIndicatorVisible => savingIndicatorColor.A > 0;
        private static float savingIndicatorSpriteIndex;
        private static float savingIndicatorColorLerpAmount;
        private static SavingIndicatorState savingIndicatorState = SavingIndicatorState.None;
        private static float? timeUntilSavingIndicatorDisabled;

        private static string loadedSpritesText;
        private static DateTime loadedSpritesUpdateTime;

        private enum SavingIndicatorState
        {
            None,
            FadingIn,
            FadingOut
        }

        public static void Init()
        {
            // create 1x1 texture for line drawing
            CrossThread.RequestExecutionOnMainThread(() =>
            {
                solidWhiteTexture = new Texture2D(GraphicsDevice, 1, 1);
                solidWhiteTexture.SetData(new Color[] { Color.White });// fill the texture with white
            });
        }

        /// <summary>
        /// By default, all the gui elements are drawn automatically in the same order they appear on the update list.
        /// </summary>
        public static void Draw(Camera cam, SpriteBatch spriteBatch)
        {
            lock (mutex)
            {
                usedIndicatorAngles.Clear();

                if (ScreenChanged)
                {
                    updateList.Clear();
                    updateListSet.Clear();
                    Screen.Selected?.AddToGUIUpdateList();
                    ScreenChanged = false;
                }

                foreach (GUIComponent c in updateList)
                {
                    c.DrawAuto(spriteBatch);
                }

                // always draw IME preview on top of everything else
                foreach (GUIComponent c in updateList)
                {
                    if (c is not GUITextBox box) { continue; }
                    box.DrawIMEPreview(spriteBatch);
                }

                if (ScreenOverlayColor.A > 0.0f)
                {
                    DrawRectangle(
                        spriteBatch,
                        new Rectangle(0, 0, GameMain.GraphicsWidth, GameMain.GraphicsHeight),
                        ScreenOverlayColor, true);
                }

#if UNSTABLE
                string line1 = "Barotrauma Unstable v" + GameMain.Version;
                string line2 = "(" + AssemblyInfo.BuildString + ", branch " + AssemblyInfo.GitBranch + ", revision " + AssemblyInfo.GitRevision + ")";

                Rectangle watermarkRect = new Rectangle(-50, GameMain.GraphicsHeight - 80, 50 + (int)(Math.Max(GUIStyle.LargeFont.MeasureString(line1).X, GUIStyle.Font.MeasureString(line2).X) * 1.2f), 100);
                float alpha = 1.0f;

                int yOffset = 0;

                if (Screen.Selected == GameMain.GameScreen)
                {
                    yOffset = (int)(-HUDLayoutSettings.ChatBoxArea.Height * 1.2f);
                    watermarkRect.Y += yOffset;
                }

                if (Screen.Selected == GameMain.GameScreen || Screen.Selected == GameMain.SubEditorScreen)
                {
                    alpha = 0.2f;
                }

                GUIStyle.GetComponentStyle("OuterGlow").Sprites[GUIComponent.ComponentState.None][0].Draw(
                    spriteBatch, watermarkRect, Color.Black * 0.8f * alpha);
                GUIStyle.LargeFont.DrawString(spriteBatch, line1,
                new Vector2(10, GameMain.GraphicsHeight - 30 - GUIStyle.LargeFont.MeasureString(line1).Y + yOffset), Color.White * 0.6f * alpha);
                GUIStyle.Font.DrawString(spriteBatch, line2,
                new Vector2(10, GameMain.GraphicsHeight - 30 + yOffset), Color.White * 0.6f * alpha);

                if (Screen.Selected != GameMain.GameScreen)
                {
                    var buttonRect =
                        new Rectangle(20 + (int)Math.Max(GUIStyle.LargeFont.MeasureString(line1).X, GUIStyle.Font.MeasureString(line2).X), GameMain.GraphicsHeight - (int)(45 * Scale) + yOffset, (int)(150 * Scale), (int)(40 * Scale));
                    if (DrawButton(spriteBatch, buttonRect, "Report Bug", GUIStyle.GetComponentStyle("GUIBugButton").Color * 0.8f))
                    {
                        GameMain.Instance.ShowBugReporter();
                    }
                }
#endif

                if (DisableHUD)
                {
                    DrawSavingIndicator(spriteBatch);
                    return;
                }

                float startY = 10.0f;
                float yStep = AdjustForTextScale(18) * yScale;
                if (GameMain.ShowFPS || GameMain.DebugDraw || GameMain.ShowPerf)
                {
                    float y = startY;
                    DrawString(spriteBatch, new Vector2(10, y),
                        "FPS: " + Math.Round(GameMain.PerformanceCounter.AverageFramesPerSecond),
                        Color.White, Color.Black * 0.5f, 0, GUIStyle.SmallFont);
                    if (GameMain.GameSession != null && GameMain.GameSession.RoundDuration > 1.0)
                    {
                        y += yStep;
                        DrawString(spriteBatch, new Vector2(10, y),
                            $"Physics: {GameMain.CurrentUpdateRate}",
                            (GameMain.CurrentUpdateRate < Timing.FixedUpdateRate) ? Color.Red : Color.White, Color.Black * 0.5f, 0, GUIStyle.SmallFont);
                    }
                    if (GameMain.DebugDraw || GameMain.ShowPerf)
                    {
                        y += yStep;
                        DrawString(spriteBatch, new Vector2(10, y),
                            "Active lights: " + Lights.LightManager.ActiveLightCount,
                            Color.White, Color.Black * 0.5f, 0, GUIStyle.SmallFont);
                        y += yStep;
                        DrawString(spriteBatch, new Vector2(10, y),
                            "Physics: " + GameMain.World.UpdateTime.TotalMilliseconds + " ms",
                            Color.White, Color.Black * 0.5f, 0, GUIStyle.SmallFont);
                        y += yStep;
                        try
                        {
                            DrawString(spriteBatch, new Vector2(10, y),
                                $"Bodies: {GameMain.World.BodyList.Count} ({GameMain.World.BodyList.Count(b => b != null && b.Awake && b.Enabled)} awake, {GameMain.World.BodyList.Count(b => b != null && b.Awake && b.BodyType == BodyType.Dynamic && b.Enabled)} dynamic)",
                                Color.White, Color.Black * 0.5f, 0, GUIStyle.SmallFont);
                        }
                        catch (InvalidOperationException)
                        {
                            DebugConsole.AddWarning("Exception while rendering debug info. Physics bodies may have been created or removed while rendering.");
                        }
                        y += yStep;
                        DrawString(spriteBatch, new Vector2(10, y),
                            "Particle count: " + GameMain.ParticleManager.ParticleCount + "/" + GameMain.ParticleManager.MaxParticles,
                            Color.Lerp(GUIStyle.Green, GUIStyle.Red, (GameMain.ParticleManager.ParticleCount / (float)GameMain.ParticleManager.MaxParticles)), Color.Black * 0.5f, 0, GUIStyle.SmallFont);

                    }
                }

                if (GameMain.ShowPerf)
                {
                    float x = 400;
                    float y = startY;
                    DrawString(spriteBatch, new Vector2(x, y),
                        "Draw - Avg: " + GameMain.PerformanceCounter.DrawTimeGraph.Average().ToString("0.00") + " ms" +
                        " Max: " + GameMain.PerformanceCounter.DrawTimeGraph.LargestValue().ToString("0.00") + " ms",
                        GUIStyle.Green, Color.Black * 0.8f, font: GUIStyle.SmallFont);
                        y += yStep;
                    GameMain.PerformanceCounter.DrawTimeGraph.Draw(spriteBatch, new Rectangle((int)x, (int)y, 170, 50), color: GUIStyle.Green);
                    y += yStep * 4;

                    DrawString(spriteBatch, new Vector2(x, y),
                        "Update - Avg: " + GameMain.PerformanceCounter.UpdateTimeGraph.Average().ToString("0.00") + " ms" +
                        " Max: " + GameMain.PerformanceCounter.UpdateTimeGraph.LargestValue().ToString("0.00") + " ms",
                        Color.LightBlue, Color.Black * 0.8f, font: GUIStyle.SmallFont);
                    y += yStep;
                    GameMain.PerformanceCounter.UpdateTimeGraph.Draw(spriteBatch, new Rectangle((int)x, (int)y, 170, 50), color: Color.LightBlue);
                    y += yStep * 4;
                    foreach (string key in GameMain.PerformanceCounter.GetSavedIdentifiers.OrderBy(i => i))
                    {
                        float elapsedMillisecs = GameMain.PerformanceCounter.GetAverageElapsedMillisecs(key);

                        int categoryDepth = key.Count(c => c == ':');
                        //color the more fine-grained counters red more easily (ok for the whole Update to take a longer time than specific part of the update)
                        float runningSlowThreshold = 10.0f / categoryDepth;
                        DrawString(spriteBatch, new Vector2(x + categoryDepth * 15, y),
                            key.Split(':').Last() + ": " + elapsedMillisecs.ToString("0.00"),
                            ToolBox.GradientLerp(elapsedMillisecs / runningSlowThreshold, Color.LightGreen, GUIStyle.Yellow, GUIStyle.Orange, GUIStyle.Red, Color.Magenta), Color.Black * 0.5f, 0, GUIStyle.SmallFont);
                        y += yStep;
                    }
                    if (Powered.Grids != null)
                    {
                        DrawString(spriteBatch, new Vector2(x, y), "Grids: " + Powered.Grids.Count, Color.LightGreen, Color.Black * 0.5f, 0, GUIStyle.SmallFont);
                        y += yStep;
                    }
                    if (Settings.EnableDiagnostics)
                    {
                        x += yStep * 2;
                        DrawString(spriteBatch, new Vector2(x, y), "ContinuousPhysicsTime: " + GameMain.World.ContinuousPhysicsTime.TotalMilliseconds.ToString("0.00"), Color.Lerp(Color.LightGreen, GUIStyle.Red, (float)GameMain.World.ContinuousPhysicsTime.TotalMilliseconds / 10.0f), Color.Black * 0.5f, 0, GUIStyle.SmallFont);
                        DrawString(spriteBatch, new Vector2(x, y + yStep), "ControllersUpdateTime: " + GameMain.World.ControllersUpdateTime.TotalMilliseconds.ToString("0.00"), Color.Lerp(Color.LightGreen, GUIStyle.Red, (float)GameMain.World.ControllersUpdateTime.TotalMilliseconds / 10.0f), Color.Black * 0.5f, 0, GUIStyle.SmallFont);
                        DrawString(spriteBatch, new Vector2(x, y + yStep * 2), "AddRemoveTime: " + GameMain.World.AddRemoveTime.TotalMilliseconds.ToString("0.00"), Color.Lerp(Color.LightGreen, GUIStyle.Red, (float)GameMain.World.AddRemoveTime.TotalMilliseconds / 10.0f), Color.Black * 0.5f, 0, GUIStyle.SmallFont);
                        DrawString(spriteBatch, new Vector2(x, y + yStep * 3), "NewContactsTime: " + GameMain.World.NewContactsTime.TotalMilliseconds.ToString("0.00"), Color.Lerp(Color.LightGreen, GUIStyle.Red, (float)GameMain.World.NewContactsTime.TotalMilliseconds / 10.0f), Color.Black * 0.5f, 0, GUIStyle.SmallFont);
                        DrawString(spriteBatch, new Vector2(x, y + yStep * 4), "ContactsUpdateTime: " + GameMain.World.ContactsUpdateTime.TotalMilliseconds.ToString("0.00"), Color.Lerp(Color.LightGreen, GUIStyle.Red, (float)GameMain.World.ContactsUpdateTime.TotalMilliseconds / 10.0f), Color.Black * 0.5f, 0, GUIStyle.SmallFont);
                        DrawString(spriteBatch, new Vector2(x, y + yStep * 5), "SolveUpdateTime: " + GameMain.World.SolveUpdateTime.TotalMilliseconds.ToString("0.00"), Color.Lerp(Color.LightGreen, GUIStyle.Red, (float)GameMain.World.SolveUpdateTime.TotalMilliseconds / 10.0f), Color.Black * 0.5f, 0, GUIStyle.SmallFont);
                    }
                }

                if (GameMain.DebugDraw && !Submarine.Unloading && !(Screen.Selected is RoundSummaryScreen))
                {
                    float y = startY + yStep * 6;

                    if (Screen.Selected.Cam != null)
                    {
                        y += yStep;
                        DrawString(spriteBatch, new Vector2(10, y),
                            "Camera pos: " + Screen.Selected.Cam.Position.ToPoint() + ", zoom: " + Screen.Selected.Cam.Zoom,
                            Color.White, Color.Black * 0.5f, 0, GUIStyle.SmallFont);
                    }

                    if (Submarine.MainSub != null)
                    {
                        y += yStep;
                        DrawString(spriteBatch, new Vector2(10, y),
                            "Sub pos: " + Submarine.MainSub.WorldPosition.ToPoint(),
                            Color.White, Color.Black * 0.5f, 0, GUIStyle.SmallFont);
                    }

                    if (loadedSpritesText == null || DateTime.Now > loadedSpritesUpdateTime)
                    {
                        loadedSpritesText = "Loaded sprites: " + Sprite.LoadedSprites.Count() + "\n(" + Sprite.LoadedSprites.Select(s => s.FilePath).Distinct().Count() + " unique textures)";
                        loadedSpritesUpdateTime = DateTime.Now + new TimeSpan(0, 0, seconds: 5);
                    }
                    y += yStep * 2;
                    DrawString(spriteBatch, new Vector2(10, y), loadedSpritesText, Color.White, Color.Black * 0.5f, 0, GUIStyle.SmallFont);

                    if (debugDrawSounds)
                    {
                        float soundTextY = 0;
                        DrawString(spriteBatch, new Vector2(500, soundTextY),
                            "Sounds (Ctrl+S to hide): ", Color.White, Color.Black * 0.5f, 0, GUIStyle.SmallFont);
                        soundTextY += yStep;

                        DrawString(spriteBatch, new Vector2(500, soundTextY),
                            "Current playback amplitude: " + GameMain.SoundManager.PlaybackAmplitude.ToString(), Color.White, Color.Black * 0.5f, 0, GUIStyle.SmallFont);

                        soundTextY += yStep;

                        DrawString(spriteBatch, new Vector2(500, soundTextY),
                            "Compressed dynamic range gain: " + GameMain.SoundManager.CompressionDynamicRangeGain.ToString(), Color.White, Color.Black * 0.5f, 0, GUIStyle.SmallFont);

                        soundTextY += yStep;

                        DrawString(spriteBatch, new Vector2(500, soundTextY),
                            "Loaded sounds: " + GameMain.SoundManager.LoadedSoundCount + " (" + GameMain.SoundManager.UniqueLoadedSoundCount + " unique)", Color.White, Color.Black * 0.5f, 0, GUIStyle.SmallFont);
                        soundTextY += yStep;

                        for (int i = 0; i < SoundManager.SOURCE_COUNT; i++)
                        {
                            Color clr = Color.White;
                            string soundStr = i + ": ";
                            SoundChannel playingSoundChannel = GameMain.SoundManager.GetSoundChannelFromIndex(SoundManager.SourcePoolIndex.Default, i);
                            if (playingSoundChannel == null)
                            {
                                soundStr += "none";
                                clr *= 0.5f;
                            }
                            else
                            {
                                soundStr += Path.GetFileNameWithoutExtension(playingSoundChannel.Sound.Filename);

#if DEBUG
                                if (PlayerInput.GetKeyboardState.IsKeyDown(Keys.G))
                                {
                                    if (PlayerInput.MousePosition.Y >= soundTextY && PlayerInput.MousePosition.Y <= soundTextY + 12)
                                    {
                                        GameMain.SoundManager.DebugSource(i);
                                    }
                                }
#endif

                                if (playingSoundChannel.Looping)
                                {
                                    soundStr += " (looping)";
                                    clr = Color.Yellow;
                                }
                                if (playingSoundChannel.IsStream)
                                {
                                    soundStr += " (streaming)";
                                    clr = Color.Lime;
                                }
                                if (!playingSoundChannel.IsPlaying)
                                {
                                    soundStr += " (stopped)";
                                    clr *= 0.5f;
                                }
                                else if (playingSoundChannel.Muffled)
                                {
                                    soundStr += " (muffled)";
                                    clr = Color.Lerp(clr, Color.LightGray, 0.5f);
                                }
                            }

                            DrawString(spriteBatch, new Vector2(500, soundTextY), soundStr, clr, Color.Black * 0.5f, 0, GUIStyle.SmallFont);
                            soundTextY += yStep;
                        }
                    }
                    else
                    {
                        DrawString(spriteBatch, new Vector2(500, 0),
                            "Ctrl+S to show sound debug info", Color.White, Color.Black * 0.5f, 0, GUIStyle.SmallFont);
                    }


                    y += 185 * yScale;
                    if (debugDrawEvents)
                    {
                        DrawString(spriteBatch, new Vector2(10, y),
                            "Ctrl+E to hide EventManager debug info", Color.White, Color.Black * 0.5f, 0, GUIStyle.SmallFont);
                        GameMain.GameSession?.EventManager?.DebugDrawHUD(spriteBatch, y + 15 * yScale);
                    }
                    else
                    {
                        DrawString(spriteBatch, new Vector2(10, y),
                            "Ctrl+E to show EventManager debug info", Color.White, Color.Black * 0.5f, 0, GUIStyle.SmallFont);
                    }

                    if (GameMain.GameSession?.GameMode is CampaignMode campaignMode)
                    {
                        // TODO: TEST THIS
                        if (debugDrawMetaData.Enabled)
                        {
                            string text = "Ctrl+M to hide campaign metadata debug info\n\n" +
                                          $"Ctrl+1 to {(debugDrawMetaData.FactionMetadata ? "hide" : "show")} faction reputations, \n" +
                                          $"Ctrl+2 to {(debugDrawMetaData.UpgradeLevels ? "hide" : "show")} upgrade levels, \n" +
                                          $"Ctrl+3 to {(debugDrawMetaData.UpgradePrices ? "hide" : "show")} upgrade prices";
                            Vector2 textSize = GUIStyle.SmallFont.MeasureString(text);
                            Vector2 pos = new Vector2(GameMain.GraphicsWidth - (textSize.X + 10), 300);
                            DrawString(spriteBatch, pos, text, Color.White, Color.Black * 0.5f, 0, GUIStyle.SmallFont);
                            pos.Y += textSize.Y + 8;
                            campaignMode.CampaignMetadata?.DebugDraw(spriteBatch, pos, campaignMode, debugDrawMetaData);
                        }
                        else
                        {
                            const string text = "Ctrl+M to show campaign metadata debug info";
                            DrawString(spriteBatch, new Vector2(GameMain.GraphicsWidth - (GUIStyle.SmallFont.MeasureString(text).X + 10), 300),
                                text, Color.White, Color.Black * 0.5f, 0, GUIStyle.SmallFont);
                        }
                    }

                    IEnumerable<string> strings;
                    if (MouseOn != null)
                    {
                        RectTransform mouseOnRect = MouseOn.RectTransform;
                        bool isAbsoluteOffsetInUse = mouseOnRect.AbsoluteOffset != Point.Zero || mouseOnRect.RelativeOffset == Vector2.Zero;

                        strings = new string[]
                        {
                            $"Selected UI Element: {MouseOn.GetType().Name} ({ MouseOn.Style?.Element.Name.LocalName ?? "no style" }, {MouseOn.Rect}",
                            $"Relative Offset: {mouseOnRect.RelativeOffset} | Absolute Offset: {(isAbsoluteOffsetInUse ? mouseOnRect.AbsoluteOffset : mouseOnRect.ParentRect.MultiplySize(mouseOnRect.RelativeOffset))}{(isAbsoluteOffsetInUse ? "" : " (Calculated from RelativeOffset)")}",
                            $"Anchor: {mouseOnRect.Anchor} | Pivot: {mouseOnRect.Pivot}"
                        };
                    }
                    else
                    {
                        strings = new string[]
                        {
                            $"GUI.Scale: {Scale}",
                            $"GUI.xScale: {xScale}",
                            $"GUI.yScale: {yScale}",
                            $"RelativeHorizontalAspectRatio: {RelativeHorizontalAspectRatio}",
                            $"RelativeVerticalAspectRatio: {RelativeVerticalAspectRatio}",
                        };
                    }

                    strings = strings.Concat(new string[] { $"Cam.Zoom: {Screen.Selected.Cam?.Zoom ?? 0f}" });

                    int padding = IntScale(10);
                    int yPos = padding;

                    foreach (string str in strings)
                    {
                        Vector2 stringSize = GUIStyle.SmallFont.MeasureString(str);

                        DrawString(spriteBatch, new Vector2(GameMain.GraphicsWidth - (int)stringSize.X - padding, yPos), str, Color.LightGreen, Color.Black, 0, GUIStyle.SmallFont);
                        yPos += (int)stringSize.Y + padding / 2;
                    }
                }

                GameMain.GameSession?.EventManager?.DrawPinnedEvent(spriteBatch);

                if (HUDLayoutSettings.DebugDraw) { HUDLayoutSettings.Draw(spriteBatch); }

                GameMain.Client?.Draw(spriteBatch);

                if (Character.Controlled?.Inventory != null)
                {
                    if (Character.Controlled.Stun < 0.1f && !Character.Controlled.IsDead)
                    {
                        Inventory.DrawFront(spriteBatch);
                    }
                }

                DrawMessages(spriteBatch, cam);

                if (MouseOn != null && !MouseOn.ToolTip.IsNullOrWhiteSpace())
                {
                    MouseOn.DrawToolTip(spriteBatch);
                }

                if (SubEditorScreen.IsSubEditor())
                {
                    // Draw our "infinite stack" on the cursor
                    switch (SubEditorScreen.DraggedItemPrefab)
                    {
                        case ItemPrefab itemPrefab:
                            {
                                var sprite = itemPrefab.InventoryIcon ?? itemPrefab.Sprite;
                                sprite?.Draw(spriteBatch, PlayerInput.MousePosition, scale: Math.Min(64 / sprite.size.X, 64 / sprite.size.Y) * Scale);
                                break;
                            }
                        case ItemAssemblyPrefab iPrefab:
                            {
                                var (x, y) = PlayerInput.MousePosition;
                                foreach (var pair in iPrefab.DisplayEntities)
                                {
                                    Rectangle dRect = pair.Item2;
                                    dRect = new Rectangle(x: (int)(dRect.X * iPrefab.Scale + x),
                                                          y: (int)(dRect.Y * iPrefab.Scale - y),
                                                          width: (int)(dRect.Width * iPrefab.Scale),
                                                          height: (int)(dRect.Height * iPrefab.Scale));
                                    MapEntityPrefab prefab = MapEntityPrefab.Find("", pair.Item1);
                                    prefab.DrawPlacing(spriteBatch, dRect, prefab.Scale * iPrefab.Scale);
                                }
                                break;
                            }
                    }
                }

                DrawSavingIndicator(spriteBatch);
                DrawCursor(spriteBatch);
                HideCursor = false;
            }
        }

        public static void DrawMessageBoxesOnly(SpriteBatch spriteBatch)
        {
            bool anyDrawn = false;
            foreach (var component in updateList)
            {
                component.DrawAuto(spriteBatch);
                anyDrawn = true;                
            }
            if (anyDrawn)
            {
                DrawCursor(spriteBatch);
            }
        }

        private static void DrawCursor(SpriteBatch spriteBatch)
        {
            if (GameMain.WindowActive && !HideCursor && MouseCursorSprites.Prefabs.Any())
            {
                spriteBatch.End();
                spriteBatch.Begin(SpriteSortMode.Deferred, samplerState: SamplerStateClamp, rasterizerState: GameMain.ScissorTestEnable);

                if (GameMain.GameSession?.CrewManager is { DraggedOrderPrefab: { SymbolSprite: { } orderSprite, Color: var color }, DragOrder: true })
                {
                    float spriteSize = Math.Max(orderSprite.size.X, orderSprite.size.Y);
                    orderSprite.Draw(spriteBatch, PlayerInput.LatestMousePosition, color, orderSprite.size / 2f, scale: 32f / spriteSize * Scale);
                }

                var sprite = MouseCursorSprites[MouseCursor] ?? MouseCursorSprites[CursorState.Default];
                sprite.Draw(spriteBatch, PlayerInput.LatestMousePosition, Color.White, sprite.Origin, 0f, Scale / 1.5f);

                spriteBatch.End();
                spriteBatch.Begin(SpriteSortMode.Deferred, samplerState: SamplerState, rasterizerState: GameMain.ScissorTestEnable);
            }
        }

        public static void DrawBackgroundSprite(SpriteBatch spriteBatch, Sprite backgroundSprite, Color color, Rectangle? drawArea = null, SpriteEffects spriteEffects = SpriteEffects.None)
        {
            Rectangle area = drawArea ?? new Rectangle(0, 0, GameMain.GraphicsWidth, GameMain.GraphicsHeight);

            float scale = Math.Max(
                (float)area.Width / backgroundSprite.SourceRect.Width,
                (float)area.Height / backgroundSprite.SourceRect.Height) * 1.1f;
            float paddingX = backgroundSprite.SourceRect.Width * scale - area.Width;
            float paddingY = backgroundSprite.SourceRect.Height * scale - area.Height;

            double noiseT = Timing.TotalTime * 0.02f;
            Vector2 pos = new Vector2((float)PerlinNoise.CalculatePerlin(noiseT, noiseT, 0) - 0.5f, (float)PerlinNoise.CalculatePerlin(noiseT, noiseT, 0.5f) - 0.5f);
            pos = new Vector2(pos.X * paddingX, pos.Y * paddingY);

            spriteBatch.Draw(backgroundSprite.Texture,
                area.Center.ToVector2() + pos,
                null, color, 0.0f, backgroundSprite.size / 2,
                scale, spriteEffects, 0.0f);
        }

        #region Update list
        private static readonly List<GUIComponent> updateList = new List<GUIComponent>();
        //essentially a copy of the update list, used as an optimization to quickly check if the component is present in the update list
        private static readonly HashSet<GUIComponent> updateListSet = new HashSet<GUIComponent>();
        private static readonly Queue<GUIComponent> removals = new Queue<GUIComponent>();
        private static readonly Queue<GUIComponent> additions = new Queue<GUIComponent>();
        // A helpers list for all elements that have a draw order less than 0.
        private static readonly List<GUIComponent> first = new List<GUIComponent>();
        // A helper list for all elements that have a draw order greater than 0.
        private static readonly List<GUIComponent> last = new List<GUIComponent>();

        /// <summary>
        /// Adds the component on the addition queue.
        /// Note: does not automatically add children, because we might want to enforce a custom order for them.
        /// </summary>
        public static void AddToUpdateList(GUIComponent component)
        {
            lock (mutex)
            {
                if (component == null)
                {
                    DebugConsole.ThrowError("Trying to add a null component on the GUI update list!");
                    return;
                }
                if (!component.Visible) { return; }
                if (component.UpdateOrder < 0)
                {
                    first.Add(component);
                }
                else if (component.UpdateOrder > 0)
                {
                    last.Add(component);
                }
                else
                {
                    additions.Enqueue(component);
                }
            }
        }

        /// <summary>
        /// Adds the component on the removal queue.
        /// Removal list is evaluated last, and thus any item on both lists are not added to update list.
        /// </summary>
        public static void RemoveFromUpdateList(GUIComponent component, bool alsoChildren = true)
        {
            lock (mutex)
            {
                if (updateListSet.Contains(component))
                {
                    removals.Enqueue(component);
                }
                if (alsoChildren)
                {
                    if (component.RectTransform != null)
                    {
                        component.RectTransform.Children.ForEach(c => RemoveFromUpdateList(c.GUIComponent));
                    }
                    else
                    {
                        component.Children.ForEach(c => RemoveFromUpdateList(c));
                    }
                }
            }
        }

        public static void ClearUpdateList()
        {
            lock (mutex)
            {
                if (KeyboardDispatcher.Subscriber is GUIComponent && !updateList.Contains(KeyboardDispatcher.Subscriber as GUIComponent))
                {
                    KeyboardDispatcher.Subscriber = null;
                }
                updateList.Clear();
                updateListSet.Clear();
            }
        }

        private static void RefreshUpdateList()
        {
            lock (mutex)
            {
                foreach (var component in updateList)
                {
                    if (!component.Visible)
                    {
                        RemoveFromUpdateList(component);
                    }
                }
                ProcessHelperList(first);
                ProcessAdditions();
                ProcessHelperList(last);
                ProcessRemovals();
            }
        }

        private static void ProcessAdditions()
        {
            lock (mutex)
            {
                while (additions.Count > 0)
                {
                    var component = additions.Dequeue();
                    if (!updateListSet.Contains(component))
                    {
                        updateList.Add(component);
                        updateListSet.Add(component);
                    }
                }
            }
        }

        private static void ProcessRemovals()
        {
            lock (mutex)
            {
                while (removals.Count > 0)
                {
                    var component = removals.Dequeue();
                    updateList.Remove(component);
                    updateListSet.Remove(component);
                    if (component as IKeyboardSubscriber == KeyboardDispatcher.Subscriber)
                    {
                        KeyboardDispatcher.Subscriber = null;
                    }
                }
            }
        }

        private static void ProcessHelperList(List<GUIComponent> list)
        {
            lock (mutex)
            {
                if (list.Count == 0) { return; }
                foreach (var item in list)
                {
                    int index = 0;
                    if (updateList.Count > 0)
                    {
                        index = updateList.Count;
                        while (index > 0 && updateList[index-1].UpdateOrder > item.UpdateOrder)
                        {
                            index--;
                        }
                    }
                    if (!updateListSet.Contains(item))
                    {
                        updateList.Insert(index, item);
                        updateListSet.Add(item);
                    }
                }
                list.Clear();
            }
        }

        private static void HandlePersistingElements(float deltaTime)
        {
            lock (mutex)
            {
                GUIMessageBox.AddActiveToGUIUpdateList();
                GUIContextMenu.AddActiveToGUIUpdateList();

                if (PauseMenuOpen)
                {
                    PauseMenu.AddToGUIUpdateList();
                }
                if (SettingsMenuOpen)
                {
                    SettingsMenuContainer.AddToGUIUpdateList();
                }

                //the "are you sure you want to quit" prompts are drawn on top of everything else
                if (GUIMessageBox.VisibleBox?.UserData as string == "verificationprompt" || GUIMessageBox.VisibleBox?.UserData as string == "bugreporter")
                {
                    GUIMessageBox.VisibleBox.AddToGUIUpdateList();
                }
            }
        }

        public static IEnumerable<GUIComponent> GetAdditions()
        {
            return additions;
        }
        #endregion

        public static GUIComponent MouseOn { get; private set; }

        public static bool IsMouseOn(GUIComponent target)
        {
            lock (mutex)
            {
                if (target == null) { return false; }
                //if (MouseOn == null) { return true; }
                return target == MouseOn || target.IsParentOf(MouseOn);
            }
        }

        public static void ForceMouseOn(GUIComponent c)
        {
            lock (mutex)
            {
                MouseOn = c;
            }
        }

        /// <summary>
        /// Updated automatically before updating the elements on the update list.
        /// </summary>
        public static GUIComponent UpdateMouseOn()
        {
            lock (mutex)
            {
                GUIComponent prevMouseOn = MouseOn;
                MouseOn = null;
                int inventoryIndex = -1;

                Inventory.RefreshMouseOnInventory();
                if (Inventory.IsMouseOnInventory)
                {
                    inventoryIndex = updateList.IndexOf(CharacterHUD.HUDFrame);
                }

                if ((!PlayerInput.PrimaryMouseButtonHeld() && !PlayerInput.PrimaryMouseButtonClicked()) ||
                    (prevMouseOn == null && !PlayerInput.SecondaryMouseButtonHeld() && !Inventory.DraggingItems.Any()))
                {
                    for (var i = updateList.Count - 1; i > inventoryIndex; i--)
                    {
                        var c = updateList[i];
                        if (!c.CanBeFocused) { continue; }
                        if (c.MouseRect.Contains(PlayerInput.MousePosition))
                        {
                            if ((!PlayerInput.PrimaryMouseButtonHeld() && !PlayerInput.PrimaryMouseButtonClicked()) || c == prevMouseOn || prevMouseOn == null)
                            {
                                MouseOn = c;
                            }
                            break;
                        }
                    }
                }
                else
                {
                    MouseOn = prevMouseOn;
                }

                MouseCursor = UpdateMouseCursorState(MouseOn);
                return MouseOn;
            }
        }

        private static CursorState UpdateMouseCursorState(GUIComponent c)
        {
            lock (mutex)
            {
                // Waiting and drag cursor override everything else
                if (MouseCursor == CursorState.Waiting) { return CursorState.Waiting; }
                if (GUIScrollBar.DraggingBar != null) { return GUIScrollBar.DraggingBar.Bar.HoverCursor; }

                if (SubEditorScreen.IsSubEditor() && SubEditorScreen.DraggedItemPrefab != null) { return CursorState.Hand; }

                // Wire cursors
                if (Character.Controlled != null)
                {
                    if (Character.Controlled.SelectedItem?.GetComponent<ConnectionPanel>() != null)
                    {
                        if (Connection.DraggingConnected != null)
                        {
                            return CursorState.Dragging;
                        }
                        else if (ConnectionPanel.HighlightedWire != null)
                        {
                            return CursorState.Hand;
                        }
                    }
                    if (Wire.DraggingWire != null) { return CursorState.Dragging; }
                }

                if (c == null || c is GUICustomComponent)
                {
                    switch (Screen.Selected)
                    {
                        // Character editor limbs
                        case CharacterEditorScreen editor:
                            return editor.GetMouseCursorState();
                        // Portrait area during gameplay
                        case GameScreen _ when !(Character.Controlled?.ShouldLockHud() ?? true):
                            if (CharacterHUD.MouseOnCharacterPortrait() || CharacterHealth.IsMouseOnHealthBar())
                            {
                                return CursorState.Hand;
                            }
                            break;
                        // Sub editor drag and highlight
                        case SubEditorScreen editor:
                        {
                            if (MapEntity.StartMovingPos != Vector2.Zero || MapEntity.Resizing)
                            {
                                return CursorState.Dragging;
                            }
                            if (MapEntity.HighlightedEntities.Any(h => !h.IsSelected))
                            {
                                return CursorState.Hand;
                            }
                            break;
                        }
                    }
                }

                if (c != null && c.Visible)
                {
                    if (c.AlwaysOverrideCursor) { return c.HoverCursor; }

                    // When a button opens a submenu, it increases to the size of the entire screen.
                    // And this is of course picked up as clickable area.
                    // There has to be a better way of checking this but for now this works.
                    var monitorRect = new Rectangle(0, 0, GameMain.GraphicsWidth, GameMain.GraphicsHeight);

                    var parent = FindInteractParent(c);

                    if (c.Enabled)
                    {
                        var dragHandle = c as GUIDragHandle ?? parent as GUIDragHandle;
                        if (dragHandle != null)
                        {
                            return dragHandle.Dragging ? CursorState.Dragging : CursorState.Hand;
                        }
                        // Some parent elements take priority
                        // but not when the child is a GUIButton or GUITickBox
                        if (!(parent is GUIButton) && !(parent is GUIListBox) ||
                                  (c is GUIButton) || (c is GUITickBox))
                        {
                            if (!c.Rect.Equals(monitorRect)) { return c.HoverCursor; }
                        }
                    }


                    // Children in list boxes can be interacted with despite not having
                    // a GUIButton inside of them so instead of hard coding we check if
                    // the children can be interacted with by checking their hover state
                    if (parent is GUIListBox listBox && c.Parent == listBox.Content)
                    {
                        if (listBox.DraggedElement != null) { return CursorState.Dragging; }
                        if (listBox.CurrentDragMode != GUIListBox.DragMode.NoDragging) { return CursorState.Move; }

                        if (listBox.HoverCursor != CursorState.Default)
                        {
                            var hoverParent = c;
                            while (true)
                            {
                                if (hoverParent == parent || hoverParent == null) { break; }
                                if (hoverParent.State == GUIComponent.ComponentState.Hover) { return CursorState.Hand; }
                                hoverParent = hoverParent.Parent;
                            }
                        }
                    }

                    if (parent != null && parent.CanBeFocused)
                    {
                        if (!parent.Rect.Equals(monitorRect)) { return parent.HoverCursor; }
                    }
                }

                if (Inventory.IsMouseOnInventory) { return Inventory.GetInventoryMouseCursor(); }

                var character = Character.Controlled;
                // ReSharper disable once InvertIf
                if (character != null)
                {
                    // Health menus
                    if (character.CharacterHealth.MouseOnElement) { return CursorState.Hand; }

                    if (character.SelectedCharacter != null)
                    {
                        if (character.SelectedCharacter.CharacterHealth.MouseOnElement)
                        {
                            return CursorState.Hand;
                        }
                    }

                    // Character is hovering over an item placed in the world
                    if (character.FocusedItem != null) { return CursorState.Hand; }
                }

                return CursorState.Default;

                static GUIComponent FindInteractParent(GUIComponent component)
                {
                    while (true)
                    {
                        var parent = component.Parent;
                        if (parent == null) { return null; }

                        if (ContainsMouse(parent))
                        {
                            if (parent.Enabled)
                            {
                                switch (parent)
                                {
                                    case GUIButton button:
                                        return button;
                                    case GUITextBox box:
                                        return box;
                                    case GUIListBox list:
                                        return list;
                                    case GUIScrollBar bar:
                                        return bar;
                                    case GUIDragHandle dragHandle:
                                        return dragHandle;
                                }
                            }
                            component = parent;
                        }
                        else
                        {
                            return null;
                        }
                    }
                }

                static bool ContainsMouse(GUIComponent component)
                {
                    // If component has a mouse rectangle then use that, if not use it's physical rect
                    return !component.MouseRect.Equals(Rectangle.Empty) ?
                        component.MouseRect.Contains(PlayerInput.MousePosition) :
                        component.Rect.Contains(PlayerInput.MousePosition);
                }
            }
        }

        /// <summary>
        /// Set the cursor to an hourglass.
        /// Will automatically revert after 10 seconds or when <see cref="ClearCursorWait"/> is called.
        /// </summary>
        public static void SetCursorWaiting(int waitSeconds = 10, Func<bool> endCondition = null)
        {
            CoroutineManager.StartCoroutine(WaitCursorCoroutine(), "WaitCursorTimeout");

            IEnumerable<CoroutineStatus> WaitCursorCoroutine()
            {
                MouseCursor = CursorState.Waiting;
                var timeOut = DateTime.Now + new TimeSpan(0, 0, waitSeconds);
                while (DateTime.Now < timeOut)
                {
                    if (endCondition != null)
                    {
                        try
                        {
                            if (endCondition.Invoke()) { break; }
                        }
                        catch { break; }
                    }
                    yield return CoroutineStatus.Running;
                }
                if (MouseCursor == CursorState.Waiting) { MouseCursor = CursorState.Default; }
                yield return CoroutineStatus.Success;
            }
        }

        public static void ClearCursorWait()
        {
            lock (mutex)
            {
                CoroutineManager.StopCoroutines("WaitCursorTimeout");
                MouseCursor = CursorState.Default;
            }
        }

        public static bool HasSizeChanged(Point referenceResolution, float referenceUIScale, float referenceHUDScale)
        {
            return GameMain.GraphicsWidth != referenceResolution.X || GameMain.GraphicsHeight != referenceResolution.Y ||
                   referenceUIScale != Inventory.UIScale || referenceHUDScale != Scale;
        }

        public static void Update(float deltaTime)
        {
            lock (mutex)
            {
                if (PlayerInput.KeyDown(Keys.LeftControl) && PlayerInput.KeyHit(Keys.S))
                {
                    debugDrawSounds = !debugDrawSounds;
                }
                if (PlayerInput.KeyDown(Keys.LeftControl) && PlayerInput.KeyHit(Keys.E))
                {
                    debugDrawEvents = !debugDrawEvents;
                }
                if (PlayerInput.IsCtrlDown() && PlayerInput.KeyHit(Keys.M))
                {
                    debugDrawMetaData.Enabled = !debugDrawMetaData.Enabled;
                }

                if (debugDrawMetaData.Enabled)
                {
                    if (PlayerInput.KeyHit(Keys.Up))
                    {
                        debugDrawMetaData.Offset--;
                    }
                    if (PlayerInput.KeyHit(Keys.Down))
                    {
                        debugDrawMetaData.Offset++;
                    }
                    if (PlayerInput.IsCtrlDown())
                    {
                        if (PlayerInput.KeyHit(Keys.D1))
                        {
                            debugDrawMetaData.FactionMetadata = !debugDrawMetaData.FactionMetadata;
                            debugDrawMetaData.Offset = 0;
                        }
                        if (PlayerInput.KeyHit(Keys.D2))
                        {
                            debugDrawMetaData.UpgradeLevels = !debugDrawMetaData.UpgradeLevels;
                            debugDrawMetaData.Offset = 0;
                        }
                        if (PlayerInput.KeyHit(Keys.D3))
                        {
                            debugDrawMetaData.UpgradePrices = !debugDrawMetaData.UpgradePrices;
                            debugDrawMetaData.Offset = 0;
                        }
                    }
                }

                HandlePersistingElements(deltaTime);
                RefreshUpdateList();
                UpdateMouseOn();
                Debug.Assert(updateList.Count == updateListSet.Count);
                foreach (var c in updateList)
                {
                    c.UpdateAuto(deltaTime);
                }
                UpdateMessages(deltaTime);
                UpdateSavingIndicator(deltaTime);
            }
        }

        public static void UpdateGUIMessageBoxesOnly(float deltaTime)
        {
            GUIMessageBox.AddActiveToGUIUpdateList();
            RefreshUpdateList();
            UpdateMouseOn(); 
            foreach (var c in updateList)
            {
                c.UpdateAuto(deltaTime);
            }
        }

        private static void UpdateMessages(float deltaTime)
        {
            lock (mutex)
            {
                foreach (GUIMessage msg in messages)
                {
                    if (msg.WorldSpace) { continue; }
                    msg.Timer -= deltaTime;

                    if (msg.Size.X > HUDLayoutSettings.MessageAreaTop.Width)
                    {
                        msg.Pos = Vector2.Lerp(Vector2.Zero, new Vector2(-HUDLayoutSettings.MessageAreaTop.Width - msg.Size.X, 0), 1.0f - msg.Timer / msg.LifeTime);
                    }
                    else
                    {
                        //enough space to show the full message, position it at the center of the msg area
                        if (msg.Timer > 1.0f)
                        {
                            msg.Pos = Vector2.Lerp(msg.Pos, new Vector2(-HUDLayoutSettings.MessageAreaTop.Width / 2 - msg.Size.X / 2, 0), Math.Min(deltaTime * 10.0f, 1.0f));
                        }
                        else
                        {
                            msg.Pos = Vector2.Lerp(msg.Pos, new Vector2(-HUDLayoutSettings.MessageAreaTop.Width - msg.Size.X, 0), deltaTime * 10.0f);
                        }
                    }
                    //only the first message (the currently visible one) is updated at a time
                    break;
                }

                foreach (GUIMessage msg in messages)
                {
                    if (!msg.WorldSpace) { continue; }
                    msg.Timer -= deltaTime;
                    msg.Pos += msg.Velocity * deltaTime;
                }

                messages.RemoveAll(m => m.Timer <= 0.0f);
            }
        }

        private static void UpdateSavingIndicator(float deltaTime)
        {
            if (GUIStyle.SavingIndicator == null) { return; }
            lock (mutex)
            {
                if (timeUntilSavingIndicatorDisabled.HasValue)
                {
                    timeUntilSavingIndicatorDisabled -= deltaTime;
                    if (timeUntilSavingIndicatorDisabled <= 0.0f)
                    {
                        isSavingIndicatorEnabled = false;
                        timeUntilSavingIndicatorDisabled = null;
                    }
                }
                if (isSavingIndicatorEnabled)
                {
                    if (savingIndicatorColor == Color.Transparent)
                    {
                        savingIndicatorState = SavingIndicatorState.FadingIn;
                        savingIndicatorColorLerpAmount = 0.0f;
                    }
                    else if (savingIndicatorColor == Color.White)
                    {
                        savingIndicatorState = SavingIndicatorState.None;
                    }
                }
                else
                {
                    if (savingIndicatorColor == Color.White)
                    {
                        savingIndicatorState = SavingIndicatorState.FadingOut;
                        savingIndicatorColorLerpAmount = 0.0f;
                    }
                    else if (savingIndicatorColor == Color.Transparent)
                    {
                        savingIndicatorState = SavingIndicatorState.None;
                    }
                }
                if (savingIndicatorState != SavingIndicatorState.None)
                {
                    bool isFadingIn = savingIndicatorState == SavingIndicatorState.FadingIn;
                    Color lerpStartColor = isFadingIn ? Color.Transparent : Color.White;
                    Color lerpTargetColor = isFadingIn ? Color.White : Color.Transparent;
                    savingIndicatorColorLerpAmount += (isFadingIn ? 2.0f : 0.5f) * deltaTime;
                    savingIndicatorColor = Color.Lerp(lerpStartColor, lerpTargetColor, savingIndicatorColorLerpAmount);
                }
                if (IsSavingIndicatorVisible)
                {
                    savingIndicatorSpriteIndex = (savingIndicatorSpriteIndex + 15.0f * deltaTime) % (GUIStyle.SavingIndicator.FrameCount + 1);
                }
            }
        }

#region Element drawing

        private static readonly List<float> usedIndicatorAngles = new List<float>();

        /// <param name="createOffset">Should the indicator move based on the camera position?</param>
        /// <param name="overrideAlpha">Override the distance-based alpha value with the specified alpha value</param>
        public static void DrawIndicator(SpriteBatch spriteBatch, in Vector2 worldPosition, Camera cam, in Range<float> visibleRange, Sprite sprite, in Color color,
            bool createOffset = true, float scaleMultiplier = 1.0f, float? overrideAlpha = null, LocalizedString label = null)
        {
            Vector2 diff = worldPosition - cam.WorldViewCenter;
            float dist = diff.Length();

            float symbolScale = Math.Min(64.0f / sprite.size.X, 1.0f) * scaleMultiplier * Scale;

            if (overrideAlpha.HasValue || visibleRange.Contains(dist))
            {
                float alpha = overrideAlpha ?? MathUtils.Min((dist - visibleRange.Start) / 100.0f, 1.0f - ((dist - visibleRange.End + 100f) / 100.0f), 1.0f);
                Vector2 targetScreenPos = cam.WorldToScreen(worldPosition);

                if (!createOffset)
                {
                    sprite.Draw(spriteBatch, targetScreenPos, color * alpha, rotate: 0.0f, scale: symbolScale);
                    return;
                }

                float screenDist = Vector2.Distance(cam.WorldToScreen(cam.WorldViewCenter), targetScreenPos);
                float angle = MathUtils.VectorToAngle(diff);
                float originalAngle = angle;

                const float minAngleDiff = 0.05f;
                bool overlapFound = true;
                int iterations = 0;
                while (overlapFound && iterations < 10)
                {
                    overlapFound = false;
                    foreach (float usedIndicatorAngle in usedIndicatorAngles)
                    {
                        float shortestAngle = MathUtils.GetShortestAngle(angle, usedIndicatorAngle);
                        if (MathUtils.NearlyEqual(shortestAngle, 0.0f)) { shortestAngle = 0.01f; }
                        if (Math.Abs(shortestAngle) < minAngleDiff)
                        {
                            angle -= Math.Sign(shortestAngle) * (minAngleDiff - Math.Abs(shortestAngle));
                            overlapFound = true;
                            break;
                        }
                    }
                    iterations++;
                }

                usedIndicatorAngles.Add(angle);

                Vector2 iconDiff = new Vector2(
                    (float)Math.Cos(angle) * Math.Min(GameMain.GraphicsWidth * 0.4f, screenDist + 10),
                    (float)-Math.Sin(angle) * Math.Min(GameMain.GraphicsHeight * 0.4f, screenDist + 10));

                angle = MathHelper.Lerp(originalAngle, angle, MathHelper.Clamp(((screenDist + 10f) - iconDiff.Length()) / 10f, 0f, 1f));

                iconDiff = new Vector2(
                    (float)Math.Cos(angle) * Math.Min(GameMain.GraphicsWidth * 0.4f, screenDist),
                    (float)-Math.Sin(angle) * Math.Min(GameMain.GraphicsHeight * 0.4f, screenDist));

                Vector2 iconPos = cam.WorldToScreen(cam.WorldViewCenter) + iconDiff;
                sprite.Draw(spriteBatch, iconPos, color * alpha, rotate: 0.0f, scale: symbolScale);

                if (label != null)
                {
                    float cursorDist = Vector2.Distance(PlayerInput.MousePosition, iconPos);
                    if (cursorDist < sprite.size.X * symbolScale)
                    {
                        Vector2 textSize = GUIStyle.Font.MeasureString(label);
                        Vector2 textPos = iconPos + new Vector2(sprite.size.X * symbolScale * 0.7f * Math.Sign(-iconDiff.X), -textSize.Y / 2);
                        if (iconDiff.X > 0) { textPos.X -= textSize.X; }
                        DrawString(spriteBatch, textPos + Vector2.One, label, Color.Black);
                        DrawString(spriteBatch, textPos, label,   color);
                    }
                }

                if (screenDist - 10 > iconDiff.Length())
                {
                    Vector2 normalizedDiff = Vector2.Normalize(targetScreenPos - iconPos);
                    Vector2 arrowOffset = normalizedDiff * sprite.size.X * symbolScale * 0.7f;
                    Arrow.Draw(spriteBatch, iconPos + arrowOffset, color * alpha, MathUtils.VectorToAngle(arrowOffset) + MathHelper.PiOver2, scale: 0.5f);
                }
            }
        }

        public static void DrawIndicator(SpriteBatch spriteBatch, Vector2 worldPosition, Camera cam, float hideDist, Sprite sprite, Color color,
            bool createOffset = true, float scaleMultiplier = 1.0f, float? overrideAlpha = null)
        {
            DrawIndicator(spriteBatch, worldPosition, cam, new Range<float>(hideDist, float.PositiveInfinity), sprite, color, createOffset, scaleMultiplier, overrideAlpha);
        }

        public static void DrawLine(SpriteBatch sb, Vector2 start, Vector2 end, Color clr, float depth = 0.0f, float width = 1)
        {
            DrawLine(sb, solidWhiteTexture, start, end, clr, depth, (int)width);
        }

        public static void DrawLine(SpriteBatch sb, Sprite sprite, Vector2 start, Vector2 end, Color clr, float depth = 0.0f, int width = 1)
        {
            Vector2 edge = end - start;
            // calculate angle to rotate line
            float angle = (float)Math.Atan2(edge.Y, edge.X);

            sb.Draw(sprite.Texture,
                new Rectangle(// rectangle defines shape of line and position of start of line
                    (int)start.X,
                    (int)start.Y,
                    (int)edge.Length(), //sb will strech the texture to fill this rectangle
                    width), //width of line, change this to make thicker line
                sprite.SourceRect,
                clr, //colour of line
                angle,     //angle of line (calulated above)
                new Vector2(0, sprite.SourceRect.Height / 2), // point in line about which to rotate
                SpriteEffects.None,
                depth);
        }

        public static void DrawLine(SpriteBatch sb, Texture2D texture, Vector2 start, Vector2 end, Color clr, float depth = 0.0f, int width = 1)
        {
            Vector2 edge = end - start;
            // calculate angle to rotate line
            float angle = (float)Math.Atan2(edge.Y, edge.X);

            sb.Draw(texture,
                new Rectangle(// rectangle defines shape of line and position of start of line
                    (int)start.X,
                    (int)start.Y,
                    (int)edge.Length(), //sb will strech the texture to fill this rectangle
                    width), //width of line, change this to make thicker line
                null,
                clr, //colour of line
                angle,     //angle of line (calulated above)
                new Vector2(0, texture.Height / 2.0f), // point in line about which to rotate
                SpriteEffects.None,
                depth);
        }

        public static void DrawString(SpriteBatch sb, Vector2 pos, LocalizedString text, Color color, Color? backgroundColor = null, int backgroundPadding = 0, GUIFont font = null, ForceUpperCase forceUpperCase = ForceUpperCase.Inherit)
        {
            DrawString(sb, pos, text.Value, color, backgroundColor, backgroundPadding, font, forceUpperCase);
        }

        public static void DrawString(SpriteBatch sb, Vector2 pos, string text, Color color, Color? backgroundColor = null, int backgroundPadding = 0, GUIFont font = null, ForceUpperCase forceUpperCase = ForceUpperCase.Inherit)
        {
            if (color.A == 0) { return; }
            if (font == null) { font = GUIStyle.Font; }
            if (backgroundColor != null && backgroundColor.Value.A > 0)
            {
                Vector2 textSize = font.MeasureString(text);
                DrawRectangle(sb, pos - Vector2.One * backgroundPadding, textSize + Vector2.One * 2.0f * backgroundPadding, (Color)backgroundColor, true);
            }

            font.DrawString(sb, text, pos, color, forceUpperCase: forceUpperCase);
        }

        public static void DrawStringWithColors(SpriteBatch sb, Vector2 pos, string text, Color color, in ImmutableArray<RichTextData>? richTextData, Color? backgroundColor = null, int backgroundPadding = 0, GUIFont font = null, float depth = 0.0f)
        {
            if (font == null) font = GUIStyle.Font;
            if (backgroundColor != null)
            {
                Vector2 textSize = font.MeasureString(text);
                DrawRectangle(sb, pos - Vector2.One * backgroundPadding, textSize + Vector2.One * 2.0f * backgroundPadding, (Color)backgroundColor, true, depth, 5);
            }

            font.DrawStringWithColors(sb, text, pos, color, 0.0f, Vector2.Zero, 1f, SpriteEffects.None, depth, richTextData);
        }

        private const int DonutSegments = 30;
        private static readonly ImmutableArray<Vector2> canonicalCircle
            = Enumerable.Range(0, DonutSegments)
                .Select(i => i * (2.0f * MathF.PI / DonutSegments))
                .Select(angle => new Vector2(MathF.Cos(angle), MathF.Sin(angle)))
                .ToImmutableArray();
        private static readonly VertexPositionColorTexture[] donutVerts = new VertexPositionColorTexture[DonutSegments * 4];

        public static void DrawDonutSection(
            SpriteBatch sb, Vector2 center, Range<float> radii, float sectionRad, Color clr, float depth = 0.0f)
        {
            float getRadius(int vertexIndex)
                => (vertexIndex % 4) switch
                {
                    0 => radii.End,
                    1 => radii.End,
                    2 => radii.Start,
                    3 => radii.Start,
                    _ => throw new InvalidOperationException()
                };
            static int getDirectionIndex(int vertexIndex)
                => (vertexIndex % 4) switch
                {
                    0 => (vertexIndex / 4) + 0,
                    1 => (vertexIndex / 4) + 1,
                    2 => (vertexIndex / 4) + 0,
                    3 => (vertexIndex / 4) + 1,
                    _ => throw new InvalidOperationException()
                };

            float sectionProportion = sectionRad / (MathF.PI * 2.0f);
            int maxDirectionIndex = Math.Min(DonutSegments, (int)MathF.Ceiling(sectionProportion * DonutSegments));

            Vector2 getDirection(int vertexIndex)
            {
                int directionIndex = getDirectionIndex(vertexIndex);
                Vector2 dir = canonicalCircle[directionIndex % DonutSegments];
                if (maxDirectionIndex > 0 && directionIndex >= maxDirectionIndex)
                {
                    float maxSectionProportion = (float)maxDirectionIndex / DonutSegments;
                    dir = Vector2.Lerp(
                        canonicalCircle[maxDirectionIndex - 1],
                        canonicalCircle[maxDirectionIndex % DonutSegments],
                        1.0f - (maxSectionProportion - sectionProportion) * DonutSegments);
                }

                return new Vector2(dir.Y, -dir.X);
            }

            for (int vertexIndex = 0; vertexIndex < maxDirectionIndex * 4; vertexIndex++)
            {
                donutVerts[vertexIndex].Color = clr;
                donutVerts[vertexIndex].Position = new Vector3(center + getDirection(vertexIndex) * getRadius(vertexIndex), 0.0f);
            }
            sb.Draw(solidWhiteTexture, donutVerts, depth, count: maxDirectionIndex);
        }
        
        public static void DrawRectangle(SpriteBatch sb, Vector2 start, Vector2 size, Color clr, bool isFilled = false, float depth = 0.0f, float thickness = 1)
        {
            if (size.X < 0)
            {
                start.X += size.X;
                size.X = -size.X;
            }
            if (size.Y < 0)
            {
                start.Y += size.Y;
                size.Y = -size.Y;
            }
            DrawRectangle(sb, new Rectangle((int)start.X, (int)start.Y, (int)size.X, (int)size.Y), clr, isFilled, depth, thickness);
        }

        public static void DrawRectangle(SpriteBatch sb, Rectangle rect, Color clr, bool isFilled = false, float depth = 0.0f, float thickness = 1)
        {
            if (isFilled)
            {
                sb.Draw(solidWhiteTexture, rect, null, clr, 0.0f, Vector2.Zero, SpriteEffects.None, depth);
            }
            else
            {
                Rectangle srcRect = new Rectangle(0, 0, 1, 1);
                sb.Draw(solidWhiteTexture, new Vector2(rect.X, rect.Y), srcRect, clr, 0.0f, Vector2.Zero, new Vector2(thickness, rect.Height), SpriteEffects.None, depth);
                sb.Draw(solidWhiteTexture, new Vector2(rect.X + thickness, rect.Y), srcRect, clr, 0.0f, Vector2.Zero, new Vector2(rect.Width - thickness, thickness), SpriteEffects.None, depth);
                sb.Draw(solidWhiteTexture, new Vector2(rect.X + thickness, rect.Bottom - thickness), srcRect, clr, 0.0f, Vector2.Zero, new Vector2(rect.Width - thickness, thickness), SpriteEffects.None, depth);
                sb.Draw(solidWhiteTexture, new Vector2(rect.Right - thickness, rect.Y + thickness), srcRect, clr, 0.0f, Vector2.Zero, new Vector2(thickness, rect.Height - thickness * 2f), SpriteEffects.None, depth);
            }
        }

        public static void DrawRectangle(SpriteBatch sb, Vector2 position, Vector2 size, Vector2 origin, float rotation, Color clr, float depth = 0.0f, float thickness = 1, OutlinePosition outlinePos = OutlinePosition.Centered)
        {
            Vector2 topLeft = new Vector2(-origin.X, -origin.Y);
            Vector2 topRight = new Vector2(-origin.X + size.X, -origin.Y);
            Vector2 bottomLeft = new Vector2(-origin.X, -origin.Y + size.Y);
            Vector2 actualSize = size;

            switch(outlinePos)
            {
                case OutlinePosition.Default:
                    actualSize += new Vector2(thickness);
                    break;
                case OutlinePosition.Centered:
                    topLeft -= new Vector2(thickness * 0.5f);
                    topRight -= new Vector2(thickness * 0.5f);
                    bottomLeft -= new Vector2(thickness * 0.5f);
                    actualSize += new Vector2(thickness);
                    break;
                case OutlinePosition.Inside:
                    topRight -= new Vector2(thickness, 0.0f);
                    bottomLeft -= new Vector2(0.0f, thickness);
                    break;
                case OutlinePosition.Outside:
                    topLeft -= new Vector2(thickness);
                    topRight -= new Vector2(0.0f, thickness);
                    bottomLeft -= new Vector2(thickness, 0.0f);
                    actualSize += new Vector2(thickness * 2.0f);
                    break;
            }

            Matrix rotate = Matrix.CreateRotationZ(rotation);
            topLeft = Vector2.Transform(topLeft, rotate) + position;
            topRight = Vector2.Transform(topRight, rotate) + position;
            bottomLeft = Vector2.Transform(bottomLeft, rotate) + position;

            Rectangle srcRect = new Rectangle(0, 0, 1, 1);
            sb.Draw(solidWhiteTexture, topLeft, srcRect, clr, rotation, Vector2.Zero, new Vector2(thickness, actualSize.Y), SpriteEffects.None, depth);
            sb.Draw(solidWhiteTexture, topLeft, srcRect, clr, rotation, Vector2.Zero, new Vector2(actualSize.X, thickness), SpriteEffects.None, depth);
            sb.Draw(solidWhiteTexture, topRight, srcRect, clr, rotation, Vector2.Zero, new Vector2(thickness, actualSize.Y), SpriteEffects.None, depth);
            sb.Draw(solidWhiteTexture, bottomLeft, srcRect, clr, rotation, Vector2.Zero, new Vector2(actualSize.X, thickness), SpriteEffects.None, depth);
        }

        public static void DrawFilledRectangle(SpriteBatch sb, Vector2 position, Vector2 size, Vector2 pivot, float rotation, Color clr, float depth = 0.0f)
        {
            Rectangle srcRect = new Rectangle(0, 0, 1, 1);
            sb.Draw(solidWhiteTexture, position, srcRect, clr, rotation, (pivot/size), size, SpriteEffects.None, depth);
        }

        public static void DrawFilledRectangle(SpriteBatch sb, RectangleF rect, Color clr, float depth = 0.0f)
        {
            DrawFilledRectangle(sb, rect.Location, rect.Size, clr, depth);
        }

        public static void DrawFilledRectangle(SpriteBatch sb, Vector2 start, Vector2 size, Color clr, float depth = 0.0f)
        {
            if (size.X < 0)
            {
                start.X += size.X;
                size.X = -size.X;
            }
            if (size.Y < 0)
            {
                start.Y += size.Y;
                size.Y = -size.Y;
            }

            sb.Draw(solidWhiteTexture, start, null, clr, 0f, Vector2.Zero, size, SpriteEffects.None, depth);
        }

        public static void DrawRectangle(SpriteBatch sb, Vector2 center, float width, float height, float rotation, Color clr, float depth = 0.0f, float thickness = 1)
        {
            Matrix rotate = Matrix.CreateRotationZ(rotation);

            width *= 0.5f;
            height *= 0.5f;
            Vector2 topLeft = center + Vector2.Transform(new Vector2(-width, -height), rotate);
            Vector2 topRight = center + Vector2.Transform(new Vector2(width, -height), rotate);
            Vector2 bottomLeft = center + Vector2.Transform(new Vector2(-width, height), rotate);
            Vector2 bottomRight = center + Vector2.Transform(new Vector2(width, height), rotate);

            DrawLine(sb, topLeft, topRight, clr, depth, thickness);
            DrawLine(sb, topRight, bottomRight, clr, depth, thickness);
            DrawLine(sb, bottomRight, bottomLeft, clr, depth, thickness);
            DrawLine(sb, bottomLeft, topLeft, clr, depth, thickness);
        }

        public static void DrawRectangle(SpriteBatch sb, Vector2[] corners, Color clr, float depth = 0.0f, float thickness = 1)
        {
            if (corners.Length != 4)
            {
                throw new Exception("Invalid length of the corners array! Must be 4");
            }
            DrawLine(sb, corners[0], corners[1], clr, depth, thickness);
            DrawLine(sb, corners[1], corners[2], clr, depth, thickness);
            DrawLine(sb, corners[2], corners[3], clr, depth, thickness);
            DrawLine(sb, corners[3], corners[0], clr, depth, thickness);
        }

        public static void DrawProgressBar(SpriteBatch sb, Vector2 start, Vector2 size, float progress, Color clr, float depth = 0.0f)
        {
            DrawProgressBar(sb, start, size, progress, clr, new Color(0.5f, 0.57f, 0.6f, 1.0f), depth);
        }

        public static void DrawProgressBar(SpriteBatch sb, Vector2 start, Vector2 size, float progress, Color clr, Color outlineColor, float depth = 0.0f)
        {
            DrawRectangle(sb, new Vector2(start.X, -start.Y), size, outlineColor, false, depth);

            int padding = 2;
            DrawRectangle(sb, new Rectangle((int)start.X + padding, -(int)(start.Y - padding), (int)((size.X - padding * 2) * progress), (int)size.Y - padding * 2),
                clr, true, depth);
        }

        public static bool DrawButton(SpriteBatch sb, Rectangle rect, string text, Color color, bool isHoldable = false)
        {
            bool clicked = false;

            if (rect.Contains(PlayerInput.MousePosition))
            {
                clicked = PlayerInput.PrimaryMouseButtonHeld();

                color = clicked ?
                    new Color((int)(color.R * 0.8f), (int)(color.G * 0.8f), (int)(color.B * 0.8f), color.A) :
                    new Color((int)(color.R * 1.2f), (int)(color.G * 1.2f), (int)(color.B * 1.2f), color.A);

                if (!isHoldable) clicked = PlayerInput.PrimaryMouseButtonClicked();
            }

            DrawRectangle(sb, rect, color, true);

            Vector2 origin;
            try
            {
                origin = GUIStyle.Font.MeasureString(text) / 2;
            }
            catch
            {
                origin = Vector2.Zero;
            }

            GUIStyle.Font.DrawString(sb, text, new Vector2(rect.Center.X, rect.Center.Y), Color.White, 0.0f, origin, 1.0f, SpriteEffects.None, 0.0f);

            return clicked;
        }

        private static void DrawMessages(SpriteBatch spriteBatch, Camera cam)
        {
            if (messages.Count == 0) { return; }

            bool useScissorRect = messages.Any(m => !m.WorldSpace);
            Rectangle prevScissorRect = spriteBatch.GraphicsDevice.ScissorRectangle;
            if (useScissorRect)
            {
                spriteBatch.End();
                spriteBatch.GraphicsDevice.ScissorRectangle = HUDLayoutSettings.MessageAreaTop;
                spriteBatch.Begin(SpriteSortMode.Deferred, rasterizerState: GameMain.ScissorTestEnable);
            }

            foreach (GUIMessage msg in messages)
            {
                if (msg.WorldSpace) { continue; }

                Vector2 drawPos = new Vector2(HUDLayoutSettings.MessageAreaTop.Right, HUDLayoutSettings.MessageAreaTop.Center.Y);

                msg.Font.DrawString(spriteBatch, msg.Text, drawPos + msg.DrawPos + Vector2.One, Color.Black, 0, msg.Origin, 1.0f, SpriteEffects.None, 0);
                msg.Font.DrawString(spriteBatch, msg.Text, drawPos + msg.DrawPos, msg.Color, 0, msg.Origin, 1.0f, SpriteEffects.None, 0);
                break;
            }

            if (useScissorRect)
            {
                spriteBatch.End();
                spriteBatch.GraphicsDevice.ScissorRectangle = prevScissorRect;
                spriteBatch.Begin(SpriteSortMode.Deferred);
            }

            foreach (GUIMessage msg in messages)
            {
                if (!msg.WorldSpace) { continue; }

                if (cam != null)
                {
                    float alpha = 1.0f;
                    if (msg.Timer < 1.0f) { alpha -= 1.0f - msg.Timer; }

                    Vector2 drawPos = cam.WorldToScreen(msg.DrawPos);
                    msg.Font.DrawString(spriteBatch, msg.Text, drawPos + Vector2.One, Color.Black * alpha, 0, msg.Origin, 1.0f, SpriteEffects.None, 0);
                    msg.Font.DrawString(spriteBatch, msg.Text, drawPos, msg.Color * alpha, 0, msg.Origin, 1.0f, SpriteEffects.None, 0);
                }
            }

            messages.RemoveAll(m => m.Timer <= 0.0f);
        }

        /// <summary>
        /// Draws a bezier curve with dots.
        /// </summary>
        public static void DrawBezierWithDots(SpriteBatch spriteBatch, Vector2 start, Vector2 end, Vector2 control, int pointCount, Color color, int dotSize = 2)
        {
            for (int i = 0; i < pointCount; i++)
            {
                float t = (float)i / (pointCount - 1);
                Vector2 pos = MathUtils.Bezier(start, control, end, t);
                ShapeExtensions.DrawPoint(spriteBatch, pos, color, dotSize);
            }
        }

        public static void DrawSineWithDots(SpriteBatch spriteBatch, Vector2 from, Vector2 dir, float amplitude, float length, float scale, int pointCount, Color color, int dotSize = 2)
        {
            Vector2 up = dir.Right();
            //DrawLine(spriteBatch, from, from + dir, GUIStyle.Red);
            //DrawLine(spriteBatch, from, from + up * dir.Length(), Color.Blue);
            for (int i = 0; i < pointCount; i++)
            {
                Vector2 pos = from;
                if (i > 0)
                {
                    float t = (float)i / (pointCount - 1);
                    float sin = (float)Math.Sin(t / length * scale) * amplitude;
                    pos += (up * sin) + (dir * t);
                }
                ShapeExtensions.DrawPoint(spriteBatch, pos, color, dotSize);
            }
        }

        private static void DrawSavingIndicator(SpriteBatch spriteBatch)
        {
            if (!IsSavingIndicatorVisible || GUIStyle.SavingIndicator == null) { return; }
            var sheet = GUIStyle.SavingIndicator;
            Vector2 pos = new Vector2(GameMain.GraphicsWidth, GameMain.GraphicsHeight) - new Vector2(HUDLayoutSettings.Padding) - 2 * Scale * sheet.FrameSize.ToVector2();
            sheet.Draw(spriteBatch, (int)Math.Floor(savingIndicatorSpriteIndex), pos, savingIndicatorColor, origin: Vector2.Zero, rotate: 0.0f, scale: new Vector2(Scale));
        }
#endregion

#region Element creation

        public static Texture2D CreateCircle(int radius, bool filled = false)
        {
            int outerRadius = radius * 2 + 2; // So circle doesn't go out of bounds

            Color[] data = new Color[outerRadius * outerRadius];

            // Colour the entire texture transparent first.
            for (int i = 0; i < data.Length; i++)
                data[i] = Color.Transparent;

            if (filled)
            {
                float diameterSqr = radius * radius;
                for (int x = 0; x < outerRadius; x++)
                {
                    for (int y = 0; y < outerRadius; y++)
                    {
                        Vector2 pos = new Vector2(radius - x, radius - y);
                        if (pos.LengthSquared() <= diameterSqr)
                        {
                            TrySetArray(data, y * outerRadius + x + 1, Color.White);
                        }
                    }
                }
            }
            else
            {
                // Work out the minimum step necessary using trigonometry + sine approximation.
                double angleStep = 1f / radius;

                for (double angle = 0; angle < Math.PI * 2; angle += angleStep)
                {
                    // Use the parametric definition of a circle: http://en.wikipedia.org/wiki/Circle#Cartesian_coordinates
                    int x = (int)Math.Round(radius + radius * Math.Cos(angle));
                    int y = (int)Math.Round(radius + radius * Math.Sin(angle));

                    TrySetArray(data, y * outerRadius + x + 1, Color.White);
                }
            }

            Texture2D texture = null;
            CrossThread.RequestExecutionOnMainThread(() =>
            {
                texture = new Texture2D(GraphicsDevice, outerRadius, outerRadius);
                texture.SetData(data);
            });
            return texture;
        }

        public static Texture2D CreateCapsule(int radius, int height)
        {
            int textureWidth = Math.Max(radius * 2, 1);
            int textureHeight = Math.Max(height + radius * 2, 1);

            Color[] data = new Color[textureWidth * textureHeight];

            // Colour the entire texture transparent first.
            for (int i = 0; i < data.Length; i++)
                data[i] = Color.Transparent;

            // Work out the minimum step necessary using trigonometry + sine approximation.
            double angleStep = 1f / radius;

            for (int i = 0; i < 2; i++)
            {
                for (double angle = 0; angle < Math.PI * 2; angle += angleStep)
                {
                    // Use the parametric definition of a circle: http://en.wikipedia.org/wiki/Circle#Cartesian_coordinates
                    int x = (int)Math.Round(radius + radius * Math.Cos(angle));
                    int y = (height - 1) * i + (int)Math.Round(radius + radius * Math.Sin(angle));

                    TrySetArray(data, y * textureWidth + x, Color.White);
                }
            }

            for (int y = radius; y < textureHeight - radius; y++)
            {
                TrySetArray(data, y * textureWidth, Color.White);
                TrySetArray(data, y * textureWidth + (textureWidth - 1), Color.White);
            }

            Texture2D texture = null;
            CrossThread.RequestExecutionOnMainThread(() =>
            {
                texture = new Texture2D(GraphicsDevice, textureWidth, textureHeight);
                texture.SetData(data);
            });
            return texture;
        }

        public static Texture2D CreateRectangle(int width, int height)
        {
            width = Math.Max(width, 1);
            height = Math.Max(height, 1);
            Color[] data = new Color[width * height];

            for (int i = 0; i < data.Length; i++)
                data[i] = Color.Transparent;

            for (int y = 0; y < height; y++)
            {
                TrySetArray(data, y * width, Color.White);
                TrySetArray(data, y * width + (width - 1), Color.White);
            }

            for (int x = 0; x < width; x++)
            {
                TrySetArray(data, x, Color.White);
                TrySetArray(data, (height - 1) * width + x, Color.White);
            }

            Texture2D texture = null;
            CrossThread.RequestExecutionOnMainThread(() =>
            {
                texture = new Texture2D(GraphicsDevice, width, height);
                texture.SetData(data);
            });
            return texture;
        }

        private static bool TrySetArray(Color[] data, int index, Color value)
        {
            if (index >= 0 && index < data.Length)
            {
                data[index] = value;
                return true;
            }
            else
            {
                return false;
            }
        }

        /// <summary>
        /// Creates multiple buttons with relative size and positions them automatically.
        /// </summary>
        public static List<GUIButton> CreateButtons(int count, Vector2 relativeSize, RectTransform parent,
            Anchor anchor = Anchor.TopLeft, Pivot? pivot = null, Point? minSize = null, Point? maxSize = null,
            int absoluteSpacing = 0, float relativeSpacing = 0, Func<int, int> extraSpacing = null,
            int startOffsetAbsolute = 0, float startOffsetRelative = 0, bool isHorizontal = false,
            Alignment textAlignment = Alignment.Center, string style = "")
        {
            Func<RectTransform, GUIButton> constructor = rectT => new GUIButton(rectT, string.Empty, textAlignment, style);
            return CreateElements(count, relativeSize, parent, constructor, anchor, pivot, minSize, maxSize, absoluteSpacing, relativeSpacing, extraSpacing, startOffsetAbsolute, startOffsetRelative, isHorizontal);
        }

        /// <summary>
        /// Creates multiple buttons with absolute size and positions them automatically.
        /// </summary>
        public static List<GUIButton> CreateButtons(int count, Point absoluteSize, RectTransform parent,
            Anchor anchor = Anchor.TopLeft, Pivot? pivot = null,
            int absoluteSpacing = 0, float relativeSpacing = 0, Func<int, int> extraSpacing = null,
            int startOffsetAbsolute = 0, float startOffsetRelative = 0, bool isHorizontal = false,
            Alignment textAlignment = Alignment.Center, string style = "")
        {
            Func<RectTransform, GUIButton> constructor = rectT => new GUIButton(rectT, string.Empty, textAlignment, style);
            return CreateElements(count, absoluteSize, parent, constructor, anchor, pivot, absoluteSpacing, relativeSpacing, extraSpacing, startOffsetAbsolute, startOffsetRelative, isHorizontal);
        }

        /// <summary>
        /// Creates multiple elements with relative size and positions them automatically.
        /// </summary>
        public static List<T> CreateElements<T>(int count, Vector2 relativeSize, RectTransform parent, Func<RectTransform, T> constructor,
            Anchor anchor = Anchor.TopLeft, Pivot? pivot = null, Point? minSize = null, Point? maxSize = null,
            int absoluteSpacing = 0, float relativeSpacing = 0, Func<int, int> extraSpacing = null,
            int startOffsetAbsolute = 0, float startOffsetRelative = 0, bool isHorizontal = false)
            where T : GUIComponent
        {
            return CreateElements(count, parent, constructor, relativeSize, null, anchor, pivot, minSize, maxSize, absoluteSpacing, relativeSpacing, extraSpacing, startOffsetAbsolute, startOffsetRelative, isHorizontal);
        }

        /// <summary>
        /// Creates multiple elements with absolute size and positions them automatically.
        /// </summary>
        public static List<T> CreateElements<T>(int count, Point absoluteSize, RectTransform parent, Func<RectTransform, T> constructor,
            Anchor anchor = Anchor.TopLeft, Pivot? pivot = null,
            int absoluteSpacing = 0, float relativeSpacing = 0, Func<int, int> extraSpacing = null,
            int startOffsetAbsolute = 0, float startOffsetRelative = 0, bool isHorizontal = false)
            where T : GUIComponent
        {
            return CreateElements(count, parent, constructor, null, absoluteSize, anchor, pivot, null, null, absoluteSpacing, relativeSpacing, extraSpacing, startOffsetAbsolute, startOffsetRelative, isHorizontal);
        }

        public static GUIComponent CreateEnumField(Enum value, int elementHeight, LocalizedString name, RectTransform parent, string toolTip = null, GUIFont font = null)
        {
            font = font ?? GUIStyle.SmallFont;
            var frame = new GUIFrame(new RectTransform(new Point(parent.Rect.Width, elementHeight), parent), color: Color.Transparent);
            new GUITextBlock(new RectTransform(new Vector2(0.6f, 1), frame.RectTransform), name, font: font)
            {
                ToolTip = toolTip
            };
            GUIDropDown enumDropDown = new GUIDropDown(new RectTransform(new Vector2(0.4f, 1), frame.RectTransform, Anchor.TopRight),
                elementCount: Enum.GetValues(value.GetType()).Length)
            {
                ToolTip = toolTip
            };
            foreach (object enumValue in Enum.GetValues(value.GetType()))
            {
                enumDropDown.AddItem(enumValue.ToString(), enumValue);
            }
            enumDropDown.SelectItem(value);
            return frame;
        }

        public static GUIComponent CreateRectangleField(Rectangle value, int elementHeight, LocalizedString name, RectTransform parent, LocalizedString toolTip = null, GUIFont font = null)
        {
            var frame = new GUIFrame(new RectTransform(new Point(parent.Rect.Width, Math.Max(elementHeight, 26)), parent), color: Color.Transparent);
            font = font ?? GUIStyle.SmallFont;
            new GUITextBlock(new RectTransform(new Vector2(0.2f, 1), frame.RectTransform), name, font: font)
            {
                ToolTip = toolTip
            };
            var inputArea = new GUILayoutGroup(new RectTransform(new Vector2(0.8f, 1), frame.RectTransform, Anchor.TopRight), isHorizontal: true, childAnchor: Anchor.CenterRight)
            {
                Stretch = true,
                RelativeSpacing = 0.01f
            };
            for (int i = 3; i >= 0; i--)
            {
                var element = new GUIFrame(new RectTransform(new Vector2(0.22f, 1), inputArea.RectTransform) { MinSize = new Point(50, 0), MaxSize = new Point(150, 50) }, style: null);
                new GUITextBlock(new RectTransform(new Vector2(0.3f, 1), element.RectTransform, Anchor.CenterLeft), RectComponentLabels[i], font: font, textAlignment: Alignment.CenterLeft);
                GUINumberInput numberInput = new GUINumberInput(new RectTransform(new Vector2(0.7f, 1), element.RectTransform, Anchor.CenterRight),
                    NumberType.Int)
                {
                    Font = font
                };
                // Not sure if the min value could in any case be negative.
                numberInput.MinValueInt = 0;
                // Just something reasonable to keep the value in the input rect.
                numberInput.MaxValueInt = 9999;
                switch (i)
                {
                    case 0:
                        numberInput.IntValue = value.X;
                        break;
                    case 1:
                        numberInput.IntValue = value.Y;
                        break;
                    case 2:
                        numberInput.IntValue = value.Width;
                        break;
                    case 3:
                        numberInput.IntValue = value.Height;
                        break;
                }
            }
            return frame;
        }

        public static GUIComponent CreatePointField(Point value, int elementHeight, LocalizedString displayName, RectTransform parent, LocalizedString toolTip = null)
        {
            var frame = new GUIFrame(new RectTransform(new Point(parent.Rect.Width, Math.Max(elementHeight, 26)), parent), color: Color.Transparent);
            new GUITextBlock(new RectTransform(new Vector2(0.4f, 1), frame.RectTransform), displayName, font: GUIStyle.SmallFont)
            {
                ToolTip = toolTip
            };
            var inputArea = new GUILayoutGroup(new RectTransform(new Vector2(0.6f, 1), frame.RectTransform, Anchor.TopRight), isHorizontal: true, childAnchor: Anchor.CenterRight)
            {
                Stretch = true,
                RelativeSpacing = 0.05f
            };
            for (int i = 1; i >= 0; i--)
            {
                var element = new GUIFrame(new RectTransform(new Vector2(0.45f, 1), inputArea.RectTransform), style: null);
                new GUITextBlock(new RectTransform(new Vector2(0.3f, 1), element.RectTransform, Anchor.CenterLeft), VectorComponentLabels[i], font: GUIStyle.SmallFont, textAlignment: Alignment.CenterLeft);
                GUINumberInput numberInput = new GUINumberInput(new RectTransform(new Vector2(0.7f, 1), element.RectTransform, Anchor.CenterRight),
                    NumberType.Int)
                {
                    Font = GUIStyle.SmallFont
                };

                if (i == 0)
                    numberInput.IntValue = value.X;
                else
                    numberInput.IntValue = value.Y;
            }
            return frame;
        }

        public static GUIComponent CreateVector2Field(Vector2 value, int elementHeight, LocalizedString name, RectTransform parent, LocalizedString toolTip = null, GUIFont font = null, int decimalsToDisplay = 1)
        {
            font = font ?? GUIStyle.SmallFont;
            var frame = new GUIFrame(new RectTransform(new Point(parent.Rect.Width, Math.Max(elementHeight, 26)), parent), color: Color.Transparent);
            new GUITextBlock(new RectTransform(new Vector2(0.4f, 1), frame.RectTransform), name, font: font)
            {
                ToolTip = toolTip
            };
            var inputArea = new GUILayoutGroup(new RectTransform(new Vector2(0.6f, 1), frame.RectTransform, Anchor.TopRight), isHorizontal: true, childAnchor: Anchor.CenterRight)
            {
                Stretch = true,
                RelativeSpacing = 0.05f
            };
            for (int i = 1; i >= 0; i--)
            {
                var element = new GUIFrame(new RectTransform(new Vector2(0.45f, 1), inputArea.RectTransform), style: null);
                new GUITextBlock(new RectTransform(new Vector2(0.3f, 1), element.RectTransform, Anchor.CenterLeft), VectorComponentLabels[i], font: font, textAlignment: Alignment.CenterLeft);
                GUINumberInput numberInput = new GUINumberInput(new RectTransform(new Vector2(0.7f, 1), element.RectTransform, Anchor.CenterRight), NumberType.Float) { Font = font };
                switch (i)
                {
                    case 0:
                        numberInput.FloatValue = value.X;
                        break;
                    case 1:
                        numberInput.FloatValue = value.Y;
                        break;
                }
                numberInput.DecimalsToDisplay = decimalsToDisplay;
            }
            return frame;
        }

        public static void NotifyPrompt(LocalizedString header, LocalizedString body)
        {
            GUIMessageBox msgBox = new GUIMessageBox(header, body, new[] { TextManager.Get("Ok") }, new Vector2(0.2f, 0.175f), minSize: new Point(300, 175));
            msgBox.Buttons[0].OnClicked = delegate
            {
                msgBox.Close();
                return true;
            };
        }

        public static GUIMessageBox AskForConfirmation(LocalizedString header, LocalizedString body, Action onConfirm, Action onDeny = null)
        {
            LocalizedString[] buttons = { TextManager.Get("Ok"), TextManager.Get("Cancel") };
            GUIMessageBox msgBox = new GUIMessageBox(header, body, buttons, new Vector2(0.2f, 0.175f), minSize: new Point(300, 175));

            // Cancel button
            msgBox.Buttons[1].OnClicked = delegate
            {
                onDeny?.Invoke();
                msgBox.Close();
                return true;
            };

            // Ok button
            msgBox.Buttons[0].OnClicked = delegate
            {
                onConfirm.Invoke();
                msgBox.Close();
                return true;
            };
            return msgBox;
        }

        public static GUIMessageBox PromptTextInput(LocalizedString header, string body, Action<string> onConfirm)
        {
            LocalizedString[] buttons = { TextManager.Get("Ok"), TextManager.Get("Cancel") };
            GUIMessageBox msgBox = new GUIMessageBox(header, string.Empty, buttons, new Vector2(0.2f, 0.175f), minSize: new Point(300, 175));
            GUITextBox textBox = new GUITextBox(new RectTransform(Vector2.One, msgBox.Content.RectTransform), text: body)
            {
                OverflowClip = true
            };

            // Cancel button
            msgBox.Buttons[1].OnClicked = delegate
            {
                msgBox.Close();
                return true;
            };

            // Ok button
            msgBox.Buttons[0].OnClicked = delegate
            {
                onConfirm.Invoke(textBox.Text);
                msgBox.Close();
                return true;
            };
            return msgBox;
        }

#endregion

#region Element positioning
        private static List<T> CreateElements<T>(int count, RectTransform parent, Func<RectTransform, T> constructor,
            Vector2? relativeSize = null, Point? absoluteSize = null,
            Anchor anchor = Anchor.TopLeft, Pivot? pivot = null, Point? minSize = null, Point? maxSize = null,
            int absoluteSpacing = 0, float relativeSpacing = 0, Func<int, int> extraSpacing = null,
            int startOffsetAbsolute = 0, float startOffsetRelative = 0, bool isHorizontal = false)
            where T : GUIComponent
        {
            var elements = new List<T>();
            int extraTotal = 0;
            for (int i = 0; i < count; i++)
            {
                if (extraSpacing != null)
                {
                    extraTotal += extraSpacing(i);
                }
                if (relativeSize.HasValue)
                {
                    var size = relativeSize.Value;
                    var offsets = CalculateOffsets(size, startOffsetRelative, startOffsetAbsolute, relativeSpacing, absoluteSpacing, i, extraTotal, isHorizontal);
                    elements.Add(constructor(new RectTransform(size, parent, anchor, pivot, minSize, maxSize)
                    {
                        RelativeOffset = offsets.Item1,
                        AbsoluteOffset = offsets.Item2
                    }));
                }
                else
                {
                    var size = absoluteSize.Value;
                    var offsets = CalculateOffsets(size, startOffsetRelative, startOffsetAbsolute, relativeSpacing, absoluteSpacing, i, extraTotal, isHorizontal);
                    elements.Add(constructor(new RectTransform(size, parent, anchor, pivot)
                    {
                        RelativeOffset = offsets.Item1,
                        AbsoluteOffset = offsets.Item2
                    }));
                }
            }
            return elements;
        }

        private static Tuple<Vector2, Point> CalculateOffsets(Vector2 relativeSize, float startOffsetRelative, int startOffsetAbsolute, float relativeSpacing, int absoluteSpacing, int counter, int extra, bool isHorizontal)
        {
            float relX = 0, relY = 0;
            int absX = 0, absY = 0;
            if (isHorizontal)
            {
                relX = CalculateRelativeOffset(startOffsetRelative, relativeSpacing, relativeSize.X, counter);
                absX = CalculateAbsoluteOffset(startOffsetAbsolute, absoluteSpacing, counter, extra);
            }
            else
            {
                relY = CalculateRelativeOffset(startOffsetRelative, relativeSpacing, relativeSize.Y, counter);
                absY = CalculateAbsoluteOffset(startOffsetAbsolute, absoluteSpacing, counter, extra);
            }
            return Tuple.Create(new Vector2(relX, relY), new Point(absX, absY));
        }

        private static Tuple<Vector2, Point> CalculateOffsets(Point absoluteSize, float startOffsetRelative, int startOffsetAbsolute, float relativeSpacing, int absoluteSpacing, int counter, int extra, bool isHorizontal)
        {
            float relX = 0, relY = 0;
            int absX = 0, absY = 0;
            if (isHorizontal)
            {
                relX = CalculateRelativeOffset(startOffsetRelative, relativeSpacing, counter);
                absX = CalculateAbsoluteOffset(startOffsetAbsolute, absoluteSpacing, absoluteSize.X, counter, extra);
            }
            else
            {
                relY = CalculateRelativeOffset(startOffsetRelative, relativeSpacing, counter);
                absY = CalculateAbsoluteOffset(startOffsetAbsolute, absoluteSpacing, absoluteSize.Y, counter, extra);
            }
            return Tuple.Create(new Vector2(relX, relY), new Point(absX, absY));
        }

        private static float CalculateRelativeOffset(float startOffset, float spacing, float size, int counter)
        {
            return startOffset + (spacing + size) * counter;
        }

        private static float CalculateRelativeOffset(float startOffset, float spacing, int counter)
        {
            return startOffset + spacing * counter;
        }

        private static int CalculateAbsoluteOffset(int startOffset, int spacing, int counter, int extra)
        {
            return startOffset + spacing * counter + extra;
        }

        private static int CalculateAbsoluteOffset(int startOffset, int spacing, int size, int counter, int extra)
        {
            return startOffset + (spacing + size) * counter + extra;
        }

        /// <summary>
        /// Attempts to move a set of UI elements further from each other to prevent them from overlapping
        /// </summary>
        /// <param name="elements">UI elements to move</param>
        /// <param name="disallowedAreas">Areas the UI elements are not allowed to overlap with (ignored if null)</param>
        /// <param name="clampArea">The elements will not be moved outside this area. If the parameter is not given, the elements are kept inside the window.</param>
        public static void PreventElementOverlap(IList<GUIComponent> elements, IList<Rectangle> disallowedAreas = null,  Rectangle? clampArea = null)
        {
            List<GUIComponent> sortedElements = elements.OrderByDescending(e => e.Rect.Width + e.Rect.Height).ToList();

            Rectangle area = clampArea ?? new Rectangle(0, 0, GameMain.GraphicsWidth, GameMain.GraphicsHeight);
            for (int i = 0; i < sortedElements.Count; i++)
            {
                Point moveAmount = Point.Zero;
                Rectangle rect1 = sortedElements[i].Rect;
                moveAmount.X += Math.Max(area.X - rect1.X, 0);
                moveAmount.X -= Math.Max(rect1.Right - area.Right, 0);
                moveAmount.Y += Math.Max(area.Y - rect1.Y, 0);
                moveAmount.Y -= Math.Max(rect1.Bottom - area.Bottom, 0);
                sortedElements[i].RectTransform.ScreenSpaceOffset += moveAmount;
            }

            bool intersections = true;
            int iterations = 0;
            while (intersections && iterations < 100)
            {
                intersections = false;
                for (int i = 0; i < sortedElements.Count; i++)
                {
                    Rectangle rect1 = sortedElements[i].Rect;
                    for (int j = i + 1; j < sortedElements.Count; j++)
                    {
                        Rectangle rect2 = sortedElements[j].Rect;
                        if (!rect1.Intersects(rect2)) { continue; }

                        intersections = true;
                        Point centerDiff = rect1.Center - rect2.Center;
                        //move the interfaces away from each other, in a random direction if they're at the same position
                        Vector2 moveAmount = centerDiff == Point.Zero ? Vector2.UnitX + Rand.Vector(0.1f) : Vector2.Normalize(centerDiff.ToVector2());

                        //if the horizontal move amount is much larger than vertical, only move horizontally
                        //(= attempt to place the elements side-by-side if they're more apart horizontally than vertically)
                        if (Math.Abs(moveAmount.X) > Math.Abs(moveAmount.Y) * 8.0f)
                        {
                            moveAmount.Y = 0.0f;
                        }
                        //same for the y-axis
                        else if (Math.Abs(moveAmount.Y) > Math.Abs(moveAmount.X) * 8.0f)
                        {
                            moveAmount.X = 0.0f;
                        }

                        //make sure we don't move the interfaces out of the screen
                        Vector2 moveAmount1 = ClampMoveAmount(rect1, area, moveAmount * 10.0f);
                        Vector2 moveAmount2 = ClampMoveAmount(rect2, area, -moveAmount * 10.0f);

                        //move by 10 units in the desired direction and repeat until nothing overlaps
                        //(or after 100 iterations, in which case we'll just give up and let them overlap)
                        sortedElements[i].RectTransform.ScreenSpaceOffset += moveAmount1.ToPoint();
                        sortedElements[j].RectTransform.ScreenSpaceOffset += moveAmount2.ToPoint();
                    }

                    if (disallowedAreas == null) { continue; }
                    foreach (Rectangle rect2 in disallowedAreas)
                    {
                        if (!rect1.Intersects(rect2)) { continue; }
                        intersections = true;

                        Point centerDiff = rect1.Center - rect2.Center;
                        //move the interface away from the disallowed area
                        Vector2 moveAmount = centerDiff == Point.Zero ? Rand.Vector(1.0f) : Vector2.Normalize(centerDiff.ToVector2());

                        //make sure we don't move the interface out of the screen
                        Vector2 moveAmount1 = ClampMoveAmount(rect1, area, moveAmount * 10.0f);

                        //move by 10 units in the desired direction and repeat until nothing overlaps
                        //(or after 100 iterations, in which case we'll just give up and let them overlap)
                        sortedElements[i].RectTransform.ScreenSpaceOffset += (moveAmount1).ToPoint();
                    }
                }
                iterations++;
            }

            static Vector2 ClampMoveAmount(Rectangle Rect, Rectangle clampTo, Vector2 moveAmount)
            {
                if (Rect.Y < clampTo.Y)
                {
                    moveAmount.Y = Math.Max(moveAmount.Y, 0.0f);
                }
                else if (Rect.Bottom > clampTo.Bottom)
                {
                    moveAmount.Y = Math.Min(moveAmount.Y, 0.0f);
                }
                if (Rect.X < clampTo.X)
                {
                    moveAmount.X = Math.Max(moveAmount.X, 0.0f);
                }
                else if (Rect.Right > clampTo.Right)
                {
                    moveAmount.X = Math.Min(moveAmount.X, 0.0f);
                }
                return moveAmount;
            }
        }

#endregion

#region Misc
        public static void TogglePauseMenu()
        {
            if (Screen.Selected == GameMain.MainMenuScreen) { return; }
            if (PreventPauseMenuToggle) { return; }

            SettingsMenuOpen = false;

            TogglePauseMenu(null, null);

            if (PauseMenuOpen)
            {
                Inventory.DraggingItems.Clear();
                Inventory.DraggingInventory = null;

                PauseMenu = new GUIFrame(new RectTransform(Vector2.One, Canvas, Anchor.Center), style: null);
                new GUIFrame(new RectTransform(GUI.Canvas.RelativeSize, PauseMenu.RectTransform, Anchor.Center), style: "GUIBackgroundBlocker");

                var pauseMenuInner = new GUIFrame(new RectTransform(new Vector2(0.13f, 0.3f), PauseMenu.RectTransform, Anchor.Center) { MinSize = new Point(250, 300) });

                float padding = 0.06f;

                var buttonContainer = new GUILayoutGroup(new RectTransform(new Vector2(0.7f, 0.8f), pauseMenuInner.RectTransform, Anchor.BottomCenter) { RelativeOffset = new Vector2(0.0f, padding) })
                {
                    AbsoluteSpacing = IntScale(15)
                };

                new GUIButton(new RectTransform(new Vector2(0.1f, 0.07f), pauseMenuInner.RectTransform, Anchor.TopRight) { RelativeOffset = new Vector2(padding) },
                    "", style: "GUIBugButton")
                {
                    IgnoreLayoutGroups = true,
                    ToolTip = TextManager.Get("bugreportbutton") + $" (v{GameMain.Version})",
                    OnClicked = (btn, userdata) => { GameMain.Instance.ShowBugReporter(); return true; }
                };

                CreateButton("PauseMenuResume", buttonContainer, null);
                CreateButton("PauseMenuSettings", buttonContainer, () => SettingsMenuOpen = true);

                bool IsFriendlyOutpostLevel() => GameMain.GameSession != null && Level.IsLoadedFriendlyOutpost;
                if (Screen.Selected == GameMain.GameScreen && GameMain.GameSession != null)
                {
                    if (GameMain.GameSession.GameMode is SinglePlayerCampaign spMode)
                    {
                        CreateButton("PauseMenuRetry", buttonContainer, verificationTextTag: "PauseMenuRetryVerification", action: () =>
                        {
                            if (GameMain.GameSession.RoundSummary?.Frame != null)
                            {
                                GUIMessageBox.MessageBoxes.Remove(GameMain.GameSession.RoundSummary.Frame);
                            }
                            GUIMessageBox.MessageBoxes.RemoveAll(mb => mb.UserData as string == "ConversationAction");
                            GameMain.GameSession.LoadPreviousSave();
                        });

                        if (IsFriendlyOutpostLevel())
                        {
                            CreateButton("PauseMenuSaveQuit", buttonContainer, verificationTextTag: "PauseMenuSaveAndReturnToMainMenuVerification", action: () =>
                            {
                                if (IsFriendlyOutpostLevel()) { GameMain.QuitToMainMenu(save: true); }
                            });
                        }
                    }
                    else if (GameMain.GameSession.GameMode is TestGameMode)
                    {
                        CreateButton("PauseMenuReturnToEditor", buttonContainer, action: () =>
                        {
                            GameMain.GameSession?.EndRound("");
                        });
                    }
                    else if (!GameMain.GameSession.GameMode.IsSinglePlayer && GameMain.Client != null && GameMain.Client.HasPermission(ClientPermissions.ManageRound))
                    {
                        bool canSave = GameMain.GameSession.GameMode is CampaignMode && IsFriendlyOutpostLevel();
                        if (canSave)
                        {
                            CreateButton("PauseMenuSaveQuit", buttonContainer, verificationTextTag: "PauseMenuSaveAndReturnToServerLobbyVerification", action: () =>
                            {
                                GameMain.Client?.RequestRoundEnd(save: true);
                            });
                        }

                        CreateButton(GameMain.GameSession.GameMode is CampaignMode ? "ReturnToServerlobby" : "EndRound", buttonContainer,
                            verificationTextTag: GameMain.GameSession.GameMode is CampaignMode ? "PauseMenuReturnToServerLobbyVerification" : "EndRoundSubNotAtLevelEnd",
                            action: () =>
                            {
                                GameMain.Client?.RequestRoundEnd(save: false);
                            });
                    }
                }

                if (GameMain.GameSession != null || Screen.Selected is CharacterEditorScreen || Screen.Selected is SubEditorScreen)
                {
                    CreateButton("PauseMenuQuit", buttonContainer,
                        verificationTextTag: GameMain.GameSession == null ? "PauseMenuQuitVerificationEditor" : "PauseMenuQuitVerification",
                        action: () =>
                        {
                            GameMain.QuitToMainMenu(save: false);
                        });
                }
                else
                {
                    CreateButton("PauseMenuQuit", buttonContainer, action: () => { GameMain.QuitToMainMenu(save: false); });
                }

                GUITextBlock.AutoScaleAndNormalize(buttonContainer.Children.Where(c => c is GUIButton).Select(c => ((GUIButton)c).TextBlock));
                //scale to ensure there's enough room for all the buttons
                pauseMenuInner.RectTransform.MinSize = new Point(
                    pauseMenuInner.RectTransform.MinSize.X,
                        Math.Max(
<<<<<<< HEAD
                            (int)(buttonContainer.Children.Sum(c => c.Rect.Height + buttonContainer.Rect.Height * buttonContainer.RelativeSpacing)),
=======
                            (int)(buttonContainer.Children.Sum(c => c.Rect.Height + buttonContainer.AbsoluteSpacing) / buttonContainer.RectTransform.RelativeSize.Y),
>>>>>>> 34ffc520
                            pauseMenuInner.RectTransform.MinSize.X));

            }

            void CreateButton(string textTag, GUIComponent parent, Action action, string verificationTextTag = null)
            {
                new GUIButton(new RectTransform(new Vector2(1.0f, 0.1f), parent.RectTransform), TextManager.Get(textTag))
                {
                    OnClicked = (btn, userData) =>
                    {
                        if (string.IsNullOrEmpty(verificationTextTag))
                        {
                            PauseMenuOpen = false;
                            action?.Invoke();
                        }
                        else
                        {
                            CreateVerificationPrompt(verificationTextTag, action);
                        }
                        return true;
                    }
                };
            }

            void CreateVerificationPrompt(string textTag, Action confirmAction)
            {
                var msgBox = new GUIMessageBox("", TextManager.Get(textTag),
                    new LocalizedString[] { TextManager.Get("Yes"), TextManager.Get("No") })
                {
                    UserData = "verificationprompt"
                };
                msgBox.Buttons[0].OnClicked = (_, __) =>
                {
                    PauseMenuOpen = false;
                    confirmAction?.Invoke();
                    return true;
                };
                msgBox.Buttons[0].OnClicked += msgBox.Close;
                msgBox.Buttons[1].OnClicked += msgBox.Close;
            }
        }

        private static bool TogglePauseMenu(GUIButton button, object obj)
        {
            PauseMenuOpen = !PauseMenuOpen;
            if (!PauseMenuOpen && PauseMenu != null)
            {
                PauseMenu.RectTransform.Parent = null;
                PauseMenu = null;
            }
            return true;
        }

        /// <summary>
        /// Displays a message at the center of the screen, automatically preventing overlapping with other centered messages. TODO: Allow to show messages at the middle of the screen (instead of the top center).
        /// </summary>
        /// 
        public static void AddMessage(LocalizedString message, Color color, float? lifeTime = null, bool playSound = true, GUIFont font = null)
        {
            AddMessage(message.Value, color, lifeTime, playSound, font);
        }

        public static void AddMessage(LocalizedString message, Color color, Vector2 pos, Vector2 velocity, float lifeTime = 3.0f, bool playSound = true, GUISoundType soundType = GUISoundType.UIMessage, int subId = -1)
        {
            AddMessage(message.Value, color, pos, velocity, lifeTime, playSound, soundType, subId);
        }

        public static void AddMessage(string message, Color color, float? lifeTime = null, bool playSound = true, GUIFont font = null)
        {
            var guiMessage = new GUIMessage(message, color, lifeTime ?? MathHelper.Clamp(message.Length / 5.0f, 3.0f, 10.0f), font ?? GUIStyle.LargeFont);
            lock (mutex)
            {
                if (messages.Any(msg => msg.Text == message)) { return; }
                messages.Add(guiMessage);
            }
            if (playSound) { SoundPlayer.PlayUISound(GUISoundType.UIMessage); }
        }

        public static void AddMessage(string message, Color color, Vector2 pos, Vector2 velocity, float lifeTime = 3.0f, bool playSound = true, GUISoundType soundType = GUISoundType.UIMessage, int subId = -1)
        {
            Submarine sub = Submarine.Loaded.FirstOrDefault(s => s.ID == subId);

            var newMessage = new GUIMessage(message, color, pos, velocity, lifeTime, Alignment.Center, GUIStyle.Font, sub: sub);
            if (playSound) { SoundPlayer.PlayUISound(soundType); }

            lock (mutex)
            {
                bool overlapFound = true;
                int tries = 0;
                while (overlapFound)
                {
                    overlapFound = false;
                    foreach (var otherMessage in messages)
                    {
                        float xDiff = otherMessage.Pos.X - newMessage.Pos.X;
                        if (Math.Abs(xDiff) > (newMessage.Size.X + otherMessage.Size.X) / 2) { continue; }
                        float yDiff = otherMessage.Pos.Y - newMessage.Pos.Y;
                        if (Math.Abs(yDiff) > (newMessage.Size.Y + otherMessage.Size.Y) / 2) { continue; }
                        Vector2 moveDir = -(new Vector2(xDiff, yDiff) + Rand.Vector(1.0f));
                        if (moveDir.LengthSquared() > 0.0001f)
                        {
                            moveDir = Vector2.Normalize(moveDir);
                        }
                        else
                        {
                            moveDir = Rand.Vector(1.0f);
                        }
                        moveDir.Y = -Math.Abs(moveDir.Y);
                        newMessage.Pos -= Vector2.UnitY * 10;
                    }
                    tries++;
                    if (tries > 20) { break; }
                }
                messages.Add(newMessage);
            }
        }

        public static void ClearMessages()
        {
            lock (mutex)
            {
                messages.Clear();
            }
        }

        public static bool IsFourByThree()
        {
            float aspectRatio = HorizontalAspectRatio;
            return aspectRatio > 1.3f && aspectRatio < 1.4f;
        }

        public static void SetSavingIndicatorState(bool enabled)
        {
            if (enabled)
            {
                timeUntilSavingIndicatorDisabled = null;
            }
            isSavingIndicatorEnabled = enabled;
        }

        public static void DisableSavingIndicatorDelayed(float delay = 3.0f)
        {
            if (!isSavingIndicatorEnabled) { return; }
            timeUntilSavingIndicatorDisabled = delay;
        }
#endregion
    }
}<|MERGE_RESOLUTION|>--- conflicted
+++ resolved
@@ -2522,11 +2522,7 @@
                 pauseMenuInner.RectTransform.MinSize = new Point(
                     pauseMenuInner.RectTransform.MinSize.X,
                         Math.Max(
-<<<<<<< HEAD
-                            (int)(buttonContainer.Children.Sum(c => c.Rect.Height + buttonContainer.Rect.Height * buttonContainer.RelativeSpacing)),
-=======
                             (int)(buttonContainer.Children.Sum(c => c.Rect.Height + buttonContainer.AbsoluteSpacing) / buttonContainer.RectTransform.RelativeSize.Y),
->>>>>>> 34ffc520
                             pauseMenuInner.RectTransform.MinSize.X));
 
             }
