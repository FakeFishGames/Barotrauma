﻿using Barotrauma.Extensions;
using Barotrauma.Items.Components;
using Microsoft.Xna.Framework;
using System;
using System.Collections.Generic;
using System.Diagnostics;
using System.Globalization;
using System.Linq;
using PlayerBalanceElement = Barotrauma.CampaignUI.PlayerBalanceElement;

namespace Barotrauma
{
    class Store
    {
        class ItemQuantity
        {
            public int Total { get; private set; }
            public int NonEmpty { get; private set; }
            public bool AllNonEmpty => NonEmpty == Total;

            public ItemQuantity(int total, bool areNonEmpty = true)
            {
                Total = total;
                NonEmpty = areNonEmpty ? total : 0;
            }

            public void Add(int amount, bool areNonEmpty)
            {
                Total += amount;
                if (areNonEmpty) { NonEmpty += amount; }
            }
        }

        private readonly CampaignUI campaignUI;
        private readonly GUIComponent parentComponent;
        private readonly List<GUIButton> storeTabButtons = new List<GUIButton>();
        private readonly List<GUIButton> itemCategoryButtons = new List<GUIButton>();
        private readonly Dictionary<StoreTab, GUIListBox> tabLists = new Dictionary<StoreTab, GUIListBox>();
        private readonly Dictionary<StoreTab, SortingMethod> tabSortingMethods = new Dictionary<StoreTab, SortingMethod>();
        private readonly List<PurchasedItem> itemsToSell = new List<PurchasedItem>();
        private readonly List<PurchasedItem> itemsToSellFromSub = new List<PurchasedItem>();

        private GUIMessageBox deliveryPrompt;

        private StoreTab activeTab = StoreTab.Buy;
        private MapEntityCategory? selectedItemCategory;
        private bool suppressBuySell;
        private int buyTotal, sellTotal, sellFromSubTotal;

        private GUITextBlock storeNameBlock;
        private GUITextBlock reputationEffectBlock;
        private GUIDropDown sortingDropDown;
        private GUITextBox searchBox;
        private GUILayoutGroup categoryButtonContainer;
        private GUIListBox storeBuyList, storeSellList, storeSellFromSubList;
        /// <summary>
        /// Can be null when there are no deals at the current location
        /// </summary>
        private GUILayoutGroup storeDailySpecialsGroup, storeRequestedGoodGroup, storeRequestedSubGoodGroup;
        private Color storeSpecialColor;

        private GUIListBox shoppingCrateBuyList, shoppingCrateSellList, shoppingCrateSellFromSubList;
        private GUITextBlock relevantBalanceName, shoppingCrateTotal;
        private GUIButton clearAllButton, confirmButton;

        private bool needsRefresh, needsBuyingRefresh, needsSellingRefresh, needsItemsToSellRefresh, needsSellingFromSubRefresh, needsItemsToSellFromSubRefresh;

        private Point resolutionWhenCreated;

        private PlayerBalanceElement? playerBalanceElement;

        private Dictionary<ItemPrefab, ItemQuantity> OwnedItems { get; } = new Dictionary<ItemPrefab, ItemQuantity>();
        private Location.StoreInfo ActiveStore { get; set; }

        private CargoManager CargoManager => campaignUI.Campaign.CargoManager;
        private Location CurrentLocation => campaignUI.Campaign.Map?.CurrentLocation;
        private int Balance => campaignUI.Campaign.GetBalance();

        private bool IsBuying => activeTab switch
        {
            StoreTab.Buy => true,
            StoreTab.Sell => false,
            StoreTab.SellSub => false,
            _ => throw new NotImplementedException()
        };
        private GUIListBox ActiveShoppingCrateList => activeTab switch
        {
            StoreTab.Buy => shoppingCrateBuyList,
            StoreTab.Sell => shoppingCrateSellList,
            StoreTab.SellSub => shoppingCrateSellFromSubList,
            _ => throw new NotImplementedException()
        };

        public enum StoreTab
        {
            /// <summary>
            /// Buy items from the store
            /// </summary>
            Buy,
            /// <summary>
            /// Sell items from the character inventory
            /// </summary>
            Sell,
            /// <summary>
            /// Sell items from the sub
            /// </summary>
            SellSub
        }

        private enum SortingMethod
        {
            AlphabeticalAsc,
            AlphabeticalDesc,
            PriceAsc,
            PriceDesc,
            CategoryAsc
        }

        #region Permissions

        private bool hadBuyPermissions, hadSellInventoryPermissions, hadSellSubPermissions;

        private bool HasBuyPermissions
        {
            get => HasPermissionToUseTab(StoreTab.Buy);
            set => hadBuyPermissions = value;
        }
        private bool HasSellInventoryPermissions
        {
            get => HasPermissionToUseTab(StoreTab.Sell);
            set => hadSellInventoryPermissions = value;
        }
        private bool HasSellSubPermissions
        {
            get => HasPermissionToUseTab(StoreTab.SellSub);
            set => hadSellSubPermissions = value;
        }

        private static bool HasPermissionToUseTab(StoreTab tab)
        {
            return tab switch
            {
                StoreTab.Buy => true,
                StoreTab.Sell => CampaignMode.AllowedToManageCampaign(Networking.ClientPermissions.SellInventoryItems),
                StoreTab.SellSub => CampaignMode.AllowedToManageCampaign(Networking.ClientPermissions.SellSubItems),
                _ => false,
            };
        }

        private void UpdatePermissions()
        {
            HasBuyPermissions = HasPermissionToUseTab(StoreTab.Buy);
            HasSellInventoryPermissions = HasPermissionToUseTab(StoreTab.Sell);
            HasSellSubPermissions = HasPermissionToUseTab(StoreTab.SellSub);        
        }

        private bool HasTabPermissions(StoreTab tab)
        {
            return tab switch
            {
                StoreTab.Buy => HasBuyPermissions,
                StoreTab.Sell => HasSellInventoryPermissions,
                StoreTab.SellSub => HasSellSubPermissions,
                _ => false
            };
        }

        private bool HasActiveTabPermissions()
        {
            return HasTabPermissions(activeTab);
        }

        private bool HavePermissionsChanged(StoreTab tab)
        {
            bool hadTabPermissions = tab switch
            {
                StoreTab.Buy => hadBuyPermissions,
                StoreTab.Sell => hadSellInventoryPermissions,
                StoreTab.SellSub => hadSellSubPermissions,
                _ => false
            };
            return hadTabPermissions != HasTabPermissions(tab);            
        }

        #endregion

        public Store(CampaignUI campaignUI, GUIComponent parentComponent)
        {
            this.campaignUI = campaignUI;
            this.parentComponent = parentComponent;
            UpdatePermissions();
            CreateUI();
            Identifier refreshStoreId = new Identifier("RefreshStore");  
            campaignUI.Campaign.Map.OnLocationChanged.RegisterOverwriteExisting(
                refreshStoreId, 
                (locationChangeInfo) => UpdateLocation(locationChangeInfo.PrevLocation, locationChangeInfo.NewLocation));

            CurrentLocation?.Reputation?.OnReputationValueChanged.RegisterOverwriteExisting(refreshStoreId, _ => needsRefresh = true);
            CargoManager cargoManager = campaignUI.Campaign.CargoManager;
            cargoManager.OnItemsInBuyCrateChanged.RegisterOverwriteExisting(refreshStoreId, _ => needsBuyingRefresh = true);
            cargoManager.OnPurchasedItemsChanged.RegisterOverwriteExisting(refreshStoreId, _ => needsRefresh = true);
            cargoManager.OnItemsInSellCrateChanged.RegisterOverwriteExisting(refreshStoreId, _ => needsSellingRefresh = true);
            cargoManager.OnSoldItemsChanged.RegisterOverwriteExisting(refreshStoreId, _ =>
            {
                needsItemsToSellRefresh = true;
                needsItemsToSellFromSubRefresh = true;
                needsRefresh = true;
            });
            cargoManager.OnItemsInSellFromSubCrateChanged.RegisterOverwriteExisting(refreshStoreId, _ => needsSellingFromSubRefresh = true);
        }

        public void SelectStore(Character merchant)
        {
            Identifier storeIdentifier = merchant?.MerchantIdentifier ?? Identifier.Empty;
            if (CurrentLocation?.Stores != null)
            {
                if (!storeIdentifier.IsEmpty && CurrentLocation.GetStore(storeIdentifier) is { } store)
                {
                    ActiveStore = store;
                    if (storeNameBlock != null)
                    {
                        var storeName = TextManager.Get($"storename.{store.Identifier}");
                        if (storeName.IsNullOrEmpty())
                        {
                            storeName = TextManager.Get("store");
                        } 
                        storeNameBlock.SetRichText(storeName);
                    }
                    ActiveStore.SetMerchantFaction(merchant.Faction);
                }
                else
                {
                    ActiveStore = null;
                    string errorId, msg;
                    if (storeIdentifier.IsEmpty)
                    {
                        errorId = "Store.SelectStore:IdentifierEmpty";
                        msg = $"Error selecting store at {CurrentLocation}: identifier is empty.";
                    }
                    else
                    {
                        errorId = "Store.SelectStore:StoreDoesntExist";
                        msg = $"Error selecting store with identifier \"{storeIdentifier}\" at {CurrentLocation}: store with the identifier doesn't exist at the location.";
                    }
                    DebugConsole.LogError(msg);
                    GameAnalyticsManager.AddErrorEventOnce(errorId, GameAnalyticsManager.ErrorSeverity.Error, msg);
                }
            }
            else
            {
                ActiveStore = null;
                string errorId = "", msg = "";
                if (campaignUI.Campaign.Map == null)
                {
                    errorId = "Store.SelectStore:MapNull";
                    msg = $"Error selecting store with identifier \"{storeIdentifier}\": Map is null.";
                }
                else if (CurrentLocation == null)
                {
                    errorId = "Store.SelectStore:CurrentLocationNull";
                    msg = $"Error selecting store with identifier \"{storeIdentifier}\": CurrentLocation is null.";
                }
                else if (CurrentLocation.Stores == null)
                {
                    errorId = "Store.SelectStore:StoresNull";
                    msg = $"Error selecting store with identifier \"{storeIdentifier}\": CurrentLocation.Stores is null.";
                }
                if (!msg.IsNullOrEmpty())
                {
                    DebugConsole.LogError(msg);
                    GameAnalyticsManager.AddErrorEventOnce(errorId, GameAnalyticsManager.ErrorSeverity.Error, msg);
                }
            }
            RefreshItemsToSell();
            Refresh();
        }

        public void Refresh(bool updateOwned = true)
        {
            UpdatePermissions();
            if (updateOwned) { UpdateOwnedItems(); }
            RefreshBuying(updateOwned: false);
            RefreshSelling(updateOwned: false);
            RefreshSellingFromSub(updateOwned: false);
            SetConfirmButtonBehavior();
            needsRefresh = false;
        }

        private void RefreshBuying(bool updateOwned = true)
        {
            if (updateOwned) { UpdateOwnedItems(); }
            RefreshShoppingCrateBuyList();
            RefreshStoreBuyList();
            bool hasPermissions = HasTabPermissions(StoreTab.Buy);
            storeBuyList.Enabled = hasPermissions;
            shoppingCrateBuyList.Enabled = hasPermissions;
            needsBuyingRefresh = false;
        }

        private void RefreshSelling(bool updateOwned = true)
        {
            if (updateOwned) { UpdateOwnedItems(); }
            RefreshShoppingCrateSellList();
            RefreshStoreSellList();
            bool hasPermissions = HasTabPermissions(StoreTab.Sell);
            storeSellList.Enabled = hasPermissions;
            shoppingCrateSellList.Enabled = hasPermissions;
            needsSellingRefresh = false;
        }

        private void RefreshSellingFromSub(bool updateOwned = true, bool updateItemsToSellFromSub = true)
        {
            if (updateOwned) { UpdateOwnedItems(); }
            if (updateItemsToSellFromSub) RefreshItemsToSellFromSub();
            RefreshShoppingCrateSellFromSubList();
            RefreshStoreSellFromSubList();
            bool hasPermissions = HasTabPermissions(StoreTab.SellSub);
            storeSellFromSubList.Enabled = hasPermissions;
            shoppingCrateSellFromSubList.Enabled = hasPermissions;
            needsSellingFromSubRefresh = false;
        }

        private void CreateUI()
        {
            if (parentComponent.FindChild(c => c.UserData as string == "glow") is GUIComponent glowChild)
            {
                parentComponent.RemoveChild(glowChild);
            }
            if (parentComponent.FindChild(c => c.UserData as string == "container") is GUIComponent containerChild)
            {
                parentComponent.RemoveChild(containerChild);
            }

            new GUIFrame(new RectTransform(new Vector2(1.25f, 1.25f), parentComponent.RectTransform, Anchor.Center), style: "OuterGlow", color: Color.Black * 0.7f)
            {
                CanBeFocused = false,
                UserData = "glow"
            };
            new GUIFrame(new RectTransform(new Vector2(0.95f), parentComponent.RectTransform, anchor: Anchor.Center), style: null)
            {
                CanBeFocused = false,
                UserData = "container"
            };

            var panelMaxWidth = (int)(GUI.xScale * (GUI.HorizontalAspectRatio < 1.4f ? 650 : 560));
            var storeContent = new GUILayoutGroup(new RectTransform(new Vector2(0.45f, 1.0f), campaignUI.GetTabContainer(CampaignMode.InteractionType.Store).RectTransform, Anchor.BottomLeft)
                {
                    MaxSize = new Point(panelMaxWidth, campaignUI.GetTabContainer(CampaignMode.InteractionType.Store).Rect.Height - HUDLayoutSettings.ButtonAreaTop.Bottom)
                })
            {
                Stretch = true,
                RelativeSpacing = 0.01f
            };

            // Store header ------------------------------------------------
            var headerGroup = new GUILayoutGroup(new RectTransform(new Vector2(1.0f, 0.95f / 14.0f), storeContent.RectTransform), isHorizontal: true)
            {
                RelativeSpacing = 0.005f
            };
            var imageWidth = (float)headerGroup.Rect.Height / headerGroup.Rect.Width;
            new GUIImage(new RectTransform(new Vector2(imageWidth, 1.0f), headerGroup.RectTransform), "StoreTradingIcon");
            storeNameBlock = new GUITextBlock(new RectTransform(new Vector2(1.0f - imageWidth, 1.0f), headerGroup.RectTransform), TextManager.Get("store"), font: GUIStyle.LargeFont)
            {
                CanBeFocused = false,
                ForceUpperCase = ForceUpperCase.Yes
            };

            // Merchant balance ------------------------------------------------
            var balanceAndValueGroup = new GUILayoutGroup(new RectTransform(new Vector2(1.0f, 0.75f / 14.0f), storeContent.RectTransform), isHorizontal: true)
            {
                RelativeSpacing = 0.005f
            };

            var merchantBalanceContainer = new GUILayoutGroup(new RectTransform(new Vector2(0.5f, 1.0f), balanceAndValueGroup.RectTransform))
            {
                RelativeSpacing = 0.005f
            };
            new GUITextBlock(new RectTransform(new Vector2(1.0f, 0.5f), merchantBalanceContainer.RectTransform),
                TextManager.Get("campaignstore.storebalance"), font: GUIStyle.Font, textAlignment: Alignment.BottomLeft)
            {
                AutoScaleVertical = true,
                ForceUpperCase = ForceUpperCase.Yes
            };
            new GUITextBlock(new RectTransform(new Vector2(1.0f, 0.5f), merchantBalanceContainer.RectTransform), "",
                color: Color.White, font: GUIStyle.SubHeadingFont)
            {
                AutoScaleVertical = true,
                TextScale = 1.1f,
                TextGetter = () => GetMerchantBalanceText()
            };

            // Item sell value ------------------------------------------------
            var reputationEffectContainer = new GUILayoutGroup(new RectTransform(new Vector2(0.5f, 1.0f), balanceAndValueGroup.RectTransform))
            {
                CanBeFocused = true,
                RelativeSpacing = 0.005f,
                ToolTip = TextManager.Get("campaignstore.reputationtooltip")
            };
            new GUITextBlock(new RectTransform(new Vector2(1.0f, 0.5f), reputationEffectContainer.RectTransform),
                TextManager.Get("reputationmodifier"), font: GUIStyle.Font, textAlignment: Alignment.BottomLeft)
            {
                AutoScaleVertical = true,
                CanBeFocused = false,
                ForceUpperCase = ForceUpperCase.Yes,
            };
            reputationEffectBlock = new GUITextBlock(new RectTransform(new Vector2(1.0f, 0.5f), reputationEffectContainer.RectTransform), "", font: GUIStyle.SubHeadingFont)
            {
                AutoScaleVertical = true,
                CanBeFocused = false,
                TextScale = 1.1f,
                TextGetter = () =>
                {
                    if (ActiveStore is not null)
                    {
                        Color textColor = GUIStyle.ColorReputationNeutral;
                        string sign = "";
                        int reputationModifier = (int)MathF.Round((ActiveStore.GetReputationModifier(activeTab == StoreTab.Buy) - 1) * 100);
                        if (reputationModifier > 0)
                        {
                            textColor = IsBuying ? GUIStyle.ColorReputationLow : GUIStyle.ColorReputationHigh;
                            sign = "+";
                        }
                        else if (reputationModifier < 0)
                        {
                            textColor = IsBuying ? GUIStyle.ColorReputationHigh : GUIStyle.ColorReputationLow;
                        }
                        reputationEffectBlock.TextColor = textColor;
                        return $"{sign}{reputationModifier}%";
                    }
                    else
                    {
                        return "";
                    }
                }
            };

            // Store mode buttons ------------------------------------------------
            var modeButtonFrame = new GUIFrame(new RectTransform(new Vector2(1.0f, 0.4f / 14.0f), storeContent.RectTransform), style: null);
            var modeButtonContainer = new GUILayoutGroup(new RectTransform(Vector2.One, modeButtonFrame.RectTransform), isHorizontal: true);

            var tabs = Enum.GetValues(typeof(StoreTab));
            storeTabButtons.Clear();
            tabSortingMethods.Clear();
            foreach (StoreTab tab in tabs)
            {
                LocalizedString text = tab switch
                {
                    StoreTab.SellSub => TextManager.Get("submarine"),
                    _ => TextManager.Get("campaignstoretab." + tab)
                };
                var tabButton = new GUIButton(new RectTransform(new Vector2(1.0f / (tabs.Length + 1), 1.0f), modeButtonContainer.RectTransform),
                    text: text, style: "GUITabButton")
                {
                    UserData = tab,
                    OnClicked = (button, userData) =>
                    {
                        ChangeStoreTab((StoreTab)userData);
                        return true;
                    }
                };
                storeTabButtons.Add(tabButton);
                tabSortingMethods.Add(tab, SortingMethod.AlphabeticalAsc);
            }

            var storeInventoryContainer = new GUILayoutGroup(
                new RectTransform(
                    new Vector2(0.9f, 0.95f),
                    new GUIFrame(new RectTransform(new Vector2(1.0f, 11.9f / 14.0f), storeContent.RectTransform)).RectTransform,
                    anchor: Anchor.Center),
                isHorizontal: true)
            {
                RelativeSpacing = 0.015f,
                Stretch = true
            };

            // Item category buttons ------------------------------------------------
            categoryButtonContainer = new GUILayoutGroup(new RectTransform(new Vector2(0.08f, 1.0f), storeInventoryContainer.RectTransform))
            {
                RelativeSpacing = 0.02f
            };

            List<MapEntityCategory> itemCategories = Enum.GetValues(typeof(MapEntityCategory)).Cast<MapEntityCategory>().ToList();
            itemCategories.Remove(MapEntityCategory.None);
            //don't show categories with no buyable items
            itemCategories.RemoveAll(c => !ItemPrefab.Prefabs.Any(ep => ep.Category.HasFlag(c) && ep.CanBeBought));
            itemCategoryButtons.Clear();
            var categoryButton = new GUIButton(new RectTransform(new Point(categoryButtonContainer.Rect.Width, categoryButtonContainer.Rect.Width), categoryButtonContainer.RectTransform), style: "CategoryButton.All")
            {
                ToolTip = TextManager.Get("MapEntityCategory.All"),
                OnClicked = OnClickedCategoryButton
            };
            itemCategoryButtons.Add(categoryButton);
            foreach (MapEntityCategory category in itemCategories)
            {
                categoryButton = new GUIButton(new RectTransform(new Point(categoryButtonContainer.Rect.Width, categoryButtonContainer.Rect.Width), categoryButtonContainer.RectTransform),
                    style: "CategoryButton." + category)
                {
                    ToolTip = TextManager.Get("MapEntityCategory." + category),
                    UserData = category,
                    OnClicked = OnClickedCategoryButton
                };
                itemCategoryButtons.Add(categoryButton);
            }
            bool OnClickedCategoryButton(GUIButton button, object userData)
            {
                MapEntityCategory? newCategory = !button.Selected ? (MapEntityCategory?)userData : null;
                if (newCategory.HasValue) { searchBox.Text = ""; }
                if (newCategory != selectedItemCategory) { tabLists[activeTab].ScrollBar.BarScroll = 0f; }
                FilterStoreItems(newCategory, searchBox.Text);
                return true;
            }
            foreach (var btn in itemCategoryButtons)
            {
                btn.RectTransform.SizeChanged += () =>
                {
                    if (btn.Frame.sprites == null) { return; }
                    var sprite = btn.Frame.sprites[GUIComponent.ComponentState.None].First();
                    btn.RectTransform.NonScaledSize = new Point(btn.Rect.Width, (int)(btn.Rect.Width * ((float)sprite.Sprite.SourceRect.Height / sprite.Sprite.SourceRect.Width)));
                };
            }

            GUILayoutGroup sortFilterListContainer = new GUILayoutGroup(new RectTransform(new Vector2(0.92f, 1.0f), storeInventoryContainer.RectTransform))
            {
                RelativeSpacing = 0.015f,
                Stretch = true
            };
            GUILayoutGroup sortFilterGroup = new GUILayoutGroup(new RectTransform(new Vector2(1.0f, 0.08f), sortFilterListContainer.RectTransform), isHorizontal: true)
            {
                RelativeSpacing = 0.015f,
                Stretch = true
            };
            
            GUILayoutGroup sortGroup = new GUILayoutGroup(new RectTransform(new Vector2(0.4f, 1.0f), sortFilterGroup.RectTransform))
            {
                Stretch = true
            };
            new GUITextBlock(new RectTransform(new Vector2(1.0f, 0.5f), sortGroup.RectTransform), text: TextManager.Get("campaignstore.sortby"));
            sortingDropDown = new GUIDropDown(new RectTransform(new Vector2(1.0f, 0.5f), sortGroup.RectTransform), text: TextManager.Get("campaignstore.sortby"), elementCount: 3)
            {
                OnSelected = (child, userData) =>
                {
                    SortActiveTabItems((SortingMethod)userData);
                    return true;
                }
            };
            var tag = "sortingmethod.";
            sortingDropDown.AddItem(TextManager.Get(tag + SortingMethod.AlphabeticalAsc), userData: SortingMethod.AlphabeticalAsc);
            sortingDropDown.AddItem(TextManager.Get(tag + SortingMethod.PriceAsc), userData: SortingMethod.PriceAsc);
            sortingDropDown.AddItem(TextManager.Get(tag + SortingMethod.PriceDesc), userData: SortingMethod.PriceDesc);

            GUILayoutGroup filterGroup = new GUILayoutGroup(new RectTransform(new Vector2(0.6f, 1.0f), sortFilterGroup.RectTransform))
            {
                Stretch = true
            };
            new GUITextBlock(new RectTransform(new Vector2(1.0f, 0.5f), filterGroup.RectTransform), TextManager.Get("serverlog.filter"));
            searchBox = new GUITextBox(new RectTransform(new Vector2(1.0f, 0.5f), filterGroup.RectTransform), createClearButton: true);
            searchBox.OnTextChanged += (textBox, text) => { FilterStoreItems(null, text); return true; };

            var storeItemListContainer = new GUIFrame(new RectTransform(new Vector2(1.0f, 0.92f), sortFilterListContainer.RectTransform), style: null);
            tabLists.Clear();

            storeBuyList = new GUIListBox(new RectTransform(Vector2.One, storeItemListContainer.RectTransform))
            {
                AutoHideScrollBar = false,
                Visible = false
            };
            storeDailySpecialsGroup = CreateDealsGroup(storeBuyList, CurrentLocation?.DailySpecialsCount ?? 1);
            tabLists.Add(StoreTab.Buy, storeBuyList);

            storeSellList = new GUIListBox(new RectTransform(Vector2.One, storeItemListContainer.RectTransform))
            {
                AutoHideScrollBar = false,
                Visible = false
            };
            storeRequestedGoodGroup = CreateDealsGroup(storeSellList, CurrentLocation?.RequestedGoodsCount ?? 1);
            tabLists.Add(StoreTab.Sell, storeSellList);

            storeSellFromSubList = new GUIListBox(new RectTransform(Vector2.One, storeItemListContainer.RectTransform))
            {
                AutoHideScrollBar = false,
                Visible = false
            };
            storeRequestedSubGoodGroup = CreateDealsGroup(storeSellFromSubList, CurrentLocation?.RequestedGoodsCount ?? 1);
            tabLists.Add(StoreTab.SellSub, storeSellFromSubList);

            // Shopping Crate ------------------------------------------------------------------------------------------------------------------------------------------

            var shoppingCrateContent = new GUILayoutGroup(new RectTransform(new Vector2(0.45f, 1.0f), campaignUI.GetTabContainer(CampaignMode.InteractionType.Store).RectTransform, anchor: Anchor.BottomRight)
                {
                    MaxSize = new Point(panelMaxWidth, campaignUI.GetTabContainer(CampaignMode.InteractionType.Store).Rect.Height - HUDLayoutSettings.ButtonAreaTop.Bottom)
                })
            {
                Stretch = true,
                RelativeSpacing = 0.01f
            };

            // Shopping crate header ------------------------------------------------
            headerGroup = new GUILayoutGroup(new RectTransform(new Vector2(1.0f, 0.75f / 14.0f), shoppingCrateContent.RectTransform), isHorizontal: true, childAnchor: Anchor.TopRight)
            {
                RelativeSpacing = 0.005f
            };
            imageWidth = (float)headerGroup.Rect.Height / headerGroup.Rect.Width;
            new GUIImage(new RectTransform(new Vector2(imageWidth, 1.0f), headerGroup.RectTransform), "StoreShoppingCrateIcon");
            new GUITextBlock(new RectTransform(new Vector2(1.0f - imageWidth, 1.0f), headerGroup.RectTransform), TextManager.Get("campaignstore.shoppingcrate"), font: GUIStyle.LargeFont, textAlignment: Alignment.Right)
            {
                CanBeFocused = false,
                ForceUpperCase = ForceUpperCase.Yes
            };

            // Player balance ------------------------------------------------
            playerBalanceElement = CampaignUI.AddBalanceElement(shoppingCrateContent, new Vector2(1.0f, 0.75f / 14.0f));

            // Divider ------------------------------------------------
            var dividerFrame = new GUIFrame(new RectTransform(new Vector2(1.0f, 0.6f / 14.0f), shoppingCrateContent.RectTransform), style: null);
            new GUIImage(new RectTransform(Vector2.One, dividerFrame.RectTransform, anchor: Anchor.BottomCenter), "HorizontalLine");

            var shoppingCrateInventoryContainer = new GUILayoutGroup(
                new RectTransform(
                    new Vector2(0.9f, 0.95f),
                    new GUIFrame(new RectTransform(new Vector2(1.0f, 11.9f / 14.0f), shoppingCrateContent.RectTransform)).RectTransform,
                    anchor: Anchor.Center))
            {
                RelativeSpacing = 0.015f,
                Stretch = true
            };
            var shoppingCrateListContainer = new GUIFrame(new RectTransform(new Vector2(1.0f, 0.8f), shoppingCrateInventoryContainer.RectTransform), style: null);
            shoppingCrateBuyList = new GUIListBox(new RectTransform(Vector2.One, shoppingCrateListContainer.RectTransform)) { Visible = false, KeepSpaceForScrollBar = true };
            shoppingCrateSellList = new GUIListBox(new RectTransform(Vector2.One, shoppingCrateListContainer.RectTransform)) { Visible = false, KeepSpaceForScrollBar = true };
            shoppingCrateSellFromSubList = new GUIListBox(new RectTransform(Vector2.One, shoppingCrateListContainer.RectTransform)) { Visible = false, KeepSpaceForScrollBar = true };

            var relevantBalanceContainer = new GUILayoutGroup(new RectTransform(new Vector2(1.0f, 0.05f), shoppingCrateInventoryContainer.RectTransform), isHorizontal: true)
            {
                Stretch = true
            };
            relevantBalanceName = new GUITextBlock(new RectTransform(new Vector2(0.5f, 1.0f), relevantBalanceContainer.RectTransform), "", font: GUIStyle.Font)
            {
                CanBeFocused = false
            };
            new GUITextBlock(new RectTransform(new Vector2(0.5f, 1.0f), relevantBalanceContainer.RectTransform), "", textColor: Color.White, font: GUIStyle.SubHeadingFont, textAlignment: Alignment.Right)
            {
                CanBeFocused = false,
                TextScale = 1.1f,
                TextGetter = () => IsBuying ? CampaignUI.GetTotalBalance() : GetMerchantBalanceText()
            };

            var totalContainer = new GUILayoutGroup(new RectTransform(new Vector2(1.0f, 0.05f), shoppingCrateInventoryContainer.RectTransform), isHorizontal: true)
            {
                Stretch = true
            };
            new GUITextBlock(new RectTransform(new Vector2(0.5f, 1.0f), totalContainer.RectTransform), TextManager.Get("campaignstore.total"), font: GUIStyle.Font)
            {
                CanBeFocused = false
            };
            shoppingCrateTotal = new GUITextBlock(new RectTransform(new Vector2(0.5f, 1.0f), totalContainer.RectTransform), "", font: GUIStyle.SubHeadingFont, textAlignment: Alignment.Right)
            {
                CanBeFocused = false,
                TextScale = 1.1f
            };

            var buttonContainer = new GUILayoutGroup(new RectTransform(new Vector2(1.0f, 0.1f), shoppingCrateInventoryContainer.RectTransform), isHorizontal: true, childAnchor: Anchor.TopRight);
            confirmButton = new GUIButton(new RectTransform(new Vector2(0.35f, 1.0f), buttonContainer.RectTransform))
            {
                ForceUpperCase = ForceUpperCase.Yes
            };
            SetConfirmButtonBehavior();
            clearAllButton = new GUIButton(new RectTransform(new Vector2(0.35f, 1.0f), buttonContainer.RectTransform), TextManager.Get("campaignstore.clearall"))
            {
                ClickSound = GUISoundType.Cart,
                Enabled = HasActiveTabPermissions(),
                ForceUpperCase = ForceUpperCase.Yes,
                OnClicked = (button, userData) =>
                {
                    if (!HasActiveTabPermissions()) { return false; }
                    var itemsToRemove = activeTab switch
                    {
                        StoreTab.Buy => new List<PurchasedItem>(CargoManager.GetBuyCrateItems(ActiveStore)),
                        StoreTab.Sell => new List<PurchasedItem>(CargoManager.GetSellCrateItems(ActiveStore)),
                        StoreTab.SellSub => new List<PurchasedItem>(CargoManager.GetSubCrateItems(ActiveStore)),
                        _ => throw new NotImplementedException(),
                    };
                    itemsToRemove.ForEach(i => ClearFromShoppingCrate(i));
                    return true;
                }
            };

            ChangeStoreTab(activeTab);
            resolutionWhenCreated = new Point(GameMain.GraphicsWidth, GameMain.GraphicsHeight);
        }

        private LocalizedString GetMerchantBalanceText() => TextManager.FormatCurrency(ActiveStore?.Balance ?? 0);

        private GUILayoutGroup CreateDealsGroup(GUIListBox parentList, int elementCount)
        {
            // Add 1 for the header
            elementCount++;
            var elementHeight = (int)(GUI.yScale * 80);
            var frame = new GUIFrame(new RectTransform(new Point(parentList.Content.Rect.Width, elementCount * elementHeight + 3), parent: parentList.Content.RectTransform), style: null)
            {
                UserData = "deals"
            };
            var dealsGroup = new GUILayoutGroup(new RectTransform(Vector2.One, frame.RectTransform, anchor: Anchor.Center), childAnchor: Anchor.TopCenter);
            var dealsHeader = new GUILayoutGroup(new RectTransform(new Point((int)(0.95f * parentList.Content.Rect.Width), elementHeight), parent: dealsGroup.RectTransform), isHorizontal: true, childAnchor: Anchor.CenterLeft)
            {
                UserData = "header"
            };
            var iconWidth = (0.9f * dealsHeader.Rect.Height) / dealsHeader.Rect.Width;
            var dealsIcon = new GUIImage(new RectTransform(new Vector2(iconWidth, 0.9f), dealsHeader.RectTransform), "StoreDealIcon", scaleToFit: true);
            var text = TextManager.Get(parentList == storeBuyList ? "campaignstore.dailyspecials" : "campaignstore.requestedgoods");
            var dealsText = new GUITextBlock(new RectTransform(new Vector2(1.0f - iconWidth, 0.9f), dealsHeader.RectTransform), text, font: GUIStyle.LargeFont);
            storeSpecialColor = dealsIcon.Color;
            dealsText.TextColor = storeSpecialColor;
            var divider = new GUIImage(new RectTransform(new Point(dealsGroup.Rect.Width, 3), dealsGroup.RectTransform), "HorizontalLine")
            {
                UserData = "divider"
            };
            frame.CanBeFocused = dealsGroup.CanBeFocused = dealsHeader.CanBeFocused = dealsIcon.CanBeFocused = dealsText.CanBeFocused = divider.CanBeFocused = false;
            return dealsGroup;
        }

        private void UpdateLocation(Location prevLocation, Location newLocation)
        {
            if (prevLocation == newLocation) { return; }
            if (prevLocation?.Reputation != null)
            {
                prevLocation.Reputation.OnReputationValueChanged.Dispose();
            }
            if (ItemPrefab.Prefabs.Any(p => p.CanBeBoughtFrom(newLocation)))
            {
                selectedItemCategory = null;
                searchBox.Text = "";
                ChangeStoreTab(StoreTab.Buy);
                if (newLocation?.Reputation != null)
                {
                    newLocation.Reputation.OnReputationValueChanged.RegisterOverwriteExisting("RefreshStore".ToIdentifier(), _ => { SetNeedsRefresh(); });
                }
            }

            void SetNeedsRefresh()
            {
                needsRefresh = true;
            }
        }

        private void UpdateCategoryButtons()
        {
            var tabItems = activeTab switch
            {
                StoreTab.Buy => ActiveStore?.Stock,
                StoreTab.Sell => itemsToSell,
                StoreTab.SellSub => itemsToSellFromSub,
                _ => null
            } ?? Enumerable.Empty<PurchasedItem>();
            foreach (var button in itemCategoryButtons)
            {
                if (button.UserData is not MapEntityCategory category)
                {
                    continue;
                }
                bool isButtonEnabled = false;
                foreach (var item in tabItems)
                {
                    if (item.ItemPrefab.Category.HasFlag(category))
                    {
                        isButtonEnabled = true;
                        break;
                    }
                }
                button.Enabled = isButtonEnabled;
            }
        }

        private void ChangeStoreTab(StoreTab tab)
        {
            activeTab = tab;
            foreach (GUIButton tabButton in storeTabButtons)
            {
                tabButton.Selected = (StoreTab)tabButton.UserData == activeTab;
            }
            sortingDropDown.SelectItem(tabSortingMethods[tab]);
            relevantBalanceName.Text = IsBuying ? TextManager.Get("campaignstore.balance") : TextManager.Get("campaignstore.storebalance");
            UpdateCategoryButtons();
            SetShoppingCrateTotalText();
            SetClearAllButtonStatus();
            SetConfirmButtonBehavior();
            SetConfirmButtonStatus();
            FilterStoreItems();
            switch (tab)
            {
                case StoreTab.Buy:
                    storeSellList.Visible = false;
                    if (storeSellFromSubList != null)
                    {
                        storeSellFromSubList.Visible = false;
                    }
                    storeBuyList.Visible = true;
                    shoppingCrateSellList.Visible = false;
                    if (shoppingCrateSellFromSubList != null)
                    {
                        shoppingCrateSellFromSubList.Visible = false;
                    }
                    shoppingCrateBuyList.Visible = true;
                    break;
                case StoreTab.Sell:
                    storeBuyList.Visible = false;
                    if (storeSellFromSubList != null)
                    {
                        storeSellFromSubList.Visible = false;
                    }
                    storeSellList.Visible = true;
                    shoppingCrateBuyList.Visible = false;
                    if (shoppingCrateSellFromSubList != null)
                    {
                        shoppingCrateSellFromSubList.Visible = false;
                    }
                    shoppingCrateSellList.Visible = true;
                    break;
                case StoreTab.SellSub:
                    storeBuyList.Visible = false;
                    storeSellList.Visible = false;
                    if (storeSellFromSubList != null)
                    {
                        storeSellFromSubList.Visible = true;
                    }
                    shoppingCrateBuyList.Visible = false;
                    shoppingCrateSellList.Visible = false;
                    if (shoppingCrateSellFromSubList != null)
                    {
                        shoppingCrateSellFromSubList.Visible = true;
                    }
                    break;
            }
        }

        private void FilterStoreItems(MapEntityCategory? category, string filter)
        {
            selectedItemCategory = category;
            var list = tabLists[activeTab];
            filter = filter?.ToLower();
            foreach (GUIComponent child in list.Content.Children)
            {
                var item = child.UserData as PurchasedItem;
                if (item?.ItemPrefab?.Name == null) { continue; }
                child.Visible =
                    (IsBuying || item.Quantity > 0) &&
                    (!category.HasValue || item.ItemPrefab.Category.HasFlag(category.Value)) &&
                    (string.IsNullOrEmpty(filter) || item.ItemPrefab.Name.Contains(filter, StringComparison.OrdinalIgnoreCase));
            }
            foreach (GUIButton btn in itemCategoryButtons)
            {
                btn.Selected = (MapEntityCategory?)btn.UserData == selectedItemCategory;
            }
            list.UpdateScrollBarSize();
        }

        private void FilterStoreItems()
        {
            //only select a specific category if the search box is empty (items from all categories are shown when searching)
            MapEntityCategory? category = string.IsNullOrEmpty(searchBox.Text) ? selectedItemCategory : null;
            FilterStoreItems(category, searchBox.Text);
        }

        private static KeyValuePair<Identifier, float>? GetReputationRequirement(PriceInfo priceInfo)
        {
            return GameMain.GameSession?.Campaign is not null
               ? priceInfo.MinReputation.FirstOrNull()
               : null;
        }

        private static KeyValuePair<Identifier, float>? GetTooLowReputation(PriceInfo priceInfo)
        {
            if (GameMain.GameSession?.Campaign is CampaignMode campaign)
            {
                foreach (var minRep in priceInfo.MinReputation)
                {
                    if (MathF.Round(campaign.GetReputation(minRep.Key)) < minRep.Value)
                    {
                        return minRep;
                    }
                }
            }
            return null;
        }

        int prevDailySpecialCount, prevRequestedGoodsCount, prevSubRequestedGoodsCount;

        private void RefreshStoreBuyList()
        {
            float prevBuyListScroll = storeBuyList.BarScroll;
            float prevShoppingCrateScroll = shoppingCrateBuyList.BarScroll;

            int dailySpecialCount = ActiveStore?.DailySpecials.Count(s => s.CanCharacterBuy()) ?? 0;
            if ((ActiveStore == null && storeDailySpecialsGroup != null) || (storeDailySpecialsGroup != null) != ActiveStore.DailySpecials.Any() || dailySpecialCount != prevDailySpecialCount)
            {
                storeBuyList.RemoveChild(storeDailySpecialsGroup?.Parent);
                if (ActiveStore != null && (storeDailySpecialsGroup == null || dailySpecialCount != prevDailySpecialCount))
                {
                    storeDailySpecialsGroup = CreateDealsGroup(storeBuyList, dailySpecialCount);
                    storeDailySpecialsGroup.Parent.SetAsFirstChild();
                }
                else
                {
                    storeDailySpecialsGroup = null;
                }
                storeBuyList.RecalculateChildren();
                prevDailySpecialCount = dailySpecialCount;
            }

            bool hasPermissions = HasTabPermissions(StoreTab.Buy);
            var existingItemFrames = new HashSet<GUIComponent>();
            if (ActiveStore != null)
            {
                foreach (PurchasedItem item in ActiveStore.Stock)
                {
                    CreateOrUpdateItemFrame(item.ItemPrefab, item.Quantity);
                }
                foreach (ItemPrefab itemPrefab in ActiveStore.DailySpecials)
                {
                    if (ActiveStore.Stock.Any(pi => pi.ItemPrefab == itemPrefab)) { continue; }
                    CreateOrUpdateItemFrame(itemPrefab, 0);
                }
            }

            void CreateOrUpdateItemFrame(ItemPrefab itemPrefab, int quantity)
            {
                if (itemPrefab.CanBeBoughtFrom(ActiveStore, out PriceInfo priceInfo) && itemPrefab.CanCharacterBuy())
                {
                    bool isDailySpecial = ActiveStore.DailySpecials.Contains(itemPrefab);
                    var itemFrame = isDailySpecial ?
                        storeDailySpecialsGroup.FindChild(c => c.UserData is PurchasedItem pi && pi.ItemPrefab == itemPrefab) :
                        storeBuyList.Content.FindChild(c => c.UserData is PurchasedItem pi && pi.ItemPrefab == itemPrefab);

                    quantity = Math.Max(quantity - CargoManager.GetPurchasedItemCount(ActiveStore, itemPrefab), 0);                    
                    if (CargoManager.GetBuyCrateItem(ActiveStore, itemPrefab) is { } buyCrateItem)
                    {
                        quantity = Math.Max(quantity - buyCrateItem.Quantity, 0);
                    }
                    if (itemFrame == null)
                    {
                        var parentComponent = isDailySpecial ? storeDailySpecialsGroup : storeBuyList as GUIComponent;
                        itemFrame = CreateItemFrame(new PurchasedItem(itemPrefab, quantity), parentComponent, StoreTab.Buy, forceDisable: !hasPermissions);
                    }
                    else
                    {
                        (itemFrame.UserData as PurchasedItem).Quantity = quantity;
                        SetQuantityLabelText(StoreTab.Buy, itemFrame);
                        SetOwnedText(itemFrame);
                        SetPriceGetters(itemFrame, true);
                    }

                    SetItemFrameStatus(itemFrame, hasPermissions && quantity > 0 && !GetTooLowReputation(priceInfo).HasValue);
                    existingItemFrames.Add(itemFrame);
                }
            }

            var removedItemFrames = storeBuyList.Content.Children.Where(c => c.UserData is PurchasedItem).Except(existingItemFrames).ToList();
            if (storeDailySpecialsGroup != null)
            {
                removedItemFrames.AddRange(storeDailySpecialsGroup.Children.Where(c => c.UserData is PurchasedItem).Except(existingItemFrames).ToList());
            }
            removedItemFrames.ForEach(f => f.RectTransform.Parent = null);
            if (activeTab == StoreTab.Buy)
            {
                UpdateCategoryButtons();
                FilterStoreItems();
            }
            SortItems(StoreTab.Buy);

            storeBuyList.BarScroll = prevBuyListScroll;
            shoppingCrateBuyList.BarScroll = prevShoppingCrateScroll;
        }

        private void RefreshStoreSellList()
        {
            float prevSellListScroll = storeSellList.BarScroll;
            float prevShoppingCrateScroll = shoppingCrateSellList.BarScroll;

            int requestedGoodsCount = ActiveStore?.RequestedGoods.Count ?? 0;
            if ((ActiveStore == null && storeRequestedGoodGroup != null) || (storeRequestedGoodGroup != null) != ActiveStore.RequestedGoods.Any() || requestedGoodsCount != prevRequestedGoodsCount)
            {
                storeSellList.RemoveChild(storeRequestedGoodGroup?.Parent);
                if (ActiveStore != null && (storeRequestedGoodGroup == null || requestedGoodsCount != prevRequestedGoodsCount))
                {
                    storeRequestedGoodGroup = CreateDealsGroup(storeSellList, requestedGoodsCount);
                    storeRequestedGoodGroup.Parent.SetAsFirstChild();
                }
                else
                {
                    storeRequestedGoodGroup = null;
                }
                storeSellList.RecalculateChildren();
                prevRequestedGoodsCount = requestedGoodsCount;
            }

            bool hasPermissions = HasTabPermissions(StoreTab.Sell);
            var existingItemFrames = new HashSet<GUIComponent>();
            if (ActiveStore != null)
            {
                foreach (PurchasedItem item in itemsToSell)
                {
                    CreateOrUpdateItemFrame(item.ItemPrefab, item.Quantity);
                }
                foreach (var requestedGood in ActiveStore.RequestedGoods)
                {
                    if (itemsToSell.Any(pi => pi.ItemPrefab == requestedGood)) { continue; }
                    CreateOrUpdateItemFrame(requestedGood, 0);
                }
            }

            void CreateOrUpdateItemFrame(ItemPrefab itemPrefab, int itemQuantity)
            {
                PriceInfo priceInfo = itemPrefab.GetPriceInfo(ActiveStore);
                if (priceInfo == null) { return; }
                var isRequestedGood = ActiveStore.RequestedGoods.Contains(itemPrefab);
                var itemFrame = isRequestedGood ?
                    storeRequestedGoodGroup.FindChild(c => c.UserData is PurchasedItem pi && pi.ItemPrefab == itemPrefab) :
                    storeSellList.Content.FindChild(c => c.UserData is PurchasedItem pi && pi.ItemPrefab == itemPrefab);
                if (CargoManager.GetSellCrateItem(ActiveStore, itemPrefab) is { } sellCrateItem)
                {
                    itemQuantity = Math.Max(itemQuantity - sellCrateItem.Quantity, 0);
                }
                if (itemFrame == null)
                {
                    var parentComponent = isRequestedGood ? storeRequestedGoodGroup : storeSellList as GUIComponent;
                    itemFrame = CreateItemFrame(new PurchasedItem(itemPrefab, itemQuantity), parentComponent, StoreTab.Sell, forceDisable: !hasPermissions);
                }
                else
                {
                    (itemFrame.UserData as PurchasedItem).Quantity = itemQuantity;
                    SetQuantityLabelText(StoreTab.Sell, itemFrame);
                    SetOwnedText(itemFrame);
                    SetPriceGetters(itemFrame, false);
                }
                SetItemFrameStatus(itemFrame, hasPermissions && itemQuantity > 0);
                if (itemQuantity < 1 && !isRequestedGood)
                {
                    itemFrame.Visible = false;
                }
                existingItemFrames.Add(itemFrame);
            }

            var removedItemFrames = storeSellList.Content.Children.Where(c => c.UserData is PurchasedItem).Except(existingItemFrames).ToList();
            if (storeRequestedGoodGroup != null)
            {
                removedItemFrames.AddRange(storeRequestedGoodGroup.Children.Where(c => c.UserData is PurchasedItem).Except(existingItemFrames).ToList());
            }
            removedItemFrames.ForEach(f => f.RectTransform.Parent = null);

            if (activeTab == StoreTab.Sell)
            {
                UpdateCategoryButtons();
                FilterStoreItems();
            }
            SortItems(StoreTab.Sell);

            storeSellList.BarScroll = prevSellListScroll;
            shoppingCrateSellList.BarScroll = prevShoppingCrateScroll;
        }

        private void RefreshStoreSellFromSubList()
        {
            float prevSellListScroll = storeSellFromSubList.BarScroll;
            float prevShoppingCrateScroll = shoppingCrateSellFromSubList.BarScroll;

            int requestedGoodsCount = ActiveStore?.RequestedGoods.Count ?? 0;
            if ((ActiveStore == null && storeRequestedSubGoodGroup != null) || (storeRequestedSubGoodGroup != null) != ActiveStore.RequestedGoods.Any() || requestedGoodsCount != prevSubRequestedGoodsCount)
            {
                storeSellFromSubList.RemoveChild(storeRequestedSubGoodGroup?.Parent);
                if (ActiveStore != null && (storeRequestedSubGoodGroup == null || requestedGoodsCount != prevSubRequestedGoodsCount))
                {
                    storeRequestedSubGoodGroup = CreateDealsGroup(storeSellFromSubList, requestedGoodsCount);
                    storeRequestedSubGoodGroup.Parent.SetAsFirstChild();
                }
                else
                {
                    storeRequestedSubGoodGroup = null;
                }
                storeSellFromSubList.RecalculateChildren();
                prevSubRequestedGoodsCount = requestedGoodsCount;
            }

            bool hasPermissions = HasSellSubPermissions;
            var existingItemFrames = new HashSet<GUIComponent>();
            if (ActiveStore != null)
            {
                foreach (PurchasedItem item in itemsToSellFromSub)
                {
                    CreateOrUpdateItemFrame(item.ItemPrefab, item.Quantity);
                }
                foreach (var requestedGood in ActiveStore.RequestedGoods)
                {
                    if (itemsToSellFromSub.Any(pi => pi.ItemPrefab == requestedGood)) { continue; }
                    CreateOrUpdateItemFrame(requestedGood, 0);
                }
            }

            void CreateOrUpdateItemFrame(ItemPrefab itemPrefab, int itemQuantity)
            {
                PriceInfo priceInfo = itemPrefab.GetPriceInfo(ActiveStore);
                if (priceInfo == null) { return; }
                bool isRequestedGood = ActiveStore.RequestedGoods.Contains(itemPrefab);
                var itemFrame = isRequestedGood ?
                    storeRequestedSubGoodGroup.FindChild(c => c.UserData is PurchasedItem pi && pi.ItemPrefab == itemPrefab) :
                    storeSellFromSubList.Content.FindChild(c => c.UserData is PurchasedItem pi && pi.ItemPrefab == itemPrefab);
                if (CargoManager.GetSubCrateItem(ActiveStore, itemPrefab) is { } subCrateItem)
                {
                    itemQuantity = Math.Max(itemQuantity - subCrateItem.Quantity, 0);
                }
                if (itemFrame == null)
                {
                    var parentComponent = isRequestedGood ? storeRequestedSubGoodGroup : storeSellFromSubList as GUIComponent;
                    itemFrame = CreateItemFrame(new PurchasedItem(itemPrefab, itemQuantity), parentComponent, StoreTab.SellSub, forceDisable: !hasPermissions);
                }
                else
                {
                    (itemFrame.UserData as PurchasedItem).Quantity = itemQuantity;
                    SetQuantityLabelText(StoreTab.SellSub, itemFrame);
                    SetOwnedText(itemFrame);
                    SetPriceGetters(itemFrame, false);
                }
                SetItemFrameStatus(itemFrame, hasPermissions && itemQuantity > 0);
                if (itemQuantity < 1 && !isRequestedGood)
                {
                    itemFrame.Visible = false;
                }
                existingItemFrames.Add(itemFrame);
            }

            var removedItemFrames = storeSellFromSubList.Content.Children.Where(c => c.UserData is PurchasedItem).Except(existingItemFrames).ToList();
            if (storeRequestedSubGoodGroup != null)
            {
                removedItemFrames.AddRange(storeRequestedSubGoodGroup.Children.Where(c => c.UserData is PurchasedItem).Except(existingItemFrames).ToList());
            }
            removedItemFrames.ForEach(f => f.RectTransform.Parent = null);

            if (activeTab == StoreTab.SellSub)
            {
                UpdateCategoryButtons();
                FilterStoreItems();
            }
            SortItems(StoreTab.SellSub);

            storeSellFromSubList.BarScroll = prevSellListScroll;
            shoppingCrateSellFromSubList.BarScroll = prevShoppingCrateScroll;
        }

        private void SetPriceGetters(GUIComponent itemFrame, bool buying)
        {
            if (itemFrame == null || itemFrame.UserData is not PurchasedItem pi) { return; }

            if (itemFrame.FindChild("undiscountedprice", recursive: true) is GUITextBlock undiscountedPriceBlock)
            {
                if (buying)
                {
                    undiscountedPriceBlock.TextGetter = () => TextManager.FormatCurrency(
                         ActiveStore?.GetAdjustedItemBuyPrice(pi.ItemPrefab, considerDailySpecials: false) ?? 0);
                }
                else
                {
                    undiscountedPriceBlock.TextGetter = () => TextManager.FormatCurrency(
                       ActiveStore?.GetAdjustedItemSellPrice(pi.ItemPrefab, considerRequestedGoods: false) ?? 0);
                }
            }

            if (itemFrame.FindChild("price", recursive: true) is GUITextBlock priceBlock)
            {
                if (buying)
                {
                    priceBlock.TextGetter = () => TextManager.FormatCurrency(ActiveStore?.GetAdjustedItemBuyPrice(pi.ItemPrefab) ?? 0);
                }
                else
                {
                    priceBlock.TextGetter = () => TextManager.FormatCurrency(ActiveStore?.GetAdjustedItemSellPrice(pi.ItemPrefab) ?? 0);
                }
            }
        }

        public void RefreshItemsToSell()
        {
            itemsToSell.Clear();
            if (ActiveStore == null) { return; }
            var playerItems = CargoManager.GetSellableItems(Character.Controlled);
            foreach (Item playerItem in playerItems)
            {
                if (itemsToSell.FirstOrDefault(i => i.ItemPrefab == playerItem.Prefab) is PurchasedItem item)
                {
                    item.Quantity += 1;
                }
                else if (playerItem.Prefab.GetPriceInfo(ActiveStore) != null)
                {
                    itemsToSell.Add(new PurchasedItem(playerItem.Prefab, 1));
                }
            }

            // Remove items from sell crate if they aren't in player inventory anymore
            var itemsInCrate = new List<PurchasedItem>(CargoManager.GetSellCrateItems(ActiveStore));
            foreach (PurchasedItem crateItem in itemsInCrate)
            {
                var playerItem = itemsToSell.Find(i => i.ItemPrefab == crateItem.ItemPrefab);
                var playerItemQuantity = playerItem != null ? playerItem.Quantity : 0;
                if (crateItem.Quantity > playerItemQuantity)
                {
                    CargoManager.ModifyItemQuantityInSellCrate(ActiveStore.Identifier, crateItem.ItemPrefab, playerItemQuantity - crateItem.Quantity);
                }
            }
            needsItemsToSellRefresh = false;
        }

        public void RefreshItemsToSellFromSub()
        {
            itemsToSellFromSub.Clear();
            if (ActiveStore == null) { return; }
            var subItems = CargoManager.GetSellableItemsFromSub();
            foreach (Item subItem in subItems)
            {
                if (itemsToSellFromSub.FirstOrDefault(i => i.ItemPrefab == subItem.Prefab) is PurchasedItem item)
                {
                    item.Quantity += 1;
                }
                else if (subItem.Prefab.GetPriceInfo(ActiveStore) != null)
                {
                    itemsToSellFromSub.Add(new PurchasedItem(subItem.Prefab, 1));
                }
            }

            // Remove items from sell crate if they aren't on the sub anymore
            var itemsInCrate = new List<PurchasedItem>(CargoManager.GetSubCrateItems(ActiveStore));
            foreach (PurchasedItem crateItem in itemsInCrate)
            {
                var subItem = itemsToSellFromSub.Find(i => i.ItemPrefab == crateItem.ItemPrefab);
                var subItemQuantity = subItem != null ? subItem.Quantity : 0;
                if (crateItem.Quantity > subItemQuantity)
                {
                    CargoManager.ModifyItemQuantityInSubSellCrate(ActiveStore.Identifier, crateItem.ItemPrefab, subItemQuantity - crateItem.Quantity);
                }
            }
            sellableItemsFromSubUpdateTimer = 0.0f;
            needsItemsToSellFromSubRefresh = false;
        }

        private void RefreshShoppingCrateList(IEnumerable<PurchasedItem> items, GUIListBox listBox, StoreTab tab)
        {
            bool hasPermissions = HasTabPermissions(tab);
            HashSet<GUIComponent> existingItemFrames = new HashSet<GUIComponent>();
            int totalPrice = 0;
            if (ActiveStore != null)
            {
                foreach (PurchasedItem item in items.ToList())
                {
                    if (item.ItemPrefab.GetPriceInfo(ActiveStore) is not { } priceInfo) { continue; }
                    GUINumberInput numInput = null;
                    if (!(listBox.Content.FindChild(c => c.UserData is PurchasedItem pi && pi.ItemPrefab.Identifier == item.ItemPrefab.Identifier) is { } itemFrame))
                    {
                        itemFrame = CreateItemFrame(item, listBox, tab, forceDisable: !hasPermissions);
                        numInput = itemFrame.FindChild(c => c is GUINumberInput, recursive: true) as GUINumberInput;
                    }
                    else
                    {
                        itemFrame.UserData = item;
                        numInput = itemFrame.FindChild(c => c is GUINumberInput, recursive: true) as GUINumberInput;
                        if (numInput != null)
                        {
                            numInput.UserData = item;
                            numInput.Enabled = hasPermissions;
                            numInput.MaxValueInt = GetMaxAvailable(item.ItemPrefab, tab);
                        }
                        SetOwnedText(itemFrame);
                        SetItemFrameStatus(itemFrame, hasPermissions);
                    }
                    existingItemFrames.Add(itemFrame);

                    suppressBuySell = true;
                    if (numInput != null)
                    {
                        if (numInput.IntValue != item.Quantity) { itemFrame.Flash(GUIStyle.Green); }
                        numInput.IntValue = item.Quantity;
                    }
                    suppressBuySell = false;

                    try
                    {
                        int price = tab switch
                        {
                            StoreTab.Buy => ActiveStore.GetAdjustedItemBuyPrice(item.ItemPrefab, priceInfo: priceInfo),
                            StoreTab.Sell => ActiveStore.GetAdjustedItemSellPrice(item.ItemPrefab, priceInfo: priceInfo),
                            StoreTab.SellSub => ActiveStore.GetAdjustedItemSellPrice(item.ItemPrefab, priceInfo: priceInfo),
                            _ => throw new NotImplementedException()
                        };
                        totalPrice += item.Quantity * price;
                    }
                    catch (NotImplementedException e)
                    {
                        DebugConsole.LogError($"Error getting item price: Uknown store tab type. {e.StackTrace.CleanupStackTrace()}");
                    }
                }
            }

            var removedItemFrames = listBox.Content.Children.Except(existingItemFrames).ToList();
            removedItemFrames.ForEach(f => listBox.Content.RemoveChild(f));

            SortItems(listBox, SortingMethod.CategoryAsc);
            listBox.UpdateScrollBarSize();
            switch (tab)
            {
                case StoreTab.Buy:
                    buyTotal = totalPrice;
                    break;
                case StoreTab.Sell:
                    sellTotal = totalPrice;
                    break;
                case StoreTab.SellSub:
                    sellFromSubTotal = totalPrice;
                    break;
            }
            if (activeTab == tab)
            {
                SetShoppingCrateTotalText();
            }
            SetClearAllButtonStatus();
            SetConfirmButtonStatus();
        }

        private void RefreshShoppingCrateBuyList() => RefreshShoppingCrateList(CargoManager.GetBuyCrateItems(ActiveStore), shoppingCrateBuyList, StoreTab.Buy);

        private void RefreshShoppingCrateSellList() => RefreshShoppingCrateList(CargoManager.GetSellCrateItems(ActiveStore), shoppingCrateSellList, StoreTab.Sell);

        private void RefreshShoppingCrateSellFromSubList() => RefreshShoppingCrateList(CargoManager.GetSubCrateItems(ActiveStore), shoppingCrateSellFromSubList, StoreTab.SellSub);

        private void SortItems(GUIListBox list, SortingMethod sortingMethod)
        {
            if (CurrentLocation == null || ActiveStore == null) { return; }

            if (sortingMethod == SortingMethod.AlphabeticalAsc || sortingMethod == SortingMethod.AlphabeticalDesc)
            {
                list.Content.RectTransform.SortChildren(CompareByName);
                if (GetSpecialsGroup() is GUILayoutGroup specialsGroup)
                {
                    specialsGroup.RectTransform.SortChildren(CompareByName);
                    specialsGroup.Recalculate();
                }

                int CompareByName(RectTransform x, RectTransform y)
                {
                    if (x.GUIComponent.UserData is PurchasedItem itemX && y.GUIComponent.UserData is PurchasedItem itemY)
                    {
                        int reputationCompare = CompareByReputationRestriction(itemX, itemY);
                        if (reputationCompare != 0) { return reputationCompare; }
                        int sortResult = itemX.ItemPrefab.Name != itemY.ItemPrefab.Name ?
                            itemX.ItemPrefab.Name.CompareTo(itemY.ItemPrefab.Name) :
                            itemX.ItemPrefab.Identifier.CompareTo(itemY.ItemPrefab.Identifier);
                        if (sortingMethod == SortingMethod.AlphabeticalDesc) { sortResult *= -1; }
                        return sortResult;
                    }
                    else
                    {
                        return CompareByElement(x, y);
                    }
                }
            }
            else if (sortingMethod == SortingMethod.PriceAsc || sortingMethod == SortingMethod.PriceDesc)
            {
                SortItems(list, SortingMethod.AlphabeticalAsc);
                if (list != storeBuyList && list != shoppingCrateBuyList)
                {
                    list.Content.RectTransform.SortChildren(CompareBySellPrice);
                    if (GetSpecialsGroup() is GUILayoutGroup specialsGroup)
                    {
                        specialsGroup.RectTransform.SortChildren(CompareBySellPrice);
                        specialsGroup.Recalculate();
                    }

                    int CompareBySellPrice(RectTransform x, RectTransform y)
                    {
                        if (x.GUIComponent.UserData is PurchasedItem itemX && y.GUIComponent.UserData is PurchasedItem itemY)
                        {
                            int reputationCompare = CompareByReputationRestriction(itemX, itemY);
                            if (reputationCompare != 0) { return reputationCompare; }
                            int sortResult = ActiveStore.GetAdjustedItemSellPrice(itemX.ItemPrefab).CompareTo(
                                ActiveStore.GetAdjustedItemSellPrice(itemY.ItemPrefab));
                            if (sortingMethod == SortingMethod.PriceDesc) { sortResult *= -1; }
                            return sortResult;
                        }
                        else
                        {
                            return CompareByElement(x, y);
                        }
                    }
                }
                else
                {
                    list.Content.RectTransform.SortChildren(CompareByBuyPrice);
                    if (GetSpecialsGroup() is GUILayoutGroup specialsGroup)
                    {
                        specialsGroup.RectTransform.SortChildren(CompareByBuyPrice);
                        specialsGroup.Recalculate();
                    }

                    int CompareByBuyPrice(RectTransform x, RectTransform y)
                    {
                        if (x.GUIComponent.UserData is PurchasedItem itemX && y.GUIComponent.UserData is PurchasedItem itemY)
                        {
                            int reputationCompare = CompareByReputationRestriction(itemX, itemY);
                            if (reputationCompare != 0) { return reputationCompare; }
                            int sortResult = ActiveStore.GetAdjustedItemBuyPrice(itemX.ItemPrefab).CompareTo(
                                ActiveStore.GetAdjustedItemBuyPrice(itemY.ItemPrefab));
                            if (sortingMethod == SortingMethod.PriceDesc) { sortResult *= -1; }
                            return sortResult;
                        }
                        else
                        {
                            return CompareByElement(x, y);
                        }
                    }
                }
            }
            else if (sortingMethod == SortingMethod.CategoryAsc)
            {
                SortItems(list, SortingMethod.AlphabeticalAsc);
                list.Content.RectTransform.SortChildren(CompareByCategory);
                if (GetSpecialsGroup() is GUILayoutGroup specialsGroup)
                {
                    specialsGroup.RectTransform.SortChildren(CompareByCategory);
                    specialsGroup.Recalculate();
                }

                int CompareByCategory(RectTransform x, RectTransform y)
                {
                    if (x.GUIComponent.UserData is PurchasedItem itemX && y.GUIComponent.UserData is PurchasedItem itemY)
                    {
                        int reputationCompare = CompareByReputationRestriction(itemX, itemY);
                        if (reputationCompare != 0) { return reputationCompare; }
                        return itemX.ItemPrefab.Category.CompareTo(itemY.ItemPrefab.Category);
                    }
                    else
                    {
                        return CompareByElement(x, y);
                    }
                }
            }

            GUILayoutGroup GetSpecialsGroup()
            {
                if (list == storeBuyList)
                {
                    return storeDailySpecialsGroup;
                }
                else if (list == storeSellList)
                {
                    return storeRequestedGoodGroup;
                }
                else if (list == storeSellFromSubList)
                {
                    return storeRequestedSubGoodGroup;
                }
                else
                {
                    return null;
                }
            }

            int CompareByReputationRestriction(PurchasedItem item1, PurchasedItem item2)
            {
                PriceInfo priceInfo1 = item1.ItemPrefab.GetPriceInfo(ActiveStore);
                PriceInfo priceInfo2 = item2.ItemPrefab.GetPriceInfo(ActiveStore);
                if (priceInfo1 != null && priceInfo2 != null)
                {
                    var requiredReputation1 = GetTooLowReputation(priceInfo1)?.Value ?? 0.0f;
                    var requiredReputation2 = GetTooLowReputation(priceInfo2)?.Value ?? 0.0f;
                    return requiredReputation1.CompareTo(requiredReputation2);
                }
                return 0;                
            }

            static int CompareByElement(RectTransform x, RectTransform y)
            {
                if (ShouldBeOnTop(x) || ShouldBeOnBottom(y))
                {
                    return -1;
                }
                else if (ShouldBeOnBottom(x) || ShouldBeOnTop(y))
                {
                    return 1;
                }
                else
                {
                    return 0;
                }

                static bool ShouldBeOnTop(RectTransform rt) =>
                            rt.GUIComponent.UserData is string id && (id == "deals" || id == "header");

                static bool ShouldBeOnBottom(RectTransform rt) =>
                    rt.GUIComponent.UserData is string id && id == "divider";
            }
        }

        private void SortItems(StoreTab tab, SortingMethod sortingMethod)
        {
            tabSortingMethods[tab] = sortingMethod;
            SortItems(tabLists[tab], sortingMethod);
        }

        private void SortItems(StoreTab tab)
        {
            SortItems(tab, tabSortingMethods[tab]);
        }

        private void SortActiveTabItems(SortingMethod sortingMethod) => SortItems(activeTab, sortingMethod);

        private GUIComponent CreateItemFrame(PurchasedItem pi, GUIComponent parentComponent, StoreTab containingTab, bool forceDisable = false)
        {
            GUIListBox parentListBox = parentComponent as GUIListBox;
            int width = 0;
            RectTransform parent = null;
            if (parentListBox != null)
            {
                width = parentListBox.Content.Rect.Width;
                parent = parentListBox.Content.RectTransform;
            }
            else
            {
                width = parentComponent.Rect.Width;
                parent = parentComponent.RectTransform;
            }
            GUIFrame frame = new GUIFrame(new RectTransform(new Point(width, (int)(GUI.yScale * 80)), parent: parent), style: "ListBoxElement")
            {
                UserData = pi
            };

            GUILayoutGroup mainGroup = new GUILayoutGroup(new RectTransform(new Vector2(0.95f, 1.0f), frame.RectTransform, Anchor.Center),
                isHorizontal: true, childAnchor: Anchor.CenterLeft)
            {
                RelativeSpacing = 0.01f,
                Stretch = true
            };

            var nameAndIconRelativeWidth = 0.635f;
            var iconRelativeWidth = 0.0f;
            var priceAndButtonRelativeWidth = 1.0f - nameAndIconRelativeWidth;

            if ((pi.ItemPrefab.InventoryIcon ?? pi.ItemPrefab.Sprite) is { } itemIcon)
            {
                iconRelativeWidth = (0.9f * mainGroup.Rect.Height) / mainGroup.Rect.Width;
                GUIImage img = new GUIImage(new RectTransform(new Vector2(iconRelativeWidth, 0.9f), mainGroup.RectTransform), itemIcon, scaleToFit: true)
                {
                    CanBeFocused = false,
                    Color = (itemIcon == pi.ItemPrefab.InventoryIcon ? pi.ItemPrefab.InventoryIconColor : pi.ItemPrefab.SpriteColor) * (forceDisable ? 0.5f : 1.0f),
                    UserData = "icon"
                };
                img.RectTransform.MaxSize = img.Rect.Size;
            }

            GUIFrame nameAndQuantityFrame = new GUIFrame(new RectTransform(new Vector2(nameAndIconRelativeWidth - iconRelativeWidth, 1.0f), mainGroup.RectTransform), style: null)
            {
                CanBeFocused = false
            };
            GUILayoutGroup nameAndQuantityGroup = new GUILayoutGroup(new RectTransform(Vector2.One, nameAndQuantityFrame.RectTransform))
            {
                CanBeFocused = false,
                Stretch = true
            };
            bool isSellingRelatedList = containingTab != StoreTab.Buy;
            bool locationHasDealOnItem = isSellingRelatedList ?
                ActiveStore.RequestedGoods.Contains(pi.ItemPrefab) : ActiveStore.DailySpecials.Contains(pi.ItemPrefab);
            GUITextBlock nameBlock = new GUITextBlock(new RectTransform(new Vector2(1.0f, 0.4f), nameAndQuantityGroup.RectTransform),
                pi.ItemPrefab.Name, font: GUIStyle.SubHeadingFont, textAlignment: Alignment.BottomLeft)
            {
                CanBeFocused = false,
                Shadow = locationHasDealOnItem,
                TextColor = Color.White * (forceDisable ? 0.5f : 1.0f),
                TextScale = 0.85f,
                UserData = "name"
            };
            if (locationHasDealOnItem)
            {
                var relativeWidth = (0.9f * nameAndQuantityFrame.Rect.Height) / nameAndQuantityFrame.Rect.Width;
                var dealIcon = new GUIImage(
                    new RectTransform(new Vector2(relativeWidth, 0.9f), nameAndQuantityFrame.RectTransform, anchor: Anchor.CenterLeft)
                    {
                        AbsoluteOffset = new Point((int)nameBlock.Padding.X, 0)
                    },
                    "StoreDealIcon", scaleToFit: true)
                {
                    CanBeFocused = false
                };
                dealIcon.SetAsFirstChild();
            }
            bool isParentOnLeftSideOfInterface = parentComponent == storeBuyList || parentComponent == storeDailySpecialsGroup ||
                parentComponent == storeSellList || parentComponent == storeRequestedGoodGroup ||
                parentComponent == storeSellFromSubList || parentComponent == storeRequestedSubGoodGroup;
            GUILayoutGroup shoppingCrateAmountGroup = null;
            GUINumberInput amountInput = null;
            if (isParentOnLeftSideOfInterface)
            {
                new GUITextBlock(new RectTransform(new Vector2(1.0f, 0.3f), nameAndQuantityGroup.RectTransform),
                    CreateQuantityLabelText(containingTab, pi.Quantity), font: GUIStyle.Font, textAlignment: Alignment.BottomLeft)
                {
                    CanBeFocused = false,
                    Shadow = locationHasDealOnItem,
                    TextColor = Color.White * (forceDisable ? 0.5f : 1.0f),
                    TextScale = 0.85f,
                    UserData = "quantitylabel"
                };
            }
            else
            {
                var relativePadding = nameBlock.Padding.X / nameBlock.Rect.Width;
                shoppingCrateAmountGroup = new GUILayoutGroup(new RectTransform(new Vector2(1.0f - relativePadding, 0.6f), nameAndQuantityGroup.RectTransform) { RelativeOffset = new Vector2(relativePadding, 0) },
                    isHorizontal: true)
                {
                    RelativeSpacing = 0.02f
                };
                amountInput = new GUINumberInput(new RectTransform(new Vector2(0.4f, 1.0f), shoppingCrateAmountGroup.RectTransform), NumberType.Int)
                {
                    MinValueInt = 0,
                    MaxValueInt = GetMaxAvailable(pi.ItemPrefab, containingTab),
                    UserData = pi,
                    IntValue = pi.Quantity
                };
                amountInput.Enabled = !forceDisable;
                amountInput.TextBox.OnSelected += (sender, key) => { suppressBuySell = true; };
                amountInput.TextBox.OnDeselected += (sender, key) => { suppressBuySell = false; amountInput.OnValueChanged?.Invoke(amountInput); };
                amountInput.OnValueChanged += (numberInput) =>
                {
                    if (suppressBuySell) { return; }
                    PurchasedItem purchasedItem = numberInput.UserData as PurchasedItem;
                    if (!HasActiveTabPermissions())
                    {
                        numberInput.IntValue = purchasedItem.Quantity;
                        return;
                    }
                    AddToShoppingCrate(purchasedItem, quantity: numberInput.IntValue - purchasedItem.Quantity);
                };
                frame.HoverColor = frame.SelectedColor = Color.Transparent;
            }

            // Amount in players' inventories and on the sub
            var rectTransform = shoppingCrateAmountGroup == null ?
                new RectTransform(new Vector2(1.0f, 0.3f), nameAndQuantityGroup.RectTransform) :
                new RectTransform(new Vector2(0.6f, 1.0f), shoppingCrateAmountGroup.RectTransform);
            var ownedLabel = new GUITextBlock(rectTransform, string.Empty, font: GUIStyle.Font, textAlignment: shoppingCrateAmountGroup == null ? Alignment.TopLeft : Alignment.CenterLeft)
            {
                CanBeFocused = false,
                Shadow = locationHasDealOnItem,
                TextColor = Color.White * (forceDisable ? 0.5f : 1.0f),
                TextScale = 0.85f,
                UserData = "owned"
            };
            SetOwnedText(frame, ownedLabel);
            shoppingCrateAmountGroup?.Recalculate();

            var buttonRelativeWidth = (0.9f * mainGroup.Rect.Height) / mainGroup.Rect.Width;

            var priceFrame = new GUIFrame(new RectTransform(new Vector2(priceAndButtonRelativeWidth - buttonRelativeWidth, 1.0f), mainGroup.RectTransform), style: null)
            {
                CanBeFocused = false
            };
            var priceBlock = new GUITextBlock(new RectTransform(new Vector2(1.0f, 0.5f), priceFrame.RectTransform, anchor: Anchor.Center),
                "0 MK", font: GUIStyle.SubHeadingFont, textAlignment: Alignment.Right)
            {
                CanBeFocused = false,
                TextColor = locationHasDealOnItem ? storeSpecialColor : Color.White,
                UserData = "price"
            };
            priceBlock.Color *= (forceDisable ? 0.5f : 1.0f);
            priceBlock.CalculateHeightFromText();
            if (locationHasDealOnItem)
            {
                var undiscounterPriceBlock = new GUITextBlock(
                    new RectTransform(new Vector2(1.0f, 0.25f), priceFrame.RectTransform, anchor: Anchor.Center)
                    {
                        AbsoluteOffset = new Point(0, priceBlock.RectTransform.ScaledSize.Y)
                    }, "", font: GUIStyle.SmallFont, textAlignment: Alignment.Center)
                {
                    CanBeFocused = false,
                    Strikethrough = new GUITextBlock.StrikethroughSettings(color: priceBlock.TextColor, expand: 1),
                    TextColor = priceBlock.TextColor,
                    UserData = "undiscountedprice"
                };
            }
            SetPriceGetters(frame, !isSellingRelatedList);

            if (isParentOnLeftSideOfInterface)
            {
                new GUIButton(new RectTransform(new Vector2(buttonRelativeWidth, 0.9f), mainGroup.RectTransform), style: "StoreAddToCrateButton")
                {
                    ClickSound = GUISoundType.Cart,
                    Enabled = !forceDisable && pi.Quantity > 0,
                    ForceUpperCase = ForceUpperCase.Yes,
                    UserData = "addbutton",
                    OnClicked = (button, userData) => AddToShoppingCrate(pi)
                };
            }
            else
            {
                new GUIButton(new RectTransform(new Vector2(buttonRelativeWidth, 0.9f), mainGroup.RectTransform), style: "StoreRemoveFromCrateButton")
                {
                    ClickSound = GUISoundType.Cart,
                    Enabled = !forceDisable,
                    ForceUpperCase = ForceUpperCase.Yes,
                    UserData = "removebutton",
                    OnClicked = (button, userData) => ClearFromShoppingCrate(pi)
                };
            }

            if (parentListBox != null)
            {
                parentListBox.RecalculateChildren();
            }
            else if (parentComponent is GUILayoutGroup parentLayoutGroup)
            {
                parentLayoutGroup.Recalculate();
            }
            mainGroup.Recalculate();
            mainGroup.RectTransform.RecalculateChildren(true, true);
            amountInput?.LayoutGroup.Recalculate();
            nameBlock.Text = ToolBox.LimitString(nameBlock.Text, nameBlock.Font, nameBlock.Rect.Width);
            mainGroup.RectTransform.Children.ForEach(c => c.IsFixedSize = true);

            return frame;
        }

        private void UpdateOwnedItems()
        {
            OwnedItems.Clear();

            if (ActiveStore == null) { return; }

            // Add items on the sub(s)
            if (Submarine.MainSub?.GetItems(true) is List<Item> subItems)
            {
                foreach (var subItem in subItems)
                {
                    if (!subItem.Components.All(c => c is not Holdable h || !h.Attachable || !h.Attached)) { continue; }
                    if (!subItem.Components.All(c => c is not Wire w || w.Connections.All(c => c == null))) { continue; }
                    if (!ItemAndAllContainersInteractable(subItem)) { continue; }
                    AddOwnedItem(subItem);
                }
            }

            // Add items in character inventories
            foreach (var item in Item.ItemList)
            {
                if (item == null || item.Removed) { continue; }
                var rootInventoryOwner = item.GetRootInventoryOwner();
                var ownedByCrewMember = GameMain.GameSession.CrewManager.GetCharacters().Any(c => c == rootInventoryOwner);
                if (!ownedByCrewMember) { continue; }
                AddOwnedItem(item);
            }

            // Add items already purchased
            CargoManager?.GetPurchasedItems(ActiveStore).Where(pi => !pi.DeliverImmediately).ForEach(pi => AddNonEmptyOwnedItems(pi));

            ownedItemsUpdateTimer = 0.0f;

            static bool ItemAndAllContainersInteractable(Item item)
            {
                do
                {
                    if (!item.IsPlayerTeamInteractable) { return false; }
                    item = item.Container;
                } while (item != null);
                return true;
            }

            void AddOwnedItem(Item item)
            {
                if (item?.Prefab.GetPriceInfo(ActiveStore) is not PriceInfo priceInfo) { return; }
                bool isNonEmpty = !priceInfo.DisplayNonEmpty || item.ConditionPercentage > 5.0f;
                if (OwnedItems.TryGetValue(item.Prefab, out ItemQuantity itemQuantity))
                {
                    OwnedItems[item.Prefab].Add(1, isNonEmpty);
                }
                else
                {
                    OwnedItems.Add(item.Prefab, new ItemQuantity(1, areNonEmpty: isNonEmpty));
                }
            }

            void AddNonEmptyOwnedItems(PurchasedItem purchasedItem)
            {
                if (purchasedItem == null) { return; }
                if (OwnedItems.TryGetValue(purchasedItem.ItemPrefab, out ItemQuantity itemQuantity))
                {
                    OwnedItems[purchasedItem.ItemPrefab].Add(purchasedItem.Quantity, true);
                }
                else
                {
                    OwnedItems.Add(purchasedItem.ItemPrefab, new ItemQuantity(purchasedItem.Quantity));
                }
            }
        }

        private void SetItemFrameStatus(GUIComponent itemFrame, bool enabled)
        {
            if (itemFrame?.UserData is not PurchasedItem pi) { return; }
            bool refreshFrameStatus = !pi.IsStoreComponentEnabled.HasValue || pi.IsStoreComponentEnabled.Value != enabled;
            if (!refreshFrameStatus) { return; }
            if (itemFrame.FindChild("icon", recursive: true) is GUIImage icon)
            {
                if (pi.ItemPrefab?.InventoryIcon != null)
                {
                    icon.Color = pi.ItemPrefab.InventoryIconColor * (enabled ? 1.0f : 0.5f);
                }
                else if (pi.ItemPrefab?.Sprite != null)
                {
                    icon.Color = pi.ItemPrefab.SpriteColor * (enabled ? 1.0f : 0.5f);
                }
            };
            var color = Color.White * (enabled ? 1.0f : 0.5f);
            if (itemFrame.FindChild("name", recursive: true) is GUITextBlock name)
            {
                name.TextColor = color;
            }
            if (itemFrame.FindChild("quantitylabel", recursive: true) is GUITextBlock qty)
            {
                qty.TextColor = color;
            }
            else if (itemFrame.FindChild(c => c is GUINumberInput, recursive: true) is GUINumberInput numberInput)
            {
                numberInput.Enabled = enabled;
            }
            if (itemFrame.FindChild("owned", recursive: true) is GUITextBlock ownedBlock)
            {
                ownedBlock.TextColor = color;
            }
            bool isDiscounted = false;
            if (itemFrame.FindChild("undiscountedprice", recursive: true) is GUITextBlock undiscountedPriceBlock)
            {
                undiscountedPriceBlock.TextColor = color;
                undiscountedPriceBlock.Strikethrough.Color = color;
                isDiscounted = true;
            }
            if (itemFrame.FindChild("price", recursive: true) is GUITextBlock priceBlock)
            {
                priceBlock.TextColor = isDiscounted ? storeSpecialColor * (enabled ? 1.0f : 0.5f) : color;
            }
            if (itemFrame.FindChild("addbutton", recursive: true) is GUIButton addButton)
            {
                addButton.Enabled = enabled;
            }
            else if (itemFrame.FindChild("removebutton", recursive: true) is GUIButton removeButton)
            {
                removeButton.Enabled = enabled;
            }
            pi.IsStoreComponentEnabled = enabled;
            itemFrame.UserData = pi;
        }

        private static void SetQuantityLabelText(StoreTab mode, GUIComponent itemFrame)
        {
            if (itemFrame?.FindChild("quantitylabel", recursive: true) is GUITextBlock label)
            {
                label.Text = CreateQuantityLabelText(mode, (itemFrame.UserData as PurchasedItem).Quantity);
            }
        }

        private static LocalizedString CreateQuantityLabelText(StoreTab mode, int quantity)
        {
            try
            {
                string textTag = mode switch
                {
                    StoreTab.Buy => "campaignstore.instock",
                    StoreTab.Sell => "campaignstore.ownedinventory",
                    StoreTab.SellSub => "campaignstore.ownedsub",
                    _ => throw new NotImplementedException()
                };
                return TextManager.GetWithVariable(textTag, "[amount]", quantity.ToString());
            }
            catch (NotImplementedException e)
            {
                string errorMsg = $"Error creating a store quantity label text: unknown store tab.\n{e.StackTrace.CleanupStackTrace()}";
#if DEBUG
                DebugConsole.LogError(errorMsg);
#else
                DebugConsole.AddWarning(errorMsg);
#endif
            }
            return string.Empty;
        }

        private void SetOwnedText(GUIComponent itemComponent, GUITextBlock ownedLabel = null)
        {
            ownedLabel ??= itemComponent?.FindChild("owned", recursive: true) as GUITextBlock;
            if (itemComponent == null && ownedLabel == null) { return; }
            PurchasedItem purchasedItem = itemComponent?.UserData as PurchasedItem;
            ItemQuantity itemQuantity = null;
            LocalizedString ownedLabelText = string.Empty;
            if (purchasedItem != null && OwnedItems.TryGetValue(purchasedItem.ItemPrefab, out itemQuantity) && itemQuantity.Total > 0)
            {
                if (itemQuantity.AllNonEmpty)
                {
                    ownedLabelText = TextManager.GetWithVariable("campaignstore.owned", "[amount]", itemQuantity.Total.ToString());
                }
                else
                {
                    ownedLabelText = TextManager.GetWithVariables("campaignstore.ownedspecific",
                        ("[nonempty]", itemQuantity.NonEmpty.ToString()),
                        ("[total]", itemQuantity.Total.ToString()));
                }
            }
            if (itemComponent != null)
            {
                LocalizedString toolTip = string.Empty;
                if (purchasedItem.ItemPrefab != null)
                {
                    toolTip = purchasedItem.ItemPrefab.GetTooltip(Character.Controlled);
                    if (itemQuantity != null)
                    {
                        if (itemQuantity.AllNonEmpty)
                        {
                            toolTip += $"\n\n{ownedLabelText}";
                        }
                        else
                        {
                            toolTip += $"\n\n{TextManager.GetWithVariable("campaignstore.ownednonempty", "[amount]", itemQuantity.NonEmpty.ToString())}";
                            toolTip += $"\n{TextManager.GetWithVariable("campaignstore.ownedtotal", "[amount]", itemQuantity.Total.ToString())}";
                        }
                    }

                    PriceInfo priceInfo = purchasedItem.ItemPrefab.GetPriceInfo(ActiveStore);
                    var campaign = GameMain.GameSession?.Campaign;
                    if (priceInfo != null && campaign != null)
                    {
                        var requiredReputation = GetReputationRequirement(priceInfo);
                        if (requiredReputation != null)
                        {
                            var repStr = TextManager.GetWithVariables(
                                            "campaignstore.reputationrequired",
                                            ("[amount]", ((int)requiredReputation.Value.Value).ToString()),
                                            ("[faction]", TextManager.Get("faction." + requiredReputation.Value.Key).Value));
                            Color color = MathF.Round(campaign.GetReputation(requiredReputation.Value.Key)) < requiredReputation.Value.Value ?
                                GUIStyle.Orange : GUIStyle.Green;
                            toolTip += $"\n‖color:{color.ToStringHex()}‖{repStr}‖color:end‖";
                        }
                    }
                }
                itemComponent.ToolTip = RichString.Rich(toolTip);
            }
            if (ownedLabel != null)
            {
                ownedLabel.Text = ownedLabelText;
            }
        }

        private int GetMaxAvailable(ItemPrefab itemPrefab, StoreTab mode)
        {
            List<PurchasedItem> list = null;
            try
            {
                list = mode switch
                {
                    StoreTab.Buy => ActiveStore?.Stock,
                    StoreTab.Sell => itemsToSell,
                    StoreTab.SellSub => itemsToSellFromSub,
                    _ => throw new NotImplementedException()
                };
            }
            catch (NotImplementedException e)
            {
                DebugConsole.LogError($"Error getting item availability: Unknown store tab type. {e.StackTrace.CleanupStackTrace()}");
            }
            if (list != null && list.Find(i => i.ItemPrefab == itemPrefab) is PurchasedItem item)
            {
                if (mode == StoreTab.Buy)
                {
                    return Math.Max(item.Quantity - CargoManager.GetPurchasedItemCount(ActiveStore, item.ItemPrefab), 0);                     
                }
                return item.Quantity;
            }
            else
            {
                return 0;
            }
        }

        private bool ModifyBuyQuantity(PurchasedItem item, int quantity)
        {
            if (item?.ItemPrefab == null) { return false; }
            if (!HasBuyPermissions) { return false; }
            if (quantity > 0)
            {
                var crateItem = CargoManager.GetBuyCrateItem(ActiveStore, item.ItemPrefab);
                if (crateItem != null && crateItem.Quantity >= CargoManager.MaxQuantity) { return false; }
                // Make sure there's enough available in the store
                var totalQuantityToBuy = crateItem != null ? crateItem.Quantity + quantity : quantity;
                if (totalQuantityToBuy > GetMaxAvailable(item.ItemPrefab, StoreTab.Buy)) { return false; }
            }
            CargoManager.ModifyItemQuantityInBuyCrate(ActiveStore.Identifier, item.ItemPrefab, quantity);
            GameMain.Client?.SendCampaignState();
            return true;
        }

        private bool ModifySellQuantity(PurchasedItem item, int quantity)
        {
            if (item?.ItemPrefab == null) { return false; }
            if (!HasSellInventoryPermissions) { return false; }
            if (quantity > 0)
            {
                // Make sure there's enough available to sell
                var itemToSell = CargoManager.GetSellCrateItem(ActiveStore, item.ItemPrefab);
                var totalQuantityToSell = itemToSell != null ? itemToSell.Quantity + quantity : quantity;
                if (totalQuantityToSell > GetMaxAvailable(item.ItemPrefab, StoreTab.Sell)) { return false; }
            }
            CargoManager.ModifyItemQuantityInSellCrate(ActiveStore.Identifier, item.ItemPrefab, quantity);
            return true;
        }

        private bool ModifySellFromSubQuantity(PurchasedItem item, int quantity)
        {
            if (item?.ItemPrefab == null) { return false; }
            if (!HasSellSubPermissions) { return false; }
            if (quantity > 0)
            {
                // Make sure there's enough available to sell
                var itemToSell = CargoManager.GetSubCrateItem(ActiveStore, item.ItemPrefab);
                var totalQuantityToSell = itemToSell != null ? itemToSell.Quantity + quantity : quantity;
                if (totalQuantityToSell > GetMaxAvailable(item.ItemPrefab, StoreTab.SellSub)) { return false; }
            }
            CargoManager.ModifyItemQuantityInSubSellCrate(ActiveStore.Identifier, item.ItemPrefab, quantity);
            GameMain.Client?.SendCampaignState();
            return true;
        }

        private bool AddToShoppingCrate(PurchasedItem item, int quantity = 1)
        {
            if (item == null) { return false; }
            try
            {
                return activeTab switch
                {
                    StoreTab.Buy => ModifyBuyQuantity(item, quantity),
                    StoreTab.Sell => ModifySellQuantity(item, quantity),
                    StoreTab.SellSub => ModifySellFromSubQuantity(item, quantity),
                    _ => throw new NotImplementedException()
                };
            }
            catch (NotImplementedException e)
            {
                DebugConsole.LogError($"Error adding an item to the shopping crate: Uknown store tab type. {e.StackTrace.CleanupStackTrace()}");
                return false;
            }
        }

        private bool ClearFromShoppingCrate(PurchasedItem item)
        {
            if (item == null) { return false; }
            try
            {
                return activeTab switch
                {
                    StoreTab.Buy => ModifyBuyQuantity(item, -item.Quantity),
                    StoreTab.Sell => ModifySellQuantity(item, -item.Quantity),
                    StoreTab.SellSub => ModifySellFromSubQuantity(item, -item.Quantity),
                    _ => throw new NotImplementedException(),
                };
            }
            catch (NotImplementedException e)
            {
                DebugConsole.LogError($"Error clearing the shopping crate: Uknown store tab type. {e.StackTrace.CleanupStackTrace()}");
                return false;
            }
        }

        private bool BuyItems()
        {
            if (!HasBuyPermissions) { return false; }
            var itemsToPurchase = new List<PurchasedItem>(CargoManager.GetBuyCrateItems(ActiveStore));
            var itemsToRemove = new List<PurchasedItem>();
            int totalPrice = 0;
            foreach (var item in itemsToPurchase)
            {
                if (item is null) { continue; }

                if (item.ItemPrefab == null || !item.ItemPrefab.CanBeBoughtFrom(ActiveStore, out var priceInfo))
                {
                    itemsToRemove.Add(item);
                    continue;
                }

                if (item.ItemPrefab.DefaultPrice.RequiresUnlock)
                {
                    if (!CargoManager.HasUnlockedStoreItem(item.ItemPrefab))
                    {
                        itemsToRemove.Add(item);
                        continue;
                    }
                }

                totalPrice += item.Quantity * ActiveStore.GetAdjustedItemBuyPrice(item.ItemPrefab, priceInfo: priceInfo);
            }
            itemsToRemove.ForEach(i => itemsToPurchase.Remove(i));
            if (itemsToPurchase.None() || Balance < totalPrice) { return false; }

            if (CampaignMode.AllowImmediateItemDelivery())
            {
<<<<<<< HEAD
                var deliveryPrompt = new GUIMessageBox(
=======
                deliveryPrompt = new GUIMessageBox(
>>>>>>> 8face2f3
                    TextManager.Get("newsupplies"),
                    TextManager.Get("suppliespurchased.deliverymethod"),
                    new LocalizedString[] 
                    { 
                        TextManager.Get("suppliespurchased.deliverymethod.deliverimmediately"), 
                        TextManager.Get("suppliespurchased.deliverymethod.delivertosub")
                    });
                deliveryPrompt.Buttons[0].OnClicked = (btn, userdata) =>
                {
                    ConfirmPurchase(deliverImmediately: true);
                    deliveryPrompt.Close();
                    return true;
                };
                deliveryPrompt.Buttons[1].OnClicked = (btn, userdata) =>
                {
                    ConfirmPurchase(deliverImmediately: false);
                    deliveryPrompt.Close();
                    return true;
                };
            }
            else
            {
                ConfirmPurchase(deliverImmediately: false);
            }

            void ConfirmPurchase(bool deliverImmediately)
            {
                itemsToPurchase.ForEach(it => it.DeliverImmediately = deliverImmediately);
                CargoManager.PurchaseItems(ActiveStore.Identifier, itemsToPurchase, removeFromCrate: true);
                GameMain.Client?.SendCampaignState();
                if (!deliverImmediately)
                {
                    var dialog = new GUIMessageBox(
                        TextManager.Get("newsupplies"),
                        TextManager.GetWithVariable("suppliespurchasedmessage", "[location]", campaignUI?.Campaign?.Map?.CurrentLocation?.DisplayName));
                    dialog.Buttons[0].OnClicked += dialog.Close;
                }
            }
            return false;
        }

        public void OnDeselected()
        {
            deliveryPrompt?.Close();
            deliveryPrompt = null;
        }

        private bool SellItems()
        {
            if (!HasActiveTabPermissions()) { return false; }
            List<PurchasedItem> itemsToSell;
            try
            {
                itemsToSell = activeTab switch
                {
                    StoreTab.Sell => new List<PurchasedItem>(CargoManager.GetSellCrateItems(ActiveStore)),
                    StoreTab.SellSub => new List<PurchasedItem>(CargoManager.GetSubCrateItems(ActiveStore)),
                    _ => throw new NotImplementedException()
                };
            }
            catch (NotImplementedException e)
            {
                DebugConsole.LogError($"Error confirming the store transaction: Unknown store tab type. {e.StackTrace.CleanupStackTrace()}");
                return false;
            }
            var itemsToRemove = new List<PurchasedItem>();
            int totalValue = 0;
            foreach (PurchasedItem item in itemsToSell)
            {
                if (item?.ItemPrefab?.GetPriceInfo(ActiveStore) is PriceInfo priceInfo)
                {
                    totalValue += item.Quantity * ActiveStore.GetAdjustedItemSellPrice(item.ItemPrefab, priceInfo: priceInfo);
                }
                else
                {
                    itemsToRemove.Add(item);
                }
            }
            itemsToRemove.ForEach(i => itemsToSell.Remove(i));
            if (itemsToSell.None() || totalValue > ActiveStore.Balance) { return false; }
            CargoManager.SellItems(ActiveStore.Identifier, itemsToSell, activeTab);
            GameMain.Client?.SendCampaignState();
            return false;
        }

        private void SetShoppingCrateTotalText()
        {
            if (ActiveStore == null)
            {
                shoppingCrateTotal.Text = TextManager.FormatCurrency(0);
                shoppingCrateTotal.TextColor = Color.White;
            }
            else if (IsBuying)
            {
                shoppingCrateTotal.Text = TextManager.FormatCurrency(buyTotal);
                shoppingCrateTotal.TextColor = Balance < buyTotal ? Color.Red : Color.White;
            }
            else
            {
                int total = activeTab switch
                {
                    StoreTab.Sell => sellTotal,
                    StoreTab.SellSub => sellFromSubTotal,
                    _ => throw new NotImplementedException(),
                };
                shoppingCrateTotal.Text = TextManager.FormatCurrency(total);
                shoppingCrateTotal.TextColor = CurrentLocation != null && total > ActiveStore.Balance ? Color.Red : Color.White;
            }
        }

        private void SetConfirmButtonBehavior()
        {
            if (ActiveStore == null)
            {
                confirmButton.OnClicked = null;
            }
            else if (IsBuying)
            {
                confirmButton.ClickSound = GUISoundType.ConfirmTransaction;
                confirmButton.Text = TextManager.Get("CampaignStore.Purchase");
                confirmButton.OnClicked = (b, o) => BuyItems();
            }
            else
            {
                confirmButton.ClickSound = GUISoundType.Select;
                confirmButton.Text = TextManager.Get("CampaignStoreTab.Sell");
                confirmButton.OnClicked = (b, o) =>
                {
                    var confirmDialog = new GUIMessageBox(
                        TextManager.Get("FireWarningHeader"),
                        TextManager.Get("CampaignStore.SellWarningText"),
                        new LocalizedString[] { TextManager.Get("Yes"), TextManager.Get("No") });
                    confirmDialog.Buttons[0].ClickSound = GUISoundType.ConfirmTransaction;
                    confirmDialog.Buttons[0].OnClicked = (b, o) => SellItems();
                    confirmDialog.Buttons[0].OnClicked += confirmDialog.Close;
                    confirmDialog.Buttons[1].OnClicked = confirmDialog.Close;
                    return true;
                };
            }
        }

        private void SetConfirmButtonStatus()
        {
            confirmButton.Enabled =
                ActiveStore != null &&
                HasActiveTabPermissions() &&
                ActiveShoppingCrateList.Content.RectTransform.Children.Any() &&
                activeTab switch
                {
                    StoreTab.Buy => Balance >= buyTotal,
                    StoreTab.Sell => CurrentLocation != null && sellTotal <= ActiveStore.Balance,
                    StoreTab.SellSub => CurrentLocation != null && sellFromSubTotal <= ActiveStore.Balance,
                    _ => false
                };
            confirmButton.Visible = ActiveStore != null;
        }

        private void SetClearAllButtonStatus()
        {
            clearAllButton.Enabled =
                HasActiveTabPermissions() &&
                ActiveShoppingCrateList.Content.RectTransform.Children.Any();
        }

        private int prevBalance;
        private float ownedItemsUpdateTimer = 0.0f, sellableItemsFromSubUpdateTimer = 0.0f;
        private const float timerUpdateInterval = 1.5f;
        private readonly Stopwatch updateStopwatch = new Stopwatch();

        public void Update(float deltaTime)
        {
            updateStopwatch.Restart();

            if (GameMain.GraphicsWidth != resolutionWhenCreated.X || GameMain.GraphicsHeight != resolutionWhenCreated.Y)
            {
                CreateUI();
                needsRefresh = true;
            }
            else
            {
                playerBalanceElement = CampaignUI.UpdateBalanceElement(playerBalanceElement);

                // Update the owned items at short intervals and check if the interface should be refreshed
                ownedItemsUpdateTimer += deltaTime;
                if (ownedItemsUpdateTimer >= timerUpdateInterval)
                {
                    bool checkForRefresh = !needsItemsToSellRefresh || !needsRefresh;
                    var prevOwnedItems = checkForRefresh ? new Dictionary<ItemPrefab, ItemQuantity>(OwnedItems) : null;
                    UpdateOwnedItems();
                    if (checkForRefresh)
                    {
                        bool refresh = OwnedItems.Count != prevOwnedItems.Count ||
                            OwnedItems.Values.Sum(v => v.Total) != prevOwnedItems.Values.Sum(v => v.Total) ||
                            OwnedItems.Any(kvp => !prevOwnedItems.TryGetValue(kvp.Key, out ItemQuantity v) || kvp.Value.Total != v.Total) ||
                            prevOwnedItems.Any(kvp => !OwnedItems.ContainsKey(kvp.Key));
                        if (refresh)
                        {
                            needsItemsToSellRefresh = true;
                            needsRefresh = true;
                        }
                    }
                }
                // Update the sellable sub items at short intervals and check if the interface should be refreshed
                sellableItemsFromSubUpdateTimer += deltaTime;
                if (sellableItemsFromSubUpdateTimer >= timerUpdateInterval)
                {
                    bool checkForRefresh = !needsRefresh;
                    var prevSubItems = checkForRefresh ? new List<PurchasedItem>(itemsToSellFromSub) : null;
                    RefreshItemsToSellFromSub();
                    if (checkForRefresh)
                    {
                        needsRefresh = itemsToSellFromSub.Count != prevSubItems.Count ||
                            itemsToSellFromSub.Sum(i => i.Quantity) != prevSubItems.Sum(i => i.Quantity) ||
                            itemsToSellFromSub.Any(i => prevSubItems.FirstOrDefault(prev => prev.ItemPrefab == i.ItemPrefab) is not PurchasedItem prev || i.Quantity != prev.Quantity) ||
                            prevSubItems.Any(prev => itemsToSellFromSub.None(i => i.ItemPrefab == prev.ItemPrefab));
                    }
                }
            }
            // Refresh the interface if balance changes and the buy tab is open
            if (activeTab == StoreTab.Buy)
            {
                int currBalance = Balance;
                if (prevBalance != currBalance)
                {
                    needsBuyingRefresh = true;
                    prevBalance = currBalance;
                }
            }
            if (ActiveStore != null)
            {
                if (needsItemsToSellRefresh)
                {
                    RefreshItemsToSell();
                }
                if (needsItemsToSellFromSubRefresh)
                {
                    RefreshItemsToSellFromSub();
                }
                if (needsRefresh)
                {
                    Refresh(updateOwned: ownedItemsUpdateTimer > 0.0f);
                }
                if (needsBuyingRefresh || HavePermissionsChanged(StoreTab.Buy))
                {
                    RefreshBuying(updateOwned: ownedItemsUpdateTimer > 0.0f);
                }
                if (needsSellingRefresh || HavePermissionsChanged(StoreTab.Sell))
                {
                    RefreshSelling(updateOwned: ownedItemsUpdateTimer > 0.0f);
                }
                if (needsSellingFromSubRefresh || HavePermissionsChanged(StoreTab.SellSub))
                {
                    RefreshSellingFromSub(updateOwned: ownedItemsUpdateTimer > 0.0f, updateItemsToSellFromSub: sellableItemsFromSubUpdateTimer > 0.0f);
                }
            }

            updateStopwatch.Stop();
            GameMain.PerformanceCounter.AddElapsedTicks("Update:GameSession:Store", updateStopwatch.ElapsedTicks);
        }
    }
}<|MERGE_RESOLUTION|>--- conflicted
+++ resolved
@@ -2094,11 +2094,7 @@
 
             if (CampaignMode.AllowImmediateItemDelivery())
             {
-<<<<<<< HEAD
-                var deliveryPrompt = new GUIMessageBox(
-=======
                 deliveryPrompt = new GUIMessageBox(
->>>>>>> 8face2f3
                     TextManager.Get("newsupplies"),
                     TextManager.Get("suppliespurchased.deliverymethod"),
                     new LocalizedString[] 
