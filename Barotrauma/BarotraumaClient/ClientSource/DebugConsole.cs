﻿using Barotrauma.ClientSource.Settings;
using Barotrauma.Extensions;
using Barotrauma.IO;
using Barotrauma.Items.Components;
using Barotrauma.MapCreatures.Behavior;
using Barotrauma.Networking;
using Barotrauma.Steam;
using Microsoft.Xna.Framework;
using Microsoft.Xna.Framework.Input;
using System;
using System.Collections.Generic;
using System.Collections.Immutable;
using System.Diagnostics;
using System.Globalization;
using System.Linq;
using System.Text;
using System.Threading.Tasks;
using System.Xml.Linq;
using static Barotrauma.FabricationRecipe;

namespace Barotrauma
{
    static partial class DebugConsole
    {
        public partial class Command
        {
            /// <summary>
            /// Executed when a client uses the command. If not set, the command is relayed to the server as-is.
            /// </summary>
            public Action<string[]> OnClientExecute;

            public bool RelayToServer = true;

            public void ClientExecute(string[] args)
            {
                bool allowCheats = GameMain.NetworkMember == null && (GameMain.GameSession?.GameMode is TestGameMode || Screen.Selected is { IsEditor: true });
                if (!allowCheats && !CheatsEnabled && IsCheat)
                {
                    NewMessage("You need to enable cheats using the command \"enablecheats\" before you can use the command \"" + Names[0] + "\".", Color.Red);
<<<<<<< HEAD
#if USE_STEAM
                    NewMessage("Enabling cheats will disable Steam achievements during this play session.", Color.Red);
#endif
=======
                    NewMessage("Enabling cheats will disable achievements during this play session.", Color.Red);
>>>>>>> 8face2f3
                    return;
                }

                if (OnClientExecute != null)
                {
                    OnClientExecute(args);
                }
                else
                {
                    OnExecute(args);
                }
            }
        }

        private static bool isOpen;
        public static bool IsOpen
        {
            get => isOpen;
            set => isOpen = value;
        }

        public static bool Paused = false;
        
        private static GUITextBlock activeQuestionText;
        
        private static GUIFrame frame;
        private static GUIListBox listBox;
        private static GUITextBox textBox;
#if DEBUG
        private const int maxLength = 100000;
#else
        private const int maxLength = 1000;
#endif
        
        public static GUITextBox TextBox => textBox;
        
        private static readonly ChatManager chatManager = new ChatManager(true, 64);

        public static void Init()
        {
            OpenAL.Alc.SetErrorReasonCallback((string msg) => NewMessage(msg, Color.Orange));

            frame = new GUIFrame(new RectTransform(new Vector2(0.5f, 0.45f), GUI.Canvas) { MinSize = new Point(400, 300), AbsoluteOffset = new Point(10, 10) },
                color: new Color(0.4f, 0.4f, 0.4f, 0.8f));

            var paddedFrame = new GUILayoutGroup(new RectTransform(new Vector2(0.95f, 0.9f), frame.RectTransform, Anchor.Center)) { RelativeSpacing = 0.01f };

            var toggleText = new GUITextBlock(new RectTransform(new Vector2(1.0f, 0.05f), paddedFrame.RectTransform, Anchor.TopLeft), TextManager.Get("DebugConsoleHelpText"), Color.GreenYellow, GUIStyle.SmallFont, Alignment.CenterLeft, style: null);

            var closeButton = new GUIButton(new RectTransform(new Vector2(0.025f, 1.0f), toggleText.RectTransform, Anchor.TopRight), "X", style: null)
            {
                Color = Color.DarkRed,
                HoverColor = Color.Red,
                TextColor = Color.White,
                OutlineColor = Color.Red
            };
            closeButton.OnClicked += (btn, userdata) =>
            {
                isOpen = false;
                GUI.ForceMouseOn(null);
                textBox.Deselect();
                return true;
            };

            listBox = new GUIListBox(new RectTransform(new Point(paddedFrame.Rect.Width, paddedFrame.Rect.Height - 60), paddedFrame.RectTransform, Anchor.Center)
            {
                IsFixedSize = false
            }, color: Color.Black * 0.9f) { ScrollBarVisible = true };

            textBox = new GUITextBox(new RectTransform(new Point(paddedFrame.Rect.Width, 30), paddedFrame.RectTransform, Anchor.BottomLeft)
            {
                IsFixedSize = false
            });
            textBox.MaxTextLength = maxLength;
            textBox.OnKeyHit += (sender, key) =>
            {
                if (key != Keys.Tab)
                {
                    ResetAutoComplete();
                }
            };
            
            ChatManager.RegisterKeys(textBox, chatManager);
        }

        public static void AddToGUIUpdateList()
        {
            if (isOpen)
            {
                frame.AddToGUIUpdateList(order: 1);
            }
        }

        public static void Update(float deltaTime)
        {
            while (queuedMessages.TryDequeue(out var newMsg))
            {
                AddMessage(newMsg);

                if (GameSettings.CurrentConfig.SaveDebugConsoleLogs || GameSettings.CurrentConfig.VerboseLogging)
                {
                    unsavedMessages.Add(newMsg);
                    if (unsavedMessages.Count >= messagesPerFile)
                    {
                        SaveLogs();
                        unsavedMessages.Clear();
                    }
                }
            }

            if (!IsOpen && GUI.KeyboardDispatcher.Subscriber == null)
            {
                foreach (var (key, command) in DebugConsoleMapping.Instance.Bindings)
                {
                    if (key.IsHit())
                    {
                        ExecuteCommand(command);
                    }
                }
            }

            activeQuestionText?.SetAsLastChild();

            if (PlayerInput.KeyHit(Keys.F3) && !PlayerInput.KeyDown(Keys.LeftControl) && !PlayerInput.KeyDown(Keys.RightControl))
            {
                Toggle();
            }
            else if (isOpen && PlayerInput.KeyHit(Keys.Escape))
            {
                isOpen = false;
                GUI.ForceMouseOn(null);
                textBox.Deselect();
                SoundPlayer.PlayUISound(GUISoundType.Select);
            }

            if (isOpen)
            {
                frame.UpdateManually(deltaTime);

                Character.DisableControls = true;

                if (PlayerInput.KeyHit(Keys.Tab) && !textBox.IsIMEActive)
                {
                    textBox.Text = AutoComplete(textBox.Text, increment: string.IsNullOrEmpty(currentAutoCompletedCommand) ? 0 : 1 );
                }

                if (PlayerInput.KeyDown(Keys.LeftControl) || PlayerInput.KeyDown(Keys.RightControl))
                {
                    if ((PlayerInput.KeyDown(Keys.C) || PlayerInput.KeyDown(Keys.D) || PlayerInput.KeyDown(Keys.Z)) && activeQuestionCallback != null)
                    {
                        activeQuestionCallback = null;
                        activeQuestionText = null;
                        NewMessage(PlayerInput.KeyDown(Keys.C) ? "^C" : PlayerInput.KeyDown(Keys.D) ? "^D" : "^Z", Color.White, true);
                    }
                }

                if (PlayerInput.KeyHit(Keys.Enter))
                {
                    chatManager.Store(textBox.Text);
                    ExecuteCommand(textBox.Text);
                    textBox.Text = "";
                }
            }
        }

        public static void Toggle()
        {
            isOpen = !isOpen;
            if (isOpen)
            {
                textBox.Select(ignoreSelectSound: true);
                AddToGUIUpdateList();
            }
            else
            {
                GUI.ForceMouseOn(null);
                textBox.Deselect();
            }
            SoundPlayer.PlayUISound(GUISoundType.Select);
        }

        private static bool IsCommandPermitted(Identifier command, GameClient client)
        {
            switch (command.Value.ToLowerInvariant())
            {
                case "kick":
                    return client.HasPermission(ClientPermissions.Kick);
                case "ban":
                case "banip":
                case "banaddress":
                    return client.HasPermission(ClientPermissions.Ban);
                case "unban":
                case "unbanip":
                    return client.HasPermission(ClientPermissions.Unban);
                case "netstats":
                case "help":
                case "dumpids":
                case "admin":
                case "entitylist":
                case "togglehud":
                case "toggleupperhud":
                case "togglecharacternames":
                case "fpscounter":
                case "showperf":
                case "dumptofile":
                case "findentityids":
                case "setfreecamspeed":
                case "togglevoicechatfilters":
                case "bindkey":
                case "savebinds":
                case "unbindkey":
                case "wikiimage_character":
                case "wikiimage_sub":
                case "eosStat":
                case "eosUnlink":
                case "eosLoginEpicViaSteam":
                    return true;
                default:
                    return client.HasConsoleCommandPermission(command);
            }
        }

        public static void DequeueMessages()
        {
            while (queuedMessages.TryDequeue(out var newMsg))
            {
                if (listBox == null)
                {
                    //don't attempt to add to the listbox if it hasn't been created yet                    
                    Messages.Add(newMsg);
                }
                else
                {
                    AddMessage(newMsg);
                }

                if (GameSettings.CurrentConfig.SaveDebugConsoleLogs || GameSettings.CurrentConfig.VerboseLogging)
                { 
                    unsavedMessages.Add(newMsg); 
                }
            }
        }

        private static void AddMessage(ColoredText msg)
        {
            //listbox not created yet, don't attempt to add
            if (listBox == null) return;

            if (listBox.Content.CountChildren > MaxMessages)
            {
                listBox.RemoveChild(listBox.Content.Children.First());
            }

            Messages.Add(msg);
            if (Messages.Count > MaxMessages)
            {
                Messages.RemoveRange(0, Messages.Count - MaxMessages);
            }

            try
            {
                if (msg.IsError)
                {
                    var textContainer = new GUIFrame(new RectTransform(new Vector2(1.0f, 0.0f), listBox.Content.RectTransform), style: "InnerFrame", color: Color.White)
                    {
                        CanBeFocused = true,
                        OnSecondaryClicked = (component, data) =>
                        {
                            GUIContextMenu.CreateContextMenu(new ContextMenuOption("editor.copytoclipboard", true, () => { Clipboard.SetText(msg.Text); }));
                            return true;
                        }
                    };
                    var textBlock = new GUITextBlock(new RectTransform(new Point(listBox.Content.Rect.Width - 5, 0), textContainer.RectTransform, Anchor.TopLeft) { AbsoluteOffset = new Point(2, 2) },
                        RichString.Rich(msg.Text), textAlignment: Alignment.TopLeft, font: GUIStyle.SmallFont, wrap: true)
                    {
                        CanBeFocused = false,
                        TextColor = msg.Color
                    };
                    textContainer.RectTransform.NonScaledSize = new Point(textContainer.RectTransform.NonScaledSize.X, textBlock.RectTransform.NonScaledSize.Y + 5);
                    textBlock.SetTextPos();
                }
                else
                {
                    var textBlock = new GUITextBlock(new RectTransform(new Vector2(1.0f, 0.0f), listBox.Content.RectTransform),
                        RichString.Rich(msg.Text), font: GUIStyle.SmallFont, wrap: true)
                    {
                        CanBeFocused = false,
                        TextColor = msg.Color
                    };
                }
                
                listBox.UpdateScrollBarSize();
                listBox.BarScroll = 1.0f;
            }
            catch (Exception e)
            {
                ThrowError("Failed to add a message to the debug console.", e);
            }

            chatManager.Clear();
        }

        static partial void ShowHelpMessage(Command command)
        {
            if (listBox.Content.CountChildren > MaxMessages)
            {
                listBox.RemoveChild(listBox.Content.Children.First());
            }

            var textContainer = new GUIFrame(new RectTransform(new Vector2(1.0f, 0.0f), listBox.Content.RectTransform),
                style: "InnerFrame", color: Color.White * 0.6f)
            {
                CanBeFocused = false
            };
            var textBlock = new GUITextBlock(new RectTransform(new Point(listBox.Content.Rect.Width - 170, 0), textContainer.RectTransform, Anchor.TopRight) { AbsoluteOffset = new Point(20, 0) },
                command.Help, textAlignment: Alignment.TopLeft, font: GUIStyle.SmallFont, wrap: true)
            {
                CanBeFocused = false,
                TextColor = Color.White
            };
            textContainer.RectTransform.NonScaledSize = new Point(textContainer.RectTransform.NonScaledSize.X, textBlock.RectTransform.NonScaledSize.Y + 5);
            textBlock.SetTextPos();
            new GUITextBlock(new RectTransform(new Point(150, textContainer.Rect.Height), textContainer.RectTransform),
                command.Names[0].Value, textAlignment: Alignment.TopLeft);

            listBox.UpdateScrollBarSize();
            listBox.BarScroll = 1.0f;

            chatManager.Clear();
        }

        private static void AssignOnClientExecute(string names, Action<string[]> onClientExecute)
        {
            Command command = commands.Find(c => c.Names.Intersect(names.Split('|').ToIdentifiers()).Any());
            if (command == null)
            {
                throw new Exception("AssignOnClientExecute failed. Command matching the name(s) \"" + names + "\" not found.");
            }
            else
            {
                command.OnClientExecute = onClientExecute;
                command.RelayToServer = false;
            }
        }

        private static void AssignRelayToServer(string names, bool relay)
        {
            Command command = commands.Find(c => c.Names.Intersect(names.Split('|').ToIdentifiers()).Any());
            if (command == null)
            {
                DebugConsole.Log("Could not assign to relay to server: " + names);
                return;
            }
            command.RelayToServer = relay;
        }

        private static void InitProjectSpecific()
        {
            commands.Add(new Command("eosStat", "Query and display all logged in EOS users. Normally this is at most two users, but in a developer environment it could be more.", args =>
            {
                if (!EosInterface.Core.IsInitialized)
                {
                    NewMessage("EOS not initialized");
                    return;
                }

                var loggedInUsers = EosInterface.IdQueries.GetLoggedInPuids();
                if (!loggedInUsers.Any())
                {
                    NewMessage("EOS user not logged in");
                    return;
                }

                NewMessage("Logged in EOS users:");
                foreach (var puid in loggedInUsers)
                {
                    TaskPool.Add(
                        $"eosStat -> {puid}",
                        EosInterface.IdQueries.GetSelfExternalAccountIds(puid),
                        t =>
                        {
                            if (!t.TryGetResult(out Result<ImmutableArray<AccountId>, EosInterface.IdQueries.GetSelfExternalIdError> result)) { return; }
                            NewMessage($" - {puid}");

                            if (result.TryUnwrapSuccess(out var ids))
                            {
                                foreach (var id in ids)
                                {
                                    NewMessage($"   - {id}");
                                    if (id is EpicAccountId eaid)
                                    {
                                        async Task gameOwnershipTokenTest()
                                        {
                                            var tokenOption = await EosInterface.Ownership.GetGameOwnershipToken(eaid);
                                            var verified = await tokenOption.Bind(t => t.Verify());
                                            NewMessage($"Ownership token verify result: {verified}");
                                        }
                                        _ = gameOwnershipTokenTest(); // Fire and forget!
                                        EosInterface.Login.TestEosSessionTimeoutRecovery(puid);
                                    }
                                }
                            }
                            else
                            {
                                NewMessage($"   - Failed to get external IDs linked to {puid}: {result}");
                            }
                        });
                }
            }));
            AssignRelayToServer("eosStat", false);

            commands.Add(new Command("eosUnlink", "Unlink the primary logged in external account ID from its corresponding EOS Product User ID and close the game. This is meant to be used to test the EOS consent flow.", args =>
            {
                var userId = EosInterface.IdQueries.GetLoggedInPuids().FirstOrDefault();
                NewMessage($"Unlinking external account from PUID {userId}");
                GameSettings.SetCurrentConfig(GameSettings.CurrentConfig with { CrossplayChoice = Eos.EosSteamPrimaryLogin.CrossplayChoice.Unknown });
                GameSettings.SaveCurrentConfig();
                TaskPool.Add("unlinkTask", EosInterface.Login.UnlinkExternalAccount(userId), _ =>
                {
                    GameMain.Instance.Exit();
                });
            }));
            AssignRelayToServer("eosUnlink", false);

            commands.Add(new Command("eosLoginEpicViaSteam", "Log into an Epic account via a link to the currently logged in Steam account",
                args =>
                {
                    TaskPool.Add("eosLoginEpicViaSteam",
                        Eos.EosEpicSecondaryLogin.LoginToLinkedEpicAccount(),
                        TaskPool.IgnoredCallback);
                }));
            AssignRelayToServer("eosLoginEpicViaSteam", false);

            commands.Add(new Command("resetgameanalyticsconsent", "Reset whether you've given your consent for the game to send statistics to GameAnalytics. After executing the command, the game should ask for your consent again on relaunch.", args =>
            {
                GameAnalyticsManager.ResetConsent();
            }));
            AssignRelayToServer("resetgameanalyticsconsent", false);

            commands.Add(new Command("copyitemnames", "", (string[] args) =>
            {
                StringBuilder sb = new StringBuilder();
                foreach (ItemPrefab mp in ItemPrefab.Prefabs)
                {
                    sb.AppendLine(mp.Name.Value);
                }
                Clipboard.SetText(sb.ToString());
            }));

            commands.Add(new Command("autohull", "", (string[] args) =>
            {
                if (Screen.Selected != GameMain.SubEditorScreen) return;

                if (MapEntity.MapEntityList.Any(e => e is Hull || e is Gap))
                {
                    ShowQuestionPrompt("This submarine already has hulls and/or gaps. This command will delete them. Do you want to continue? Y/N",
                        (option) =>
                        {
                            ShowQuestionPrompt("The automatic hull generation may not work correctly if your submarine uses curved walls. Do you want to continue? Y/N",
                                (option2) =>
                                {
                                    if (option2.ToLowerInvariant() == "y") { GameMain.SubEditorScreen.AutoHull(); }
                                });
                        });
                }
                else
                {
                    ShowQuestionPrompt("The automatic hull generation may not work correctly if your submarine uses curved walls. Do you want to continue? Y/N",
                        (option) => { if (option.ToLowerInvariant() == "y") GameMain.SubEditorScreen.AutoHull(); });
                }
            }));

            commands.Add(new Command("enablecheats", "enablecheats: Enables cheat commands and disables achievements during this play session.", (string[] args) =>
            {
                CheatsEnabled = true;
                AchievementManager.CheatsEnabled = true;
                if (GameMain.GameSession?.Campaign is CampaignMode campaign)
                {
                    campaign.CheatsEnabled = true;
                }
                NewMessage("Enabled cheat commands.", Color.Red);
                NewMessage("Achievements have been disabled during this play session.", Color.Red);
            }));
            AssignRelayToServer("enablecheats", true);

            commands.Add(new Command("mainmenu|menu", "mainmenu/menu: Go to the main menu.", (string[] args) =>
            {
                GameMain.GameSession = null;

                List<Character> characters = new List<Character>(Character.CharacterList);
                foreach (Character c in characters)
                {
                    c.Remove();
                }

                GameMain.MainMenuScreen.Select();
            }));

            commands.Add(new Command("game", "gamescreen/game: Go to the \"in-game\" view.", (string[] args) =>
            {
                if (Screen.Selected == GameMain.SubEditorScreen)
                {
                    NewMessage("WARNING: Switching directly from the submarine editor to the game view may cause bugs and crashes. Use with caution.", Color.Orange);
                    Entity.Spawner ??= new EntitySpawner();
                }
                GameMain.GameScreen.Select();
            }));

            commands.Add(new Command("editsubs|subeditor", "editsubs/subeditor: Switch to the Submarine Editor to create or edit submarines.", (string[] args) =>
            {
                if (args.Length > 0)
                {
                    var subInfo = new SubmarineInfo(string.Join(" ", args));
                    Submarine.MainSub = Submarine.Load(subInfo, true);
                }
                GameMain.SubEditorScreen.Select(enableAutoSave: Screen.Selected != GameMain.GameScreen);
                Entity.Spawner?.Remove();
                Entity.Spawner = null;
            }, isCheat: true));

            commands.Add(new Command("editparticles|particleeditor", "editparticles/particleeditor: Switch to the Particle Editor to edit particle effects.", (string[] args) =>
            {
                GameMain.ParticleEditorScreen.Select();
            }));

            commands.Add(new Command("editlevels|leveleditor", "editlevels/leveleditor: Switch to the Level Editor to edit levels.", (string[] args) =>
            {
                GameMain.LevelEditorScreen.Select();
            }));

            commands.Add(new Command("editsprites|spriteeditor", "editsprites/spriteeditor: Switch to the Sprite Editor to edit the source rects and origins of sprites.", (string[] args) =>
            {
                GameMain.SpriteEditorScreen.Select();
            }));
            
            commands.Add(new Command("editevents|eventeditor", "editevents/eventeditor: Switch to the Event Editor to edit scripted events.", (string[] args) =>
            {
                GameMain.EventEditorScreen.Select();
            }));

            commands.Add(new Command("editcharacters|charactereditor", "editcharacters/charactereditor: Switch to the Character Editor to edit/create the ragdolls and animations of characters.", (string[] args) =>
            {
                if (Screen.Selected == GameMain.GameScreen)
                {
                    NewMessage("WARNING: Switching between the character editor and the game view may cause odd behaviour or bugs. Use with caution.", Color.Orange);
                }
                GameMain.CharacterEditorScreen.Select();
            }));

            commands.Add(new Command("quickstart", "Starts a singleplayer sandbox", (string[] args) =>
            {
                if (Screen.Selected != GameMain.MainMenuScreen)
                {
                    ThrowError("This command can only be executed from the main menu.");
                    return;
                }

                Identifier subName = (args.Length > 0 ? args[0] : "").ToIdentifier();
                if (subName.IsEmpty)
                {
                    ThrowError("No submarine specified.");
                    return;
                }

                float difficulty = 40;
                if (args.Length > 1)
                {
                    float.TryParse(args[1], out difficulty);
                }

                LevelGenerationParams levelGenerationParams = null;
                if (args.Length > 2)
                {
                    string levelGenerationIdentifier = args[2];
                    levelGenerationParams = LevelGenerationParams.LevelParams.FirstOrDefault(p => p.Identifier == levelGenerationIdentifier);
                }

                if (SubmarineInfo.SavedSubmarines.None(s => s.Name == subName))
                {
                    ThrowError($"Cannot find a sub that matches the name \"{subName}\".");
                    return;
                }

                GameMain.MainMenuScreen.QuickStart(fixedSeed: false, subName, difficulty, levelGenerationParams);

            }, getValidArgs: () => new[] { SubmarineInfo.SavedSubmarines.Select(s => s.Name).Distinct().OrderBy(s => s).ToArray() }));

            commands.Add(new Command("steamnetdebug", "steamnetdebug: Toggles Steamworks networking debug logging.", (string[] args) =>
            {
                SteamManager.SetSteamworksNetworkingDebugLog(!SteamManager.NetworkingDebugLog);
            }));

            commands.Add(new Command("readycheck", "Commence a ready check in multiplayer.", (string[] args) =>
            {
                NewMessage("Ready checks can only be commenced in multiplayer.", Color.Red);
            }));
            
            commands.Add(new Command("bindkey", "bindkey [key] [command]: Binds a key to a command.", (string[] args) =>
            {
                if (args.Length < 2)
                {
                    ThrowError("No key or command specified.");
                    return;
                }

                string keyString = args[0];
                string command = args[1];

                KeyOrMouse key = Enum.TryParse<Keys>(keyString, ignoreCase: true, out var outKey)
                    ? outKey
                    : Enum.TryParse<MouseButton>(keyString, ignoreCase: true, out var outMouseButton)
                        ? outMouseButton
                        : (KeyOrMouse)MouseButton.None;
                
                if (key.Key == Keys.None && key.MouseButton == MouseButton.None)
                {
                    ThrowError($"Invalid key {keyString}.");
                    return;
                }
                    
                DebugConsoleMapping.Instance.Set(key, command);
                NewMessage($"\"{command}\" bound to {key}.", GUIStyle.Green);

                if (GameSettings.CurrentConfig.KeyMap.Bindings.FirstOrDefault(bind => bind.Value.Key != Keys.None && bind.Value.Key == key) is { } existingBind && existingBind.Value != null)
                {
                    AddWarning($"\"{key}\" has already been bound to {existingBind.Key}. The keybind will perform both actions when pressed.");
                }

            }, isCheat: false, getValidArgs: () => new[] { Enum.GetNames(typeof(Keys)), new[] { "\"\"" } }));
            
            commands.Add(new Command("unbindkey", "unbindkey [key]: Unbinds a command.", (string[] args) =>
            {
                if (args.Length < 1)
                {
                    ThrowError("No key specified.");
                    return;
                }

                string keyString = args[0];
                
                KeyOrMouse key = Enum.TryParse<Keys>(keyString, ignoreCase: true, out var outKey)
                    ? outKey
                    : Enum.TryParse<MouseButton>(keyString, ignoreCase: true, out var outMouseButton)
                        ? outMouseButton
                        : (KeyOrMouse)MouseButton.None;

                if (key.Key == Keys.None && key.MouseButton == MouseButton.None)
                {
                    ThrowError($"Invalid key {keyString}.");
                    return;
                }
                DebugConsoleMapping.Instance.Remove(key);
                NewMessage("Keybind unbound.", GUIStyle.Green);
                return;                
            }, isCheat: false, getValidArgs: () => new[] { DebugConsoleMapping.Instance.Bindings.Keys.Select(keys => keys.ToString()).Distinct().OrderBy(k => k).ToArray() }));
            
            commands.Add(new Command("savebinds", "savebinds: Writes current keybinds into the config file.", (string[] args) =>
            {
                ShowQuestionPrompt($"Some keybinds may render the game unusable, are you sure you want to make these keybinds persistent? ({DebugConsoleMapping.Instance.Bindings.Count} keybind(s) assigned) Y/N",
                    (option2) =>
                    {
                        if (option2.ToIdentifier() != "y")
                        {
                            NewMessage("Aborted.", GUIStyle.Red);
                            return;
                        }

                        GameSettings.SaveCurrentConfig();
                    });
            }, isCheat: false));
            
            commands.Add(new Command("togglegrid", "Toggle visual snap grid in sub editor.", (string[] args) =>
            {
                SubEditorScreen.ShouldDrawGrid = !SubEditorScreen.ShouldDrawGrid;
                NewMessage(SubEditorScreen.ShouldDrawGrid ? "Enabled submarine grid." : "Disabled submarine grid.", GUIStyle.Green);
            }));

            commands.Add(new Command("spreadsheetexport", "Export items in format recognized by the spreadsheet importer.", (string[] args) =>
            {
                SpreadsheetExport.Export();
            }));

            commands.Add(new Command("wikiimage_character", "Save an image of the currently controlled character with a transparent background.", (string[] args) =>
            {
                if (Character.Controlled == null) { return; }
                try
                {
                    WikiImage.Create(Character.Controlled);
                }
                catch (Exception e)
                {
                    DebugConsole.ThrowError("The command 'wikiimage_character' failed.", e);
                }
            }));

            commands.Add(new Command("wikiimage_sub", "Save an image of the main submarine with a transparent background.", (string[] args) =>
            {
                if (Submarine.MainSub == null) { return; }
                try
                {
                    MapEntity.SelectedList.Clear();
                    MapEntity.ClearHighlightedEntities();
                    WikiImage.Create(Submarine.MainSub);
                }
                catch (Exception e)
                {
                    DebugConsole.ThrowError("The command 'wikiimage_sub' failed.", e);
                }
            }));

            AssignRelayToServer("kick", false);
            AssignRelayToServer("kickid", false);
            AssignRelayToServer("ban", false);
            AssignRelayToServer("banid", false);
            AssignRelayToServer("dumpids", false);
            AssignRelayToServer("dumptofile", false);
            AssignRelayToServer("findentityids", false);
            AssignRelayToServer("campaigninfo", false);
            AssignRelayToServer("help", false);
            AssignRelayToServer("verboselogging", false);
            AssignRelayToServer("freecam", false);
            AssignRelayToServer("steamnetdebug", false);
            AssignRelayToServer("quickstart", false);
            AssignRelayToServer("togglegrid", false);
            AssignRelayToServer("bindkey", false);
            AssignRelayToServer("unbindkey", false);
            AssignRelayToServer("savebinds", false);
            AssignRelayToServer("spreadsheetexport", false);
#if DEBUG
            AssignRelayToServer("listspamfilters", false);
            AssignRelayToServer("crash", false);
            AssignRelayToServer("showballastflorasprite", false);
            AssignRelayToServer("simulatedlatency", false);
            AssignRelayToServer("simulatedloss", false);
            AssignRelayToServer("simulatedduplicateschance", false);
            AssignRelayToServer("simulatedlongloadingtime", false);
            AssignRelayToServer("storeinfo", false);
            AssignRelayToServer("sendrawpacket", false);
#endif

            commands.Add(new Command("clientlist", "", (string[] args) => { }));
            AssignRelayToServer("clientlist", true);
            commands.Add(new Command("say", "", (string[] args) => { }));
            AssignRelayToServer("say", true);
            commands.Add(new Command("msg", "", (string[] args) => { }));
            AssignRelayToServer("msg", true);
            commands.Add(new Command("setmaxplayers|maxplayers", "", (string[] args) => { }));
            AssignRelayToServer("setmaxplayers", true);
            commands.Add(new Command("setpassword|password", "", (string[] args) => { }));
            AssignRelayToServer("setpassword", true);
            commands.Add(new Command("traitorlist", "", (string[] args) => { }));
            AssignRelayToServer("traitorlist", true);
            AssignRelayToServer("money", true);
            AssignRelayToServer("showmoney", true);
            AssignRelayToServer("setskill", true);
            AssignRelayToServer("readycheck", true);
            commands.Add(new Command("debugjobassignment", "", (string[] args) => { }));
            AssignRelayToServer("debugjobassignment", true);

            AssignRelayToServer("givetalent", true);
            AssignRelayToServer("unlocktalents", true);
            AssignRelayToServer("giveexperience", true);

            AssignOnExecute("control", (string[] args) =>
            {
                if (args.Length < 1) { return; }
                if (GameMain.NetworkMember != null)
                {
                    GameMain.Client?.SendConsoleCommand("control " + string.Join(' ', args[0]));
                    return;
                }
                var character = FindMatchingCharacter(args, true);
                if (character != null)
                {
                    Character.Controlled = character;
                }
            });
            AssignRelayToServer("control", true);

            commands.Add(new Command("shake", "", (string[] args) =>
            {
                GameMain.GameScreen.Cam.Shake = 10.0f;
            }));

            AssignOnExecute("explosion", (string[] args) =>
            {
                Vector2 explosionPos = Screen.Selected.Cam.ScreenToWorld(PlayerInput.MousePosition);
                float range = 500, force = 10, damage = 50, structureDamage = 20, itemDamage = 100, empStrength = 0.0f, ballastFloraStrength = 50f;
                if (args.Length > 0) float.TryParse(args[0], out range);
                if (args.Length > 1) float.TryParse(args[1], out force);
                if (args.Length > 2) float.TryParse(args[2], out damage);
                if (args.Length > 3) float.TryParse(args[3], out structureDamage);
                if (args.Length > 4) float.TryParse(args[4], out itemDamage);
                if (args.Length > 5) float.TryParse(args[5], out empStrength);
                if (args.Length > 6) float.TryParse(args[6], out ballastFloraStrength);
                new Explosion(range, force, damage, structureDamage, itemDamage, empStrength, ballastFloraStrength).Explode(explosionPos, null);
            });

            AssignOnExecute("teleportcharacter|teleport", (string[] args) =>
            {
                Character tpCharacter = (args.Length == 0) ? Character.Controlled : FindMatchingCharacter(args, false);
                if (tpCharacter != null)
                {
                    tpCharacter.TeleportTo(GameMain.GameScreen.Cam.ScreenToWorld(PlayerInput.MousePosition));
                }
            });

            AssignOnExecute("spawn|spawncharacter", (string[] args) =>
            {
                SpawnCharacter(args, GameMain.GameScreen.Cam.ScreenToWorld(PlayerInput.MousePosition), out string errorMsg);
                if (!string.IsNullOrWhiteSpace(errorMsg))
                {
                    ThrowError(errorMsg);
                }
            });

            AssignOnExecute("los", (string[] args) =>
             {
                 if (args.None() || !bool.TryParse(args[0], out bool state))
                 {
                     state = !GameMain.LightManager.LosEnabled;
                 }
                 GameMain.LightManager.LosEnabled = state;
                 NewMessage("Line of sight effect " + (GameMain.LightManager.LosEnabled ? "enabled" : "disabled"), Color.Yellow);
             });
            AssignRelayToServer("los", false);

            AssignOnExecute("lighting|lights", (string[] args) =>
            {
                if (args.None() || !bool.TryParse(args[0], out bool state))
                {
                    state = !GameMain.LightManager.LightingEnabled;
                }
                GameMain.LightManager.LightingEnabled = state;
                NewMessage("Lighting " + (GameMain.LightManager.LightingEnabled ? "enabled" : "disabled"), Color.Yellow);
            });
            AssignRelayToServer("lighting|lights", false);

            AssignOnExecute("ambientlight", (string[] args) =>
            {
                bool add = string.Equals(args.LastOrDefault(), "add");
                string colorString = string.Join(",", add ? args.SkipLast(1) : args);
                if (colorString.Equals("restore", StringComparison.OrdinalIgnoreCase))
                {
                    foreach (Hull hull in Hull.HullList)
                    {
                        if (hull.OriginalAmbientLight != null)
                        {
                            hull.AmbientLight = hull.OriginalAmbientLight.Value;
                            hull.OriginalAmbientLight = null;
                        }
                    }
                    NewMessage("Restored all hull ambient lights", Color.Yellow);
                    return;
                }

                Color color = XMLExtensions.ParseColor(colorString);
                if (Level.Loaded != null)
                {
                    Level.Loaded.GenerationParams.AmbientLightColor = color;
                }
                else
                {
                    GameMain.LightManager.AmbientLight = add ? GameMain.LightManager.AmbientLight.Add(color) : color;
                }

                foreach (Hull hull in Hull.HullList)
                {
                    hull.OriginalAmbientLight ??= hull.AmbientLight;
                    hull.AmbientLight = add ? hull.AmbientLight.Add(color) : color;
                }

                if (add)
                {
                    NewMessage($"Set ambient light color to {color}.", Color.Yellow);
                }
                else
                {
                    NewMessage($"Increased ambient light by {color}.", Color.Yellow);
                }
            });
            AssignRelayToServer("ambientlight", false);

            commands.Add(new Command("multiplylights", "Multiplies the colors of all the static lights in the sub with the given Vector4 value (for example, 1,1,1,0.5).", (string[] args) =>
            {
                if (Screen.Selected != GameMain.SubEditorScreen || args.Length < 1)
                {
                    ThrowError("The multiplylights command can only be used in the submarine editor.");
                }
                if (args.Length < 1) return;

                //join args in case there's spaces between the components
                Vector4 value = XMLExtensions.ParseVector4(string.Join("", args));
                foreach (Item item in Item.ItemList)
                {
                    if (item.ParentInventory != null || item.body != null) continue;
                    var lightComponent = item.GetComponent<LightComponent>();
                    if (lightComponent != null) lightComponent.LightColor =
                        new Color(
                            (lightComponent.LightColor.R / 255.0f) * value.X,
                            (lightComponent.LightColor.G / 255.0f) * value.Y,
                            (lightComponent.LightColor.B / 255.0f) * value.Z,
                            (lightComponent.LightColor.A / 255.0f) * value.W);
                }
            }, isCheat: false));

            commands.Add(new Command("color|colour", "Change color (as bytes from 0 to 255) of the selected item/structure instances. Applied only in the subeditor.", (string[] args) =>
            {
                if (Screen.Selected == GameMain.SubEditorScreen)
                {
                    if (!MapEntity.SelectedAny)
                    {
                        ThrowError("You have to select item(s)/structure(s) first!");
                    }
                    else
                    {
                        if (args.Length < 3)
                        {
                            ThrowError("Not enough arguments provided! At least three required.");
                            return;
                        }
                        if (!byte.TryParse(args[0], out byte r))
                        {
                            ThrowError($"Failed to parse value for RED from {args[0]}");
                        }
                        if (!byte.TryParse(args[1], out byte g))
                        {
                            ThrowError($"Failed to parse value for GREEN from {args[1]}");
                        }
                        if (!byte.TryParse(args[2], out byte b))
                        {
                            ThrowError($"Failed to parse value for BLUE from {args[2]}");
                        }
                        Color color = new Color(r, g, b);
                        if (args.Length > 3)
                        {
                            if (!byte.TryParse(args[3], out byte a))
                            {
                                ThrowError($"Failed to parse value for ALPHA from {args[3]}");
                            }
                            else
                            {
                                color.A = a;
                            }
                        }
                        foreach (var mapEntity in MapEntity.SelectedList)
                        {
                            if (mapEntity is Structure s)
                            {
                                s.SpriteColor = color;
                            }
                            else if (mapEntity is Item i)
                            {
                                i.SpriteColor = color;
                            }
                        }
                    }
                }
            }, isCheat: true));

            commands.Add(new Command("listcloudfiles", "Lists all of your files on the Steam Cloud.", args =>
            {
                int i = 0;
                foreach (var file in Steamworks.SteamRemoteStorage.Files)
                {
                    NewMessage($"* {i}: {file.Filename}, {file.Size} bytes", Color.Orange);
                    i++;
                }
                NewMessage($"Bytes remaining: {Steamworks.SteamRemoteStorage.QuotaRemainingBytes}/{Steamworks.SteamRemoteStorage.QuotaBytes}", Color.Yellow);
            }));

            commands.Add(new Command("removefromcloud", "Removes a file from Steam Cloud.", args =>
            {
                if (args.Length < 1) { return; }
                var files = Steamworks.SteamRemoteStorage.Files;
                Steamworks.SteamRemoteStorage.RemoteFile file;
                if (int.TryParse(args[0], out int index) && index>=0 && index<files.Count)
                {
                    file = files[index];
                }
                else
                {
                    file = files.Find(f => f.Filename.Equals(args[0], StringComparison.InvariantCultureIgnoreCase));
                }

                if (!string.IsNullOrEmpty(file.Filename))
                {
                    if (file.Delete())
                    {
                        NewMessage($"Deleting {file.Filename}", Color.Orange);
                    }
                    else
                    {
                        ThrowError($"Failed to delete {file.Filename}");
                    }
                }
            }));

            commands.Add(new Command("resetall", "Reset all items and structures to prefabs. Only applicable in the subeditor.", args =>
            {
                if (Screen.Selected == GameMain.SubEditorScreen)
                {
                    Item.ItemList.ForEach(i => i.Reset());
                    Structure.WallList.ForEach(s => s.Reset());
                    foreach (MapEntity entity in MapEntity.SelectedList)
                    {
                        if (entity is Item item)
                        {
                            item.CreateEditingHUD();
                            break;
                        }
                        else if (entity is Structure structure)
                        {
                            structure.CreateEditingHUD();
                            break;
                        }
                    }
                }
            }));

            commands.Add(new Command("resetentitiesbyidentifier", "resetentitiesbyidentifier [tag/identifier]: Reset items and structures with the given tag/identifier to prefabs. Only applicable in the subeditor.", args =>
            {
                if (args.Length == 0) { return; }
                if (Screen.Selected == GameMain.SubEditorScreen)
                {
                    bool entityFound = false;
                    foreach (MapEntity entity in MapEntity.MapEntityList)
                    {
                        if (entity is Item item)
                        {
                            if (item.Prefab.Identifier != args[0] && !item.Tags.Contains(args[0])) { continue; }
                            item.Reset();
                            if (MapEntity.SelectedList.Contains(item)) { item.CreateEditingHUD(); }
                            entityFound = true;
                        }
                        else if (entity is Structure structure)
                        {
                            if (structure.Prefab.Identifier != args[0] && !structure.Tags.Contains(args[0])) { continue; }
                            structure.Reset();
                            if (MapEntity.SelectedList.Contains(structure)) { structure.CreateEditingHUD(); }
                            entityFound = true;
                        }
                        else
                        {
                            continue;
                        }
                        NewMessage($"Reset {entity.Name}.");
                    }
                    if (!entityFound)
                    {
                        if (MapEntity.SelectedList.Count == 0)
                        {
                            NewMessage("No entities selected.");
                            return;
                        }
                    }
                }
            }, () =>
            {
                return new string[][]
                {
                    MapEntityPrefab.List.Select(me => me.Identifier.Value).ToArray()
                };
            }));

            commands.Add(new Command("resetselected", "Reset selected items and structures to prefabs. Only applicable in the subeditor.", args =>
            {
                if (Screen.Selected == GameMain.SubEditorScreen)
                {
                    if (MapEntity.SelectedList.Count == 0)
                    {
                        NewMessage("No entities selected.");
                        return;
                    }

                    foreach (MapEntity entity in MapEntity.SelectedList)
                    {
                        if (entity is Item item)
                        {
                            item.Reset();
                        }
                        else if (entity is Structure structure)
                        {
                            structure.Reset();
                        }
                        else
                        {
                            continue;
                        }
                        NewMessage($"Reset {entity.Name}.");
                    }
                    foreach (MapEntity entity in MapEntity.SelectedList)
                    {
                        if (entity is Item item)
                        {
                            item.CreateEditingHUD();
                            break;
                        }
                        else if (entity is Structure structure)
                        {
                            structure.CreateEditingHUD();
                            break;
                        }
                    }
                }
            }));

            commands.Add(new Command("alpha", "Change the alpha (as bytes from 0 to 255) of the selected item/structure instances. Applied only in the subeditor.", (string[] args) =>
            {
                if (Screen.Selected == GameMain.SubEditorScreen)
                {
                    if (!MapEntity.SelectedAny)
                    {
                        ThrowError("You have to select item(s)/structure(s) first!");
                    }
                    else
                    {
                        if (args.Length > 0)
                        {
                            if (!byte.TryParse(args[0], out byte a))
                            {
                                ThrowError($"Failed to parse value for ALPHA from {args[0]}");
                            }
                            else
                            {
                                foreach (var mapEntity in MapEntity.SelectedList)
                                {
                                    if (mapEntity is Structure s)
                                    {
                                        s.SpriteColor = new Color(s.SpriteColor.R, s.SpriteColor.G, s.SpriteColor.G, a);
                                    }
                                    else if (mapEntity is Item i)
                                    {
                                        i.SpriteColor = new Color(i.SpriteColor.R, i.SpriteColor.G, i.SpriteColor.G, a);
                                    }
                                }
                            }
                        }
                        else
                        {
                            ThrowError("Not enough arguments provided! One required!");
                        }
                    }
                }
            }, isCheat: true));

            commands.Add(new Command("cleansub", "", (string[] args) =>
            {
                for (int i = MapEntity.MapEntityList.Count - 1; i >= 0; i--)
                {
                    MapEntity me = MapEntity.MapEntityList[i];

                    if (me.SimPosition.Length() > 2000.0f)
                    {
                        NewMessage("Removed " + me.Name + " (simposition " + me.SimPosition + ")", Color.Orange);
                        MapEntity.MapEntityList.RemoveAt(i);
                    }
                    else if (!me.ShouldBeSaved)
                    {
                        NewMessage("Removed " + me.Name + " (!ShouldBeSaved)", Color.Orange);
                        MapEntity.MapEntityList.RemoveAt(i);
                    }
                    else if (me is Item)
                    {
                        Item item = me as Item;
                        var wire = item.GetComponent<Wire>();
                        if (wire == null) continue;

                        if (wire.GetNodes().Count > 0 && !wire.Connections.Any(c => c != null))
                        {
                            wire.Item.Drop(null);
                            NewMessage("Dropped wire (ID: " + wire.Item.ID + ") - attached on wall but no connections found", Color.Orange);
                        }
                    }
                }
            }, isCheat: true));

            commands.Add(new Command("messagebox|guimessagebox", "messagebox [header] [msg] [default/ingame]: Creates a message box.", (string[] args) =>
            {
                var msgBox = new GUIMessageBox(
                    args.Length > 0 ? args[0] : "",
                    args.Length > 1 ? args[1] : "",
                    buttons: new LocalizedString[] { "OK" },
                    type: args.Length < 3 || args[2] == "default" ? GUIMessageBox.Type.Default : GUIMessageBox.Type.InGame);

                msgBox.Buttons[0].OnClicked = msgBox.Close;
            }));

            AssignOnExecute("debugdraw", (string[] args) =>
            {
                if (args.None() || !bool.TryParse(args[0], out bool state))
                {
                    state = !GameMain.DebugDraw;
                }
                GameMain.DebugDraw = state;
                NewMessage("Debug draw mode " + (GameMain.DebugDraw ? "enabled" : "disabled"), Color.Yellow);
            });
            AssignRelayToServer("debugdraw", false);

            AssignOnExecute("debugdrawlos", (string[] args) =>
            {
                if (args.None() || !bool.TryParse(args[0], out bool state))
                {
                    state = !GameMain.LightManager.DebugLos;
                }
                GameMain.LightManager.DebugLos = state;
                NewMessage("Los debug draw mode " + (GameMain.LightManager.DebugLos ? "enabled" : "disabled"), Color.Yellow);
            });
            AssignOnExecute("debugwiring", (string[] args) =>
            {
                if (args.None() || !bool.TryParse(args[0], out bool state))
                {
                    state = !ConnectionPanel.DebugWiringMode;
                }
                ConnectionPanel.DebugWiringMode = state;
                NewMessage("Wiring debug mode " + (ConnectionPanel.DebugWiringMode ? "enabled" : "disabled"), Color.Yellow);
            });
            AssignRelayToServer("debugdraw", false);

            AssignOnExecute("devmode", (string[] args) =>
            {
                if (args.None() || !bool.TryParse(args[0], out bool state))
                {
                    state = !GameMain.DevMode;
                }
                GameMain.DevMode = state;
                if (GameMain.DevMode)
                {
                    GameMain.LightManager.LightingEnabled = false;
                    GameMain.LightManager.LosEnabled = false;
                }
                else
                {
                    GameMain.LightManager.LightingEnabled = true;
                    GameMain.LightManager.LosEnabled = true;
                    GameMain.LightManager.LosAlpha = 1f;
                }
                NewMessage("Dev mode " + (GameMain.DevMode ? "enabled" : "disabled"), Color.Yellow);
            });
            AssignRelayToServer("devmode", false);

            AssignOnExecute("debugdrawlocalization", (string[] args) =>
            {
                if (args.None() || !bool.TryParse(args[0], out bool state))
                {
                    state = !TextManager.DebugDraw;
                }
                TextManager.DebugDraw = state;
                NewMessage("Localization debug draw mode " + (TextManager.DebugDraw ? "enabled" : "disabled"), Color.Yellow);
            });
            AssignRelayToServer("debugdraw", false);

            AssignOnExecute("togglevoicechatfilters", (string[] args) =>
            {
                if (args.None() || !bool.TryParse(args[0], out bool state))
                {
                    state = !GameSettings.CurrentConfig.Audio.DisableVoiceChatFilters;
                }
                var config = GameSettings.CurrentConfig;
                config.Audio.DisableVoiceChatFilters = state;
                GameSettings.SetCurrentConfig(config);
                NewMessage("Voice chat filters " + (GameSettings.CurrentConfig.Audio.DisableVoiceChatFilters ? "disabled" : "enabled"), Color.Yellow);
            });
            AssignRelayToServer("togglevoicechatfilters", false);

            commands.Add(new Command("fpscounter", "fpscounter: Toggle the FPS counter.", (string[] args) =>
            {
                GameMain.ShowFPS = !GameMain.ShowFPS;
                NewMessage("FPS counter " + (GameMain.DebugDraw ? "enabled" : "disabled"), Color.Yellow);
            }));
            commands.Add(new Command("showperf", "showperf: Toggle performance statistics on/off.", (string[] args) =>
            {
                GameMain.ShowPerf = !GameMain.ShowPerf;
                NewMessage("Performance statistics " + (GameMain.ShowPerf ? "enabled" : "disabled"), Color.Yellow);
            }));

            AssignOnClientExecute("netstats", (string[] args) =>
            {
                if (GameMain.Client == null) return;
                GameMain.Client.ShowNetStats = !GameMain.Client.ShowNetStats;
            });

            commands.Add(new Command("hudlayoutdebugdraw|debugdrawhudlayout", "hudlayoutdebugdraw: Toggle the debug drawing mode of HUD layout areas on/off.", (string[] args) =>
            {
                HUDLayoutSettings.DebugDraw = !HUDLayoutSettings.DebugDraw;
                NewMessage("HUD layout debug draw mode " + (HUDLayoutSettings.DebugDraw ? "enabled" : "disabled"), Color.Yellow);
            }));

            commands.Add(new Command("interactdebugdraw|debugdrawinteract", "interactdebugdraw: Toggle the debug drawing mode of item interaction ranges on/off.", (string[] args) =>
            {
                Character.DebugDrawInteract = !Character.DebugDrawInteract;
                NewMessage("Interact debug draw mode " + (Character.DebugDrawInteract ? "enabled" : "disabled"), Color.Yellow);
            }, isCheat: true));

            AssignOnExecute("togglehud|hud", (string[] args) =>
            {
                GUI.DisableHUD = !GUI.DisableHUD;
                GameMain.Instance.IsMouseVisible = !GameMain.Instance.IsMouseVisible;
                NewMessage(GUI.DisableHUD ? "Disabled HUD" : "Enabled HUD", Color.Yellow);
            });
            AssignRelayToServer("togglehud|hud", false);

            AssignOnExecute("toggleupperhud", (string[] args) =>
            {
                GUI.DisableUpperHUD = !GUI.DisableUpperHUD;
                NewMessage(GUI.DisableUpperHUD ? "Disabled upper HUD" : "Enabled upper HUD", Color.Yellow);
            });
            AssignRelayToServer("toggleupperhud", false);

            AssignOnExecute("toggleitemhighlights", (string[] args) =>
            {
                GUI.DisableItemHighlights = !GUI.DisableItemHighlights;
                NewMessage(GUI.DisableItemHighlights ? "Disabled item highlights" : "Enabled item highlights", Color.Yellow);
            });
            AssignRelayToServer("toggleitemhighlights", false);

            AssignOnExecute("togglecharacternames", (string[] args) =>
            {
                GUI.DisableCharacterNames = !GUI.DisableCharacterNames;
                NewMessage(GUI.DisableCharacterNames ? "Disabled character names" : "Enabled character names", Color.Yellow);
            });
            AssignRelayToServer("togglecharacternames", false);

            AssignOnExecute("followsub", (string[] args) =>
            {
                Camera.FollowSub = !Camera.FollowSub;
                NewMessage(Camera.FollowSub ? "Set the camera to follow the closest submarine" : "Disabled submarine following.", Color.Yellow);
            });
            AssignRelayToServer("followsub", false);

            AssignOnExecute("toggleaitargets|aitargets", (string[] args) =>
            {
                AITarget.ShowAITargets = !AITarget.ShowAITargets;
                NewMessage(AITarget.ShowAITargets ? "Enabled AI target drawing" : "Disabled AI target drawing", Color.Yellow);
            });
            AssignRelayToServer("toggleaitargets|aitargets", false);

            AssignOnExecute("debugai", (string[] args) =>
            {
                HumanAIController.DebugAI = !HumanAIController.DebugAI;
                if (HumanAIController.DebugAI)
                {
                    GameMain.DevMode = true;
                    GameMain.DebugDraw = true;
                    GameMain.LightManager.LightingEnabled = false;
                    GameMain.LightManager.LosEnabled = false;
                }
                else
                {
                    GameMain.DevMode = false;
                    GameMain.DebugDraw = false;
                    GameMain.LightManager.LightingEnabled = true;
                    GameMain.LightManager.LosEnabled = true;
                    GameMain.LightManager.LosAlpha = 1f;
                }
                NewMessage(HumanAIController.DebugAI ? "AI debug info visible" : "AI debug info hidden", Color.Yellow);
            });
            AssignRelayToServer("debugai", false);

            AssignOnExecute("showmonsters", (string[] args) =>
            {
                CreatureMetrics.UnlockAll = true;
                CreatureMetrics.Save();
                NewMessage("All monsters are now visible in the character editor.", Color.Yellow);
                if (Screen.Selected == GameMain.CharacterEditorScreen)
                {
                    GameMain.CharacterEditorScreen.Deselect();
                    GameMain.CharacterEditorScreen.Select();
                }
            });
            AssignRelayToServer("showmonsters", false);

            AssignOnExecute("hidemonsters", (string[] args) =>
            {
                CreatureMetrics.UnlockAll = false;
                CreatureMetrics.Save();
                NewMessage("All monsters that haven't yet been encountered in the game are now hidden in the character editor.", Color.Yellow);
                if (Screen.Selected == GameMain.CharacterEditorScreen)
                {
                    GameMain.CharacterEditorScreen.Deselect();
                    GameMain.CharacterEditorScreen.Select();
                }
            });
            AssignRelayToServer("hidemonsters", false);

            AssignRelayToServer("water|editwater", false);
            AssignRelayToServer("fire|editfire", false);

            commands.Add(new Command("mute", "mute [name]: Prevent the client from speaking to anyone through the voice chat. Using this command requires a permission from the server host.",
            null,
            () =>
            {
                if (GameMain.Client == null) return null;
                return new string[][]
                {
                    GameMain.Client.ConnectedClients.Select(c => c.Name).ToArray()
                };
            }));
            commands.Add(new Command("unmute", "unmute [name]: Allow the client to speak to anyone through the voice chat. Using this command requires a permission from the server host.",
            null,
            () =>
            {
                if (GameMain.Client == null) return null;
                return new string[][]
                {
                    GameMain.Client.ConnectedClients.Select(c => c.Name).ToArray()
                };
            }));

            commands.Add(new Command("checkcrafting", "checkcrafting: Checks item deconstruction & crafting recipes for inconsistencies.", (string[] args) =>
            {
                List<FabricationRecipe> fabricableItems = new List<FabricationRecipe>();
                foreach (ItemPrefab itemPrefab in ItemPrefab.Prefabs)
                {
                    fabricableItems.AddRange(itemPrefab.FabricationRecipes.Values);
                }
                foreach (ItemPrefab itemPrefab in ItemPrefab.Prefabs)
                {
                    int? minCost = itemPrefab.GetMinPrice();
                    int? fabricationCost = null;
                    int? deconstructProductCost = null;

                    var fabricationRecipe = fabricableItems.Find(f => f.TargetItem == itemPrefab && f.RequiredItems.Any());
                    if (fabricationRecipe != null)
                    {
                        foreach (var ingredient in fabricationRecipe.RequiredItems)
                        {
                            int? ingredientPrice = ingredient.ItemPrefabs.Min(ip => ip.GetMinPrice());
                            if (ingredientPrice.HasValue)
                            {
                                if (!fabricationCost.HasValue) { fabricationCost = 0; }
                                float useAmount = ingredient.UseCondition ? ingredient.MinCondition : 1.0f;
                                fabricationCost += (int)(ingredientPrice.Value * ingredient.Amount * useAmount);
                            }
                        }
                    }

                    foreach (var deconstructItem in itemPrefab.DeconstructItems)
                    {
                        if (!(MapEntityPrefab.Find(null, deconstructItem.ItemIdentifier, showErrorMessages: false) is ItemPrefab targetItem))
                        {
                            ThrowErrorLocalized("Error in item \"" + itemPrefab.Name + "\" - could not find deconstruct item \"" + deconstructItem.ItemIdentifier + "\"!");
                            continue;
                        }

                        float avgOutCondition = (deconstructItem.OutConditionMin + deconstructItem.OutConditionMax) / 2;

                        int? deconstructProductPrice = targetItem.GetMinPrice();
                        if (deconstructProductPrice.HasValue)
                        {
                            if (!deconstructProductCost.HasValue) { deconstructProductCost = 0; }
                            deconstructProductCost += (int)(deconstructProductPrice * avgOutCondition);
                        }

                        if (fabricationRecipe != null)
                        {
                            var ingredient = fabricationRecipe.RequiredItems.Find(r => r.ItemPrefabs.Contains(targetItem));

                            if (ingredient == null)
                            {
                                foreach (var requiredItem in fabricationRecipe.RequiredItems)
                                {
                                    foreach (var itemPrefab2 in requiredItem.ItemPrefabs)
                                    {
                                        foreach (var recipe in itemPrefab2.FabricationRecipes.Values)
                                        {
                                            ingredient ??= recipe.RequiredItems.Find(r => r.ItemPrefabs.Contains(targetItem));
                                        }
                                    }
                                }
                            }

                            if (ingredient == null)
                            {
                                NewMessage("Deconstructing \"" + itemPrefab.Name + "\" produces \"" + deconstructItem.ItemIdentifier + "\", which isn't required in the fabrication recipe of the item.", Color.Red);
                            }
                            else if (ingredient.UseCondition && ingredient.MinCondition < avgOutCondition)
                            {
                                NewMessage($"Deconstructing \"{itemPrefab.Name}\" produces more \"{deconstructItem.ItemIdentifier}\", than what's required to fabricate the item (required: {targetItem.Name} {(int)(ingredient.MinCondition * 100)}%, output: {deconstructItem.ItemIdentifier} {(int)(avgOutCondition * 100)}%)", Color.Red);
                            }
                        }
                    }

                    if (fabricationCost.HasValue && minCost.HasValue)
                    {
                        if (fabricationCost.Value < minCost * 0.9f)
                        {
                            float ratio = (float)fabricationCost.Value / minCost.Value;
                            Color color = ToolBox.GradientLerp(ratio, Color.Red, Color.Yellow, Color.Green);
                            NewMessage("The fabrication ingredients of \"" + itemPrefab.Name + "\" only cost " + (int)(ratio * 100) + "% of the price of the item. Item price: " + minCost.Value + ", ingredient prices: " + fabricationCost.Value, color);
                        }
                        else if (fabricationCost.Value > minCost * 1.1f)
                        {
                            float ratio = (float)fabricationCost.Value / minCost.Value;
                            Color color = ToolBox.GradientLerp(ratio - 1.0f, Color.Green, Color.Yellow, Color.Red);
                            NewMessage("The fabrication ingredients of \"" + itemPrefab.Name + "\" cost " + (int)(ratio * 100 - 100) + "% more than the price of the item. Item price: " + minCost.Value + ", ingredient prices: " + fabricationCost.Value, color);
                        }
                    }
                    if (deconstructProductCost.HasValue && minCost.HasValue)
                    {
                        if (deconstructProductCost.Value < minCost * 0.8f)
                        {
                            float ratio = (float)deconstructProductCost.Value / minCost.Value;
                            Color color = ToolBox.GradientLerp(ratio, Color.Red, Color.Yellow, Color.Green);
                            NewMessage("The deconstruction output of \"" + itemPrefab.Name + "\" is only worth " + (int)(ratio * 100) + "% of the price of the item. Item price: " + minCost.Value + ", output value: " + deconstructProductCost.Value, color);
                        }
                        else if (deconstructProductCost.Value > minCost * 1.1f)
                        {
                            float ratio = (float)deconstructProductCost.Value / minCost.Value;
                            Color color = ToolBox.GradientLerp(ratio - 1.0f, Color.Green, Color.Yellow, Color.Red);
                            NewMessage("The deconstruction output of \"" + itemPrefab.Name + "\" is worth " + (int)(ratio * 100 - 100) + "% more than the price of the item. Item price: " + minCost.Value + ", output value: " + deconstructProductCost.Value, color);
                        }
                    }
                }
            }, isCheat: false));

            commands.Add(new Command("analyzeitem", "analyzeitem: Analyzes one item for exploits.", (string[] args) =>
            {
                if (args.Length < 1) { return; }

                List<FabricationRecipe> fabricableItems = new List<FabricationRecipe>();
                foreach (ItemPrefab iPrefab in ItemPrefab.Prefabs)
                {
                    fabricableItems.AddRange(iPrefab.FabricationRecipes.Values);
                }

                string itemNameOrId = args[0].ToLowerInvariant();

                ItemPrefab itemPrefab =
                    (MapEntityPrefab.FindByName(itemNameOrId) ??
                    MapEntityPrefab.FindByIdentifier(itemNameOrId.ToIdentifier())) as ItemPrefab;

                if (itemPrefab == null)
                {
                    NewMessage("Item not found for analyzing.");
                    return;
                }
                if (itemPrefab.DefaultPrice == null)
                {
                    NewMessage($"Item \"{itemPrefab.Name}\" is not sellable/purchaseable.");
                    return;
                }
                NewMessage("Analyzing item " + itemPrefab.Name + " with base cost " + itemPrefab.DefaultPrice.Price);

                var fabricationRecipe = fabricableItems.Find(f => f.TargetItem == itemPrefab);
                // omega nesting incoming
                if (fabricationRecipe != null)
                {
                    foreach (var priceInfo in itemPrefab.GetSellPricesOver(0))
                    {
                        NewMessage($"    If bought at {GetSeller(priceInfo.Value)} it costs {priceInfo.Value.Price}");
                        int totalPrice = 0;
                        int? totalBestPrice = 0;
                        foreach (var ingredient in fabricationRecipe.RequiredItems)
                        {
                            foreach (ItemPrefab ingredientItemPrefab in ingredient.ItemPrefabs)
                            {
                                int defaultPrice = ingredientItemPrefab.DefaultPrice?.Price ?? 0;
                                NewMessage($"        Its ingredient {ingredientItemPrefab.Name} has base cost {defaultPrice}");
                                totalPrice += defaultPrice;
                                totalBestPrice += ingredientItemPrefab.GetMinPrice();
                                int basePrice = defaultPrice;
                                foreach (var ingredientItemPriceInfo in ingredientItemPrefab.GetBuyPricesUnder())
                                {
                                    if (basePrice > ingredientItemPriceInfo.Value.Price)
                                    {
                                        NewMessage($"            {GetSeller(ingredientItemPriceInfo.Value).CapitaliseFirstInvariant()} sells ingredient {ingredientItemPrefab.Name} for cheaper, {ingredientItemPriceInfo.Value.Price}", Color.Yellow);
                                    }
                                    else
                                    {
                                        NewMessage($"            {GetSeller(ingredientItemPriceInfo.Value).CapitaliseFirstInvariant()} sells ingredient {ingredientItemPrefab.Name} for more, {ingredientItemPriceInfo.Value.Price}", Color.Teal);
                                    }
                                }
                            }
                        }
                        int costDifference = itemPrefab.DefaultPrice.Price - totalPrice;
                        NewMessage($"    Constructing the item from store-bought items provides {costDifference} profit with default values.");

                        if (totalBestPrice.HasValue)
                        {
                            int? bestDifference = priceInfo.Value.Price - totalBestPrice;
                            NewMessage($"    Constructing the item from store-bought items provides {bestDifference} profit with best-case scenario values.");
                        }

                        static string GetSeller(PriceInfo priceInfo) => $"store with identifier \"{priceInfo.StoreIdentifier}\"";
                    }
                }
            },
            () =>
            {
                return new string[][] { ItemPrefab.Prefabs.SelectMany(p => p.Aliases).Concat(ItemPrefab.Prefabs.Select(p => p.Identifier.Value)).ToArray() };
            }, isCheat: false));

            commands.Add(new Command("checkcraftingexploits", "checkcraftingexploits: Finds outright item exploits created by buying store-bought ingredients and constructing them into sellable items.", (string[] args) =>
            {
                List<FabricationRecipe> fabricableItems = new List<FabricationRecipe>();
                foreach (ItemPrefab itemPrefab in ItemPrefab.Prefabs)
                {
                    fabricableItems.AddRange(itemPrefab.FabricationRecipes.Values);
                }
                List<Tuple<string, int>> costDifferences = new List<Tuple<string, int>>();

                int maximumAllowedCost = 5;

                if (args.Length > 0)
                {
                    Int32.TryParse(args[0], out maximumAllowedCost);
                }
                foreach (ItemPrefab itemPrefab in ItemPrefab.Prefabs)
                {
                    int? defaultCost = itemPrefab.DefaultPrice?.Price;
                    int? fabricationCostStore = null;

                    var fabricationRecipe = fabricableItems.Find(f => f.TargetItem == itemPrefab);
                    if (fabricationRecipe == null)
                    {
                        continue;
                    }

                    bool canBeBought = true;

                    foreach (var ingredient in fabricationRecipe.RequiredItems)
                    {
                        int? ingredientPrice = ingredient.ItemPrefabs.Where(p => p.CanBeBought).Min(ip => ip.DefaultPrice?.Price);
                        if (ingredientPrice.HasValue)
                        {
                            if (!fabricationCostStore.HasValue) { fabricationCostStore = 0; }
                            float useAmount = ingredient.UseCondition ? ingredient.MinCondition : 1.0f;
                            fabricationCostStore += (int)(ingredientPrice.Value * ingredient.Amount * useAmount);
                        }
                        else
                        {
                            canBeBought = false;
                        }
                    }
                    if (fabricationCostStore.HasValue && defaultCost.HasValue && canBeBought)
                    {
                        int costDifference = defaultCost.Value - fabricationCostStore.Value;
                        if (costDifference > maximumAllowedCost || costDifference < 0f)
                        {
                            float ratio = (float)fabricationCostStore.Value / defaultCost.Value;
                            string message = $"Fabricating \"{itemPrefab.Name}\" costs {(int)(ratio * 100)}% of the price of the item, or {costDifference} more. Item price: {defaultCost.Value}, ingredient prices: {fabricationCostStore.Value}";
                            costDifferences.Add(new Tuple<string, int>(message, costDifference));
                        }
                    }
                }

                costDifferences.Sort((x, y) => x.Item2.CompareTo(y.Item2));

                foreach (Tuple<string, int> costDifference in costDifferences)
                {
                    Color color = Color.Yellow;
                    NewMessage(costDifference.Item1, color);
                }
            }, isCheat: false));

            commands.Add(new Command("adjustprice", "adjustprice: Recursively prints out expected price adjustments for items derived from this item.", (string[] args) =>
            {
                List<FabricationRecipe> fabricableItems = new List<FabricationRecipe>();
                foreach (ItemPrefab iP in ItemPrefab.Prefabs)
                {
                    fabricableItems.AddRange(iP.FabricationRecipes.Values);
                }
                if (args.Length < 2)
                {
                    NewMessage("Item or value not defined.");
                    return;
                }
                string itemNameOrId = args[0].ToLowerInvariant();

                ItemPrefab materialPrefab =
                    (MapEntityPrefab.Find(itemNameOrId, identifier: null, showErrorMessages: false) ??
                    MapEntityPrefab.Find(null, identifier: itemNameOrId, showErrorMessages: false)) as ItemPrefab;

                if (materialPrefab == null)
                {
                    NewMessage("Item not found for price adjustment.");
                    return;
                }

                AdjustItemTypes adjustItemType = AdjustItemTypes.NoAdjustment;
                if (args.Length > 2)
                {
                    switch (args[2].ToLowerInvariant())
                    {
                        case "add":
                            adjustItemType = AdjustItemTypes.Additive;
                            break;
                        case "mult":
                            adjustItemType = AdjustItemTypes.Multiplicative;
                            break;
                    }
                }

                if (Int32.TryParse(args[1].ToLowerInvariant(), out int newPrice))
                {
                    Dictionary<ItemPrefab, int> newPrices = new Dictionary<ItemPrefab, int>();
                    PrintItemCosts(newPrices, materialPrefab, fabricableItems, newPrice, true, adjustItemType: adjustItemType);
                    PrintItemCosts(newPrices, materialPrefab, fabricableItems, newPrice, false, adjustItemType: adjustItemType);
                }

            }, isCheat: false));

            commands.Add(new Command("deconstructvalue", "deconstructvalue: Views and compares deconstructed component prices for this item.", (string[] args) =>
            {
                List<FabricationRecipe> fabricableItems = new List<FabricationRecipe>();
                foreach (ItemPrefab iP in ItemPrefab.Prefabs)
                {
                    fabricableItems.AddRange(iP.FabricationRecipes.Values);
                }
                if (args.Length < 1)
                {
                    NewMessage("Item not defined.");
                    return;
                }
                string itemNameOrId = args[0].ToLowerInvariant();

                ItemPrefab parentItem =
                    (MapEntityPrefab.Find(itemNameOrId, identifier: null, showErrorMessages: false) ??
                    MapEntityPrefab.Find(null, identifier: itemNameOrId, showErrorMessages: false)) as ItemPrefab;

                if (parentItem == null)
                {
                    NewMessage("Item not found for price adjustment.");
                    return;
                }

                var fabricationRecipe = fabricableItems.Find(f => f.TargetItem == parentItem);
                int totalValue = 0;
                NewMessage(parentItem.Name + " has the price " + (parentItem.DefaultPrice?.Price ?? 0));
                if (fabricationRecipe != null)
                {
                    NewMessage("    It constructs from:");

                    foreach (RequiredItem requiredItem in fabricationRecipe.RequiredItems)
                    {
                        foreach (ItemPrefab itemPrefab in requiredItem.ItemPrefabs)
                        {
                            int defaultPrice = itemPrefab.DefaultPrice?.Price ?? 0;
                            NewMessage("        " + itemPrefab.Name + " has the price " + defaultPrice);
                            totalValue += defaultPrice;
                        }
                    }
                    NewMessage("Its total value was: " + totalValue);
                    totalValue = 0;
                }
                NewMessage("    The item deconstructs into:");
                foreach (DeconstructItem deconstructItem in parentItem.DeconstructItems)
                {
                    ItemPrefab itemPrefab =
                        (MapEntityPrefab.Find(deconstructItem.ItemIdentifier.Value, identifier: null, showErrorMessages: false) ??
                         MapEntityPrefab.Find(null, identifier: deconstructItem.ItemIdentifier, showErrorMessages: false)) as ItemPrefab;
                    if (itemPrefab == null)
                    {
                        ThrowError($"       Couldn't find deconstruct product \"{deconstructItem.ItemIdentifier}\"!");
                        continue;
                    }

                    int defaultPrice = itemPrefab.DefaultPrice?.Price ?? 0;
                    NewMessage("       " + itemPrefab.Name + " has the price " + defaultPrice);
                    totalValue += defaultPrice;
                }
                NewMessage("Its deconstruct value was: " + totalValue);

            }, isCheat: false));

            commands.Add(new Command("setentityproperties", "setentityproperties [property name] [value]: Sets the value of some property on all selected items/structures in the sub editor.", (string[] args) =>
            {
                if (args.Length != 2 || Screen.Selected != GameMain.SubEditorScreen) { return; }
                foreach (MapEntity me in MapEntity.SelectedList)
                {
                    bool propertyFound = false;
                    if (!(me is ISerializableEntity serializableEntity)) { continue; }                    
                    if (serializableEntity.SerializableProperties == null) { continue; }

                    if (serializableEntity.SerializableProperties.TryGetValue(args[0].ToIdentifier(), out SerializableProperty property))
                    {
                        propertyFound = true;
                        object prevValue = property.GetValue(me);
                        if (property.TrySetValue(me, args[1]))
                        {
                            NewMessage($"Changed the value \"{args[0]}\" from {(prevValue?.ToString() ?? null)} to {args[1]} on entity \"{me.ToString()}\".", Color.LightGreen);
                        }
                        else
                        {
                            NewMessage($"Failed to set the value of \"{args[0]}\" to \"{args[1]}\" on the entity \"{me.ToString()}\".", Color.Orange);
                        }
                    }
                    if (me is Item item)
                    {
                        foreach (ItemComponent ic in item.Components)
                        {
                            ic.SerializableProperties.TryGetValue(args[0].ToIdentifier(), out SerializableProperty componentProperty);
                            if (componentProperty == null) { continue; }
                            propertyFound = true;
                            object prevValue = componentProperty.GetValue(ic);
                            if (componentProperty.TrySetValue(ic, args[1]))
                            {
                                NewMessage($"Changed the value \"{args[0]}\" from {prevValue} to {args[1]} on item \"{me.ToString()}\", component \"{ic.GetType().Name}\".", Color.LightGreen);
                            }
                            else
                            {
                                NewMessage($"Failed to set the value of \"{args[0]}\" to \"{args[1]}\" on the item \"{me.ToString()}\", component \"{ic.GetType().Name}\".", Color.Orange);
                            }
                        }
                    }
                    if (!propertyFound)
                    {
                        NewMessage($"Property \"{args[0]}\" not found in the entity \"{me.ToString()}\".", Color.Orange);
                    }
                }
            },
            () =>
            {
                List<Identifier> propertyList = new List<Identifier>();
                foreach (MapEntity me in MapEntity.SelectedList)
                {
                    if (!(me is ISerializableEntity serializableEntity)) { continue; }
                    if (serializableEntity.SerializableProperties == null) { continue; }
                    propertyList.AddRange(serializableEntity.SerializableProperties.Select(p => p.Key));
                    if (me is Item item)
                    {
                        foreach (ItemComponent ic in item.Components)
                        {
                            propertyList.AddRange(ic.SerializableProperties.Select(p => p.Key));
                        }
                    }
                }

                return new string[][]
                {
                    propertyList.Distinct().Select(i => i.Value).OrderBy(n => n).ToArray(),
                    Array.Empty<string>()
                };
            }));

            commands.Add(new Command("checkmissingloca", "", (string[] args) =>
            {
                void SwapLanguage(LanguageIdentifier language)
                {
                    var config = GameSettings.CurrentConfig;
                    config.Language = language;
                    GameSettings.SetCurrentConfig(config);
                }

                HashSet<string> missingTexts = new HashSet<string>();
                
                //key = text tag, value = list of languages the tag is missing from
                Dictionary<Identifier, HashSet<LanguageIdentifier>> missingTags = new Dictionary<Identifier, HashSet<LanguageIdentifier>>();
                Dictionary<LanguageIdentifier, HashSet<Identifier>> tags = new Dictionary<LanguageIdentifier, HashSet<Identifier>>();
                foreach (LanguageIdentifier language in TextManager.AvailableLanguages)
                {
                    SwapLanguage(language);
                    tags.Add(language, new HashSet<Identifier>(TextManager.GetAllTagTextPairs().Select(t => t.Key)));
                }

                foreach (LanguageIdentifier language in TextManager.AvailableLanguages)
                {
                    //check missing mission texts
                    foreach (var missionPrefab in MissionPrefab.Prefabs)
                    {
                        Identifier missionId = missionPrefab.ConfigElement.GetAttribute("textidentifier") == null ? 
                            missionPrefab.Identifier : 
                            missionPrefab.ConfigElement.GetAttributeIdentifier("textidentifier", Identifier.Empty);
                        
                        if (!tags[language].Contains(missionPrefab.ConfigElement.GetAttributeIdentifier("name", Identifier.Empty)))
                        {
                            addIfMissing($"missionname.{missionId}".ToIdentifier(), language);
                        }

                        if (missionPrefab.Type == MissionType.Combat)
                        {
                            addIfMissing($"MissionDescriptionNeutral.{missionId}".ToIdentifier(), language);
                            addIfMissing($"MissionDescription1.{missionId}".ToIdentifier(), language);
                            addIfMissing($"MissionDescription2.{missionId}".ToIdentifier(), language);
                            addIfMissing($"MissionTeam1.{missionId}".ToIdentifier(), language);
                            addIfMissing($"MissionTeam2.{missionId}".ToIdentifier(), language);
                        }
                        else
                        {
                            if (!tags[language].Contains(missionPrefab.ConfigElement.GetAttributeIdentifier("description", Identifier.Empty)))
                            {
                                addIfMissing($"missiondescription.{missionId}".ToIdentifier(), language);
                            }
                            if (!tags[language].Contains(missionPrefab.ConfigElement.GetAttributeIdentifier("successmessage", Identifier.Empty)))
                            {
                                addIfMissing($"missionsuccess.{missionId}".ToIdentifier(), language);
                            }
                            //only check failure message if there's something defined in the xml (otherwise we just use the generic "missionfailed" text)
                            if (missionPrefab.ConfigElement.GetAttribute("failuremessage") != null &&
                                !tags[language].Contains(missionPrefab.ConfigElement.GetAttributeIdentifier("failuremessage", Identifier.Empty)))
                            {
                                addIfMissing($"missionfailure.{missionId}".ToIdentifier(), language);
                            }
                        }
                        for (int i = 0; i < missionPrefab.Messages.Length; i++)
                        {
                            if (missionPrefab.Messages[i].IsNullOrWhiteSpace() || (missionPrefab.Messages[i] as FallbackLString)?.GetLastFallback() is FallbackLString { PrimaryIsLoaded: false })
                            {
                                addIfMissing($"MissionMessage{i}.{missionId}".ToIdentifier(), language);
                            }
                        }
                    }

                    foreach (var eventPrefab in EventPrefab.Prefabs)
                    {
                        if (eventPrefab is not TraitorEventPrefab traitorEventPrefab) { continue; }
                        addIfMissing($"eventname.{traitorEventPrefab.Identifier}".ToIdentifier(), language);
                    }

                    foreach (Type itemComponentType in typeof(ItemComponent).Assembly.GetTypes().Where(type => type.IsSubclassOf(typeof(ItemComponent))))
                    {
                        checkSerializableEntityType(itemComponentType);
                    }
                    checkSerializableEntityType(typeof(Item));
                    checkSerializableEntityType(typeof(Hull));
                    checkSerializableEntityType(typeof(Structure));

                    void checkSerializableEntityType(Type t)
                    {
                        foreach (var property in t.GetProperties())
                        {
                            if (!property.IsDefined(typeof(Editable), false)) { continue; }

                            string propertyTag = $"{property.DeclaringType.Name}.{property.Name}";

                            if (addIfMissingAll(language,
                                propertyTag.ToIdentifier(),
                                property.Name.ToIdentifier(),
                                $"sp.{property.Name}.name".ToIdentifier(),
                                $"sp.{propertyTag}.name".ToIdentifier()) && language == "English".ToLanguageIdentifier())
                            {
                                missingTexts.Add($"<sp.{propertyTag.ToLower()}.name>{property.Name.FormatCamelCaseWithSpaces()}</sp.{propertyTag.ToLower()}.name>");
                            }

                            var description = (property.GetCustomAttributes(true).First(a => a is Serialize) as Serialize).Description;

                            if (addIfMissingAll(language,
                                $"sp.{propertyTag}.description".ToIdentifier(),
                                $"sp.{property.Name}.description".ToIdentifier(),
                                $"{property.Name.ToIdentifier()}.description".ToIdentifier()) && language == "English".ToLanguageIdentifier())
                            {
                                missingTexts.Add($"<sp.{propertyTag.ToLower()}.description>{description}</sp.{propertyTag.ToLower()}.description>");
                            }
                        }
                    }

                    foreach (SubmarineInfo sub in SubmarineInfo.SavedSubmarines)
                    {
                        if (sub.Type != SubmarineType.Player || !sub.IsVanillaSubmarine()) { continue; }

                        addIfMissing($"submarine.name.{sub.Name}".ToIdentifier(), language);
                        addIfMissing(("submarine.description." + sub.Name).ToIdentifier(), language);
                    }

                    foreach (AfflictionPrefab affliction in AfflictionPrefab.List)
                    {
                        if (affliction.ShowIconThreshold > affliction.MaxStrength && 
                            affliction.ShowIconToOthersThreshold > affliction.MaxStrength && 
                            affliction.ShowInHealthScannerThreshold > affliction.MaxStrength)
                        {
                            //hidden affliction, no need for localization
                            continue;
                        }

                        Identifier afflictionId = affliction.TranslationIdentifier;
                        addIfMissing($"afflictionname.{afflictionId}".ToIdentifier(), language);

                        if (affliction.Descriptions.Any())
                        {
                            foreach (var description in affliction.Descriptions)
                            {
                                addIfMissing(description.TextTag, language);
                            }
                        }
                        else
                        {
                            addIfMissing($"afflictiondescription.{afflictionId}".ToIdentifier(), language);
                        }
                    }

                    foreach (var talentTree in TalentTree.JobTalentTrees)
                    {
                        foreach (var talentSubTree in talentTree.TalentSubTrees)
                        {
                            addIfMissing($"talenttree.{talentSubTree.Identifier}".ToIdentifier(), language);
                        }
                    }

                    foreach (var talent in TalentPrefab.TalentPrefabs)
                    {
                        addIfMissing($"talentname.{talent.Identifier}".ToIdentifier(), language);
                    }

                    //check missing entity names
                    foreach (MapEntityPrefab me in MapEntityPrefab.List)
                    {
                        Identifier nameIdentifier = ("entityname." + me.Identifier).ToIdentifier();
                        if (tags[language].Contains(nameIdentifier)) { continue; }
                        if (me.HideInMenus) { continue; }

                        ContentXElement configElement = null;

                        if (me is ItemPrefab itemPrefab)
                        {
                            configElement = itemPrefab.ConfigElement;                        
                        }
                        else if (me is StructurePrefab structurePrefab)
                        {
                            configElement = structurePrefab.ConfigElement;                       
                        }
                        if (configElement != null)
                        {
                            var overrideIdentifier = configElement.GetAttributeIdentifier("nameidentifier", null);
                            if (overrideIdentifier != null && tags[language].Contains("entityname." + overrideIdentifier)) { continue; }
                        }

                        addIfMissing(nameIdentifier, language);
                    }
                }

                foreach (Identifier englishTag in tags[TextManager.DefaultLanguage])
                {
                    foreach (LanguageIdentifier language in TextManager.AvailableLanguages)
                    {
                        if (language == TextManager.DefaultLanguage) { continue; }
                        addIfMissing(englishTag, language);
                    }
                }

                List<string> lines = new List<string>
                {
                    "Missing from English:"
                };

                Dictionary<string, List<string>> missingByLanguages = new Dictionary<string, List<string>>();
                List<string> missingFromEnglish = new List<string>();
                foreach (KeyValuePair<Identifier, HashSet<LanguageIdentifier>> kvp in missingTags)
                {
                    if (kvp.Value.Contains(TextManager.DefaultLanguage))
                    {
                        missingFromEnglish.Add(kvp.Key.Value);
                    }
                    else
                    {
                        string languagesStr = string.Join(", ", kvp.Value.OrderBy(v => v.Value.Value));
                        if (!missingByLanguages.ContainsKey(languagesStr))
                        {
                            missingByLanguages.Add(languagesStr, new List<string>());
                        }
                        missingByLanguages[languagesStr].Add(kvp.Key.Value);
                    }
                }
                foreach (string text in missingFromEnglish.OrderBy(v => v))
                {
                    lines.Add(text);
                }

                foreach (KeyValuePair<string, List<string>> missingByLanguage in missingByLanguages)
                {
                    lines.Add(string.Empty);
                    lines.Add($"Missing from {missingByLanguage.Key}");
                    foreach (string text in missingByLanguage.Value.OrderBy(v => v))
                    {
                        lines.Add(text);
                    }
                }
                
                string filePath = "missingloca.txt";
                Barotrauma.IO.Validation.SkipValidationInDebugBuilds = true;
                File.WriteAllLines(filePath, lines);
                Barotrauma.IO.Validation.SkipValidationInDebugBuilds = false;
                ToolBox.OpenFileWithShell(Path.GetFullPath(filePath));
                SwapLanguage(TextManager.DefaultLanguage);

                if (missingTexts.Any())
                {
                    ShowQuestionPrompt("Dump the property names and descriptions missing from English to a new xml file? Y/N",
                        (option) =>
                        {
                            if (option.ToLowerInvariant() == "y")
                            {
                                string path = "newtexts.txt";
                                Barotrauma.IO.Validation.SkipValidationInDebugBuilds = true;
                                File.WriteAllLines(path, missingTexts);
                                Barotrauma.IO.Validation.SkipValidationInDebugBuilds = false;
                                ToolBox.OpenFileWithShell(Path.GetFullPath(path));
                                SwapLanguage(TextManager.DefaultLanguage);
                            }
                        });
                }
                
                void addIfMissing(Identifier tag, LanguageIdentifier language)
                {
                    if (!tags[language].Contains(tag))
                    {
                        if (!missingTags.ContainsKey(tag)) { missingTags[tag] = new HashSet<LanguageIdentifier>(); }
                        missingTags[tag].Add(language);
                    }
                }
                bool addIfMissingAll(LanguageIdentifier language, params Identifier[] potentialTags)
                {
                    if (!potentialTags.Any(t => tags[language].Contains(t)))
                    {
                        var tag = potentialTags.First();
                        if (!missingTags.ContainsKey(tag)) { missingTags[tag] = new HashSet<LanguageIdentifier>(); }
                        missingTags[tag].Add(language);
                        return true;
                    }
                    return false;
                }
            }));


            commands.Add(new Command("checkduplicateloca", "", (string[] args) =>
            {
                if (args.Length < 1)
                {
                    ThrowError("Please specify a file path.");
                    return;
                }
                XDocument doc1 = XMLExtensions.TryLoadXml(args[0]);
                if (doc1?.Root == null)
                {
                    ThrowError($"Could not load the file \"{args[0]}\"");
                    return;
                }
                List<(string tag, string text)> texts = new List<(string tag, string text)>();

                bool duplicatesFound = false;
                foreach (XElement element in doc1.Root.Elements())
                {
                    string tag = element.Name.ToString();
                    string text = element.ElementInnerText();
                    if (texts.Any(t => t.tag == tag))
                    {
                        ThrowError($"Duplicate tag \"{tag}\".");
                        duplicatesFound = true;
                    }
                }
                if (duplicatesFound)
                {
                    ThrowError($"Aborting, please fix duplicate tags in the file and try again.");
                    return;
                }

                foreach (XElement element in doc1.Root.Elements())
                {
                    string tag = element.Name.ToString();
                    string text = element.ElementInnerText();
                    if (texts.Any(t => t.text == text))
                    {
                        if (tag.StartsWith("sp."))
                        {
                            string[] split = tag.Split('.');
                            if (split.Length > 3)
                            {
                                texts.RemoveAll(t => t.text == text);
                                string newTag = $"sp.{split[2]}.{split[3]}";
                                texts.Add((newTag, text));
                                NewMessage($"Duplicate text \"{tag}\", merging to \"{newTag}\".");
                            }
                            else
                            {
                                NewMessage($"Duplicate text \"{tag}\", using existing one \"{texts.Find(t => t.text == text).tag}\".");
                            }
                        }
                        else
                        {
                            texts.Add((tag, text));
                            ThrowError($"Duplicate text \"{tag}\". Could not determine if the text can be merged with an existing one, please check it manually.");
                        }
                    }
                    else
                    {
                        texts.Add((tag, text));
                    }
                }

                string filePath = "uniquetexts.xml";
                Barotrauma.IO.Validation.SkipValidationInDebugBuilds = true;
                File.WriteAllLines(filePath, texts.Select(t => $"<{t.tag}>{t.text}</{t.tag}>"));
                Barotrauma.IO.Validation.SkipValidationInDebugBuilds = false;
                ToolBox.OpenFileWithShell(Path.GetFullPath(filePath));
            }));

            commands.Add(new Command("comparelocafiles", "comparelocafiles [file1] [file2]", (string[] args) =>
            {
                if (args.Length < 2)
                {
                    ThrowError("Please specify two files two compare.");
                    return;
                }

                XDocument doc1 = XMLExtensions.TryLoadXml(args[0]);
                if (doc1?.Root == null)
                {
                    ThrowError($"Could not load the file \"{args[0]}\"");
                    return;
                }
                XDocument doc2 = XMLExtensions.TryLoadXml(args[1]);
                if (doc2?.Root == null)
                {
                    ThrowError($"Could not load the file \"{args[1]}\"");
                    return;
                }

                var content1 = getContent(doc1.Root);
                var language1 = doc1.Root.GetAttributeIdentifier("language", string.Empty);

                var content2 = getContent(doc2.Root);
                var language2 = doc2.Root.GetAttributeIdentifier("language", string.Empty);

                foreach (KeyValuePair<string, string> kvp in content1)
                {
                    if (!content2.ContainsKey(kvp.Key))
                    {
                        ThrowError($"File 2 doesn't contain the text tag \"{kvp.Key}\"");
                    }
                    else if (language1 == language2 && content2[kvp.Key] != kvp.Value)
                    {
                        ThrowError($"Texts for the tag \"{kvp.Key}\" don't match:\n1. {kvp.Value}\n2. {content2[kvp.Key]}");                        
                    }
                }
                foreach (KeyValuePair<string, string> kvp in content2)
                {
                    if (!content1.ContainsKey(kvp.Key))
                    {
                        ThrowError($"File 1 doesn't contain the text tag \"{kvp.Key}\"");
                    }
                }

                static Dictionary<string, string> getContent(XElement element)
                {
                    Dictionary<string, string> content = new Dictionary<string, string>();
                    foreach (XElement subElement in element.Elements())
                    {
                        string key = subElement.Name.ToString().ToLowerInvariant();
                        if (content.ContainsKey(key)) { continue; }
                        content.Add(key, subElement.ElementInnerText());
                    }
                    return content;
                }
            }));

            commands.Add(new Command("eventstats", "", (string[] args) =>
            {
                List<string> debugLines;
                if (args.Length > 0)
                {
                    if (!Enum.TryParse(args[0], ignoreCase: true, out Level.PositionType spawnType))
                    {
                        var enums = Enum.GetNames(typeof(Level.PositionType));
                        ThrowError($"\"{args[0]}\" is not a valid Level.PositionType. Available options are: {string.Join(", ", enums)}");
                        return;
                    }
                    bool fullLog = false;
                    if (args.Length > 1)
                    {
                        bool.TryParse(args[1], out fullLog);
                    }
                    debugLines = EventSet.GetDebugStatistics(filter: monsterEvent => monsterEvent.SpawnPosType.HasFlag(spawnType), fullLog: fullLog);
                }
                else
                {
                    debugLines = EventSet.GetDebugStatistics();
                }
                string filePath = "eventstats.txt";
                Barotrauma.IO.Validation.SkipValidationInDebugBuilds = true;
                File.WriteAllLines(filePath, debugLines);
                Barotrauma.IO.Validation.SkipValidationInDebugBuilds = false;
                ToolBox.OpenFileWithShell(Path.GetFullPath(filePath));
            }));

            commands.Add(new Command("setfreecamspeed", "setfreecamspeed [speed]: Set the camera movement speed when not controlling a character. Defaults to 1.", (string[] args) =>
            {
                if (args.Length > 0) 
                { 
                    float.TryParse(args[0], NumberStyles.Number, CultureInfo.InvariantCulture, out float speed);
                    Screen.Selected.Cam.FreeCamMoveSpeed = speed;
                }
            }));

#if DEBUG
            commands.Add(new Command("listspamfilters", "Lists filters that are in the global spam filter.", (string[] args) =>
            {
                if (!SpamServerFilters.GlobalSpamFilter.TryUnwrap(out var filter))
                {
                    ThrowError("Global spam list is not initialized.");
                    return;
                }

                if (!filter.Filters.Any())
                {
                    NewMessage("Global spam list is empty.", GUIStyle.Green);
                    return;
                }

                StringBuilder sb = new();

                foreach (var f in filter.Filters)
                {
                    sb.AppendLine(f.ToString());
                }

                NewMessage(sb.ToString(), GUIStyle.Green);
            }));

            commands.Add(new Command("setplanthealth", "setplanthealth [value]: Sets the health of the selected plant in sub editor.", (string[] args) =>
            {
                if (1 > args.Length || Screen.Selected != GameMain.SubEditorScreen) { return; }

                string arg = args[0];

                if (!float.TryParse(arg, out float value))
                {
                    ThrowError($"{arg} is not a valid value.");
                    return;
                }

                foreach (MapEntity me in MapEntity.SelectedList)
                {
                    if (me is Item it)
                    {
                        if (it.GetComponent<Planter>() is { } planter)
                        {
                            foreach (Growable seed in planter.GrowableSeeds.Where(s => s != null))
                            {
                                NewMessage($"Set the health of {seed.Name} to {value} (from {seed.Health})");
                                seed.Health = value;
                            }
                        } 
                        else if (it.GetComponent<Growable>() is { } seed)
                        {
                            NewMessage($"Set the health of {seed.Name} to {value} (from {seed.Health})");
                            seed.Health = value;
                        }
                    }
                }
            }));

            commands.Add(new Command("showballastflorasprite", "", (string[] args) =>
            {
                BallastFloraBehavior.AlwaysShowBallastFloraSprite = !BallastFloraBehavior.AlwaysShowBallastFloraSprite;
                NewMessage("ok", GUIStyle.Green);
            }));

            commands.Add(new Command("printreceivertransfers", "", (string[] args) =>
            {
                GameMain.Client.PrintReceiverTransters();
            }));

            commands.Add(new Command("spamchatmessages", "", (string[] args) =>
            {
                int msgCount = 1000;
                if (args.Length > 0) int.TryParse(args[0], out msgCount);
                int msgLength = 50;
                if (args.Length > 1) int.TryParse(args[1], out msgLength);

                for (int i = 0; i < msgCount; i++)
                {
                    if (GameMain.Client != null)
                    {
                        GameMain.Client.SendChatMessage(ToolBox.RandomSeed(msgLength));
                    }
                }
            }));

            commands.Add(new Command("getprefabinfo", "", (string[] args) =>
            {
                var prefab = MapEntityPrefab.Find(null, args[0]);
                if (prefab != null)
                {
                    NewMessage(prefab.Name + " " + prefab.Identifier + " " + prefab.GetType().ToString());
                }
            }));

            commands.Add(new Command("copycharacterinfotoclipboard", "", (string[] args) =>
            {
                if (Character.Controlled?.Info != null)
                {
                    XElement element = Character.Controlled?.Info.Save(null);
                    Clipboard.SetText(element.ToString());
                    DebugConsole.NewMessage($"Copied the characterinfo of {Character.Controlled.Name} to clipboard.");
                }
            }));

            commands.Add(new Command("spawnallitems", "", (string[] args) =>
            {
                var cursorPos = Screen.Selected.Cam?.ScreenToWorld(PlayerInput.MousePosition) ?? Vector2.Zero;
                foreach (ItemPrefab itemPrefab in ItemPrefab.Prefabs)
                {
                    Entity.Spawner?.AddItemToSpawnQueue(itemPrefab, cursorPos);
                }                
            }));

            commands.Add(new Command("camerasettings", "camerasettings [defaultzoom] [zoomsmoothness] [movesmoothness] [minzoom] [maxzoom]: debug command for testing camera settings. The values default to 1.1, 8.0, 8.0, 0.1 and 2.0.", (string[] args) =>
            {
                float defaultZoom = Screen.Selected.Cam.DefaultZoom;
                if (args.Length > 0) float.TryParse(args[0], NumberStyles.Number, CultureInfo.InvariantCulture, out defaultZoom);

                float zoomSmoothness = Screen.Selected.Cam.ZoomSmoothness;
                if (args.Length > 1) float.TryParse(args[1], NumberStyles.Number, CultureInfo.InvariantCulture, out zoomSmoothness);
                float moveSmoothness = Screen.Selected.Cam.MoveSmoothness;
                if (args.Length > 2) float.TryParse(args[2], NumberStyles.Number, CultureInfo.InvariantCulture, out moveSmoothness);

                float minZoom = Screen.Selected.Cam.MinZoom;
                if (args.Length > 3) float.TryParse(args[3], NumberStyles.Number, CultureInfo.InvariantCulture, out minZoom);
                float maxZoom = Screen.Selected.Cam.MaxZoom;
                if (args.Length > 4) float.TryParse(args[4], NumberStyles.Number, CultureInfo.InvariantCulture, out maxZoom);

                Screen.Selected.Cam.DefaultZoom = defaultZoom;
                Screen.Selected.Cam.ZoomSmoothness = zoomSmoothness;
                Screen.Selected.Cam.MoveSmoothness = moveSmoothness;
                Screen.Selected.Cam.MinZoom = minZoom;
                Screen.Selected.Cam.MaxZoom = maxZoom;
            }));

            commands.Add(new Command("waterparams", "waterparams [distortionscalex] [distortionscaley] [distortionstrengthx] [distortionstrengthy] [bluramount]: default 0.5 0.5 0.5 0.5 1", (string[] args) =>
            {
                float distortScaleX = 0.5f, distortScaleY = 0.5f;
                float distortStrengthX = 0.5f, distortStrengthY = 0.5f;
                float blurAmount = 0.0f;
                if (args.Length > 0) float.TryParse(args[0], NumberStyles.Number, CultureInfo.InvariantCulture, out distortScaleX);
                if (args.Length > 1) float.TryParse(args[1], NumberStyles.Number, CultureInfo.InvariantCulture, out distortScaleY);
                if (args.Length > 2) float.TryParse(args[2], NumberStyles.Number, CultureInfo.InvariantCulture, out distortStrengthX);
                if (args.Length > 3) float.TryParse(args[3], NumberStyles.Number, CultureInfo.InvariantCulture, out distortStrengthY);
                if (args.Length > 4) float.TryParse(args[4], NumberStyles.Number, CultureInfo.InvariantCulture, out blurAmount);
                WaterRenderer.DistortionScale = new Vector2(distortScaleX, distortScaleY);
                WaterRenderer.DistortionStrength = new Vector2(distortStrengthX, distortStrengthY);
                WaterRenderer.BlurAmount = blurAmount;
            }));

            commands.Add(new Command("generatelevels", "generatelevels [amount]: generate a bunch of levels with the currently selected parameters in the level editor.", (string[] args) =>
            {
                if (GameMain.GameSession == null)
                {
                    int amount = 1;
                    if (args.Length > 0) { int.TryParse(args[0], out amount); }
                    GameMain.LevelEditorScreen.TestLevelGenerationForErrors(amount);
                }
                else
                {
                    NewMessage("Can't use the command while round is running.");
                }
            }));
            
            commands.Add(new Command("refreshrect", "Updates the dimensions of the selected items to match the ones defined in the prefab. Applied only in the subeditor.", (string[] args) =>
            {
                //TODO: maybe do this automatically during loading when possible?
                if (Screen.Selected == GameMain.SubEditorScreen)
                {
                    if (!MapEntity.SelectedAny)
                    {
                        ThrowError("You have to select item(s) first!");
                    }
                    else
                    {
                        foreach (var mapEntity in MapEntity.SelectedList)
                        {
                            if (mapEntity is Item item)
                            {
                                item.Rect = item.DefaultRect = new Rectangle(item.Rect.X, item.Rect.Y,
                                    (int)(item.Prefab.Sprite.size.X * item.Prefab.Scale),
                                    (int)(item.Prefab.Sprite.size.Y * item.Prefab.Scale));
                            }
                            else if (mapEntity is Structure structure)
                            {
                                if (!structure.ResizeHorizontal)
                                {
                                    structure.Rect = structure.DefaultRect = new Rectangle(structure.Rect.X, structure.Rect.Y,
                                        (int)structure.Prefab.ScaledSize.X,
                                        structure.Rect.Height);
                                }
                                if (!structure.ResizeVertical)
                                {
                                    structure.Rect = structure.DefaultRect = new Rectangle(structure.Rect.X, structure.Rect.Y,
                                        structure.Rect.Width,
                                        (int)structure.Prefab.ScaledSize.Y);
                                }
                               
                            }
                        }
                    }
                }
            }, isCheat: false));

            commands.Add(new Command("flip", "Flip the currently controlled character.", (string[] args) =>
            {
                Character.Controlled?.AnimController.Flip();
            }, isCheat: false));
            commands.Add(new Command("mirror", "Mirror the currently controlled character.", (string[] args) =>
            {
                (Character.Controlled?.AnimController as FishAnimController)?.Mirror(lerp: false);
            }, isCheat: false));
            commands.Add(new Command("forcetimeout", "Immediately cause the client to time out if one is running.", (string[] args) =>
            {
                GameMain.Client?.ForceTimeOut();
            }, isCheat: false));
            commands.Add(new Command("bumpitem", "", (string[] args) =>
            {
                float vel = 10.0f;
                if (args.Length > 0)
                {
                    float.TryParse(args[0], NumberStyles.Number, CultureInfo.InvariantCulture, out vel);
                }
                Character.Controlled?.FocusedItem?.body?.ApplyLinearImpulse(Rand.Vector(vel));
            }, isCheat: false));

#endif

            commands.Add(new Command("dumptexts", "dumptexts [filepath]: Extracts all the texts from the given text xml and writes them into a file (using the same filename, but with the .txt extension). If the filepath is omitted, the EnglishVanilla.xml file is used.", (string[] args) =>
            {
                string filePath = args.Length > 0 ? args[0] : "Content/Texts/EnglishVanilla.xml";
                var doc = XMLExtensions.TryLoadXml(filePath);
                if (doc == null) { return; }
                List<string> lines = new List<string>();
                foreach (XElement element in doc.Root.Elements())
                {
                    lines.Add(element.ElementInnerText());
                }
                File.WriteAllLines(Path.GetFileNameWithoutExtension(filePath) + ".txt", lines);
            },
            () =>
            {
                var files = TextManager.GetTextFiles().Select(f => f.CleanUpPath());
                return new string[][]
                {
                    TextManager.GetTextFiles().Where(f => Path.GetExtension(f)==".xml").ToArray()
                };
            }));

            commands.Add(new Command("loadtexts", "loadtexts [sourcefile] [destinationfile]: Loads all lines of text from a given .txt file and inserts them sequientially into the elements of an xml file. If the file paths are omitted, EnglishVanilla.txt and EnglishVanilla.xml are used.", (string[] args) =>
            {
                string sourcePath = args.Length > 0 ? args[0] : "Content/Texts/EnglishVanilla.txt";
                string destinationPath = args.Length > 1 ? args[1] : "Content/Texts/EnglishVanilla.xml";

                string[] lines;
                try
                {
                    lines = File.ReadAllLines(sourcePath);
                }
                catch (Exception e)
                {
                    ThrowError("Reading the file \"" + sourcePath + "\" failed.", e);
                    return;
                }
                var doc = XMLExtensions.TryLoadXml(destinationPath);
                if (doc == null) { return; }
                int i = 0;
                foreach (XElement element in doc.Root.Elements())
                {
                    if (i >= lines.Length)
                    {
                        ThrowError("Error while loading texts to the xml file. The xml has more elements than the number of lines in the text file.");
                        return;
                    }
                    element.Value = lines[i];
                    i++;
                }
                doc.SaveSafe(destinationPath);
            },
            () =>
            {
                var files = TextManager.GetTextFiles().Select(f => f.CleanUpPath());
                return new string[][]
                {
                    files.Where(f => Path.GetExtension(f)==".txt").ToArray(),
                    files.Where(f => Path.GetExtension(f)==".xml").ToArray()
                };
            }));

            commands.Add(new Command("updatetextfile", "updatetextfile [sourcefile] [destinationfile]: Inserts all the xml elements that are only present in the source file into the destination file. Can be used to update outdated translation files more easily.", (string[] args) =>
            {
                if (args.Length < 2) return;
                string sourcePath = args[0];
                string destinationPath = args[1];

                var sourceDoc = XMLExtensions.TryLoadXml(sourcePath);
                var destinationDoc = XMLExtensions.TryLoadXml(destinationPath);

                if (sourceDoc == null || destinationDoc == null) { return; }

                XElement destinationElement = destinationDoc.Root.Elements().First();
                foreach (XElement element in sourceDoc.Root.Elements())
                {
                    if (destinationDoc.Root.Element(element.Name) == null)
                    {
                        element.Value = "!!!!!!!!!!!!!" + element.Value;
                        destinationElement.AddAfterSelf(element);
                    }
                    XNode nextNode = destinationElement.NextNode;
                    while ((!(nextNode is XElement) || nextNode == element) && nextNode != null) nextNode = nextNode.NextNode;
                    destinationElement = nextNode as XElement;
                }
                destinationDoc.SaveSafe(destinationPath);
            },
            () =>
            {
                var files = TextManager.GetTextFiles().Where(f => Path.GetExtension(f) == ".xml").Select(f => f.CleanUpPath()).ToArray();
                return new string[][]
                {
                    files,
                    files
                };
            }));

            commands.Add(new Command("dumpentitytexts", "dumpentitytexts [filepath]: gets the names and descriptions of all entity prefabs and writes them into a file along with xml tags that can be used in translation files. If the filepath is omitted, the file is written to Content/Texts/EntityTexts.txt", (string[] args) =>
            {
                string filePath = args.Length > 0 ? args[0] : "Content/Texts/EntityTexts.txt";
                List<string> lines = new List<string>();
                foreach (MapEntityPrefab me in MapEntityPrefab.List)
                {
                    lines.Add($"<EntityName.{me.Identifier}>{me.Name}</EntityName.{me.Identifier}>");
                    lines.Add($"<EntityDescription.{me.Identifier}>{me.Description}</EntityDescription.{me.Identifier}>");
                }
                Barotrauma.IO.Validation.SkipValidationInDebugBuilds = true;
                File.WriteAllLines(filePath, lines);
                Barotrauma.IO.Validation.SkipValidationInDebugBuilds = false;
            }));

            commands.Add(new Command("dumpeventtexts", "dumpeventtexts [filepath]: gets the texts from event files and and writes them into a file along with xml tags that can be used in translation files. If the filepath is omitted, the file is written to Content/Texts/EventTexts.txt", (string[] args) =>
            {
                string filePath = args.Length > 0 ? args[0] : "Content/Texts/EventTexts.txt";
                List<string> lines = new List<string>();
                HashSet<XDocument> docs = new HashSet<XDocument>();
                HashSet<string> textIds = new HashSet<string>();

                Dictionary<string, string> existingTexts = new Dictionary<string, string>();

                foreach (EventPrefab eventPrefab in EventSet.GetAllEventPrefabs())
                {
                    if (eventPrefab is not TraitorEventPrefab) { continue; }
                    if (eventPrefab.Identifier.IsEmpty) 
                    {
                        continue;
                    }
                    docs.Add(eventPrefab.ConfigElement.Document);
                    getTextsFromElement(eventPrefab.ConfigElement, lines, eventPrefab.Identifier.Value);
                }
                Barotrauma.IO.Validation.SkipValidationInDebugBuilds = true;
                File.WriteAllLines(filePath, lines);
                try
                {
                    ToolBox.OpenFileWithShell(Path.GetFullPath(filePath));
                }
                catch (Exception e)
                {
                    ThrowError($"Failed to open the file \"{filePath}\".", e);
                }

                System.Xml.XmlWriterSettings settings = new System.Xml.XmlWriterSettings
                {
                    Indent = true,
                    NewLineOnAttributes = false
                };                
                foreach (XDocument doc in docs)
                {
                    using (var writer = XmlWriter.Create(new System.Uri(doc.BaseUri).LocalPath, settings))
                    {
                        doc.WriteTo(writer);
                        writer.Flush();
                    }
                }
                Barotrauma.IO.Validation.SkipValidationInDebugBuilds = false;

                void getTextsFromElement(XElement element, List<string> list, string parentName)
                {
                    string text = element.GetAttributeString("text", null);
                    string textAttribute = "text";
                    XElement textElement = element;
                    if (text == null)
                    {
                        var subTextElement = element?.Element("Text");
                        if (subTextElement != null)
                        {
                            textAttribute = "tag";
                            text = subTextElement?.GetAttributeString(textAttribute, null);
                            textElement = subTextElement;
                        }
                        if (text == null)
                        {
                            AddWarning("Failed to find text from the element " + element.ToString());
                        }
                    }

                    string textId = $"EventText.{parentName}";
                    if (!string.IsNullOrEmpty(text) && !text.Contains("EventText.", StringComparison.OrdinalIgnoreCase)) 
                    {
                        if (existingTexts.TryGetValue(text, out string existingTextId))
                        {
                            textElement.SetAttributeValue(textAttribute, existingTextId);
                        }
                        else
                        {
                            textIds.Add(parentName);
                            list.Add($"<{textId}>{text}</{textId}>");
                            existingTexts.Add(text, textId);
                            textElement.SetAttributeValue(textAttribute, textId);
                        }
                    }

                    int conversationIndex = 1;
                    int objectiveIndex = 1;
                    foreach (var subElement in element.Elements())
                    {
                        string elementName = parentName;
                        bool ignore = false;
                        switch (subElement.Name.ToString().ToLowerInvariant())
                        {
                            case "conversationaction":
                                while (textIds.Contains(elementName + ".c" + conversationIndex))
                                {
                                    conversationIndex++;
                                }
                                elementName += ".c" + conversationIndex;
                                break;
                            case "eventlogaction":
                                while (textIds.Contains(elementName + ".objective" + objectiveIndex))
                                {
                                    objectiveIndex++;
                                }
                                elementName += ".objective" + objectiveIndex;
                                break;
                            case "option":
                                while (textIds.Contains(elementName.Substring(0, elementName.Length - 3) + ".o" + conversationIndex))
                                {
                                    conversationIndex++;
                                }
                                elementName = elementName.Substring(0, elementName.Length - 3) + ".o" + conversationIndex;
                                break;
                            case "text":
                                ignore = true;
                                break;
                        }
                        if (ignore) { continue; }
                        getTextsFromElement(subElement, list, elementName);
                    }
                }
            }));

            commands.Add(new Command("itemcomponentdocumentation", "", (string[] args) =>
            {
                Dictionary<string, string> typeNames = new Dictionary<string, string>
                {
                    { "Single", "Float"},
                    { "Int32", "Integer"},
                    { "Boolean", "True/False"},
                    { "String", "Text"},
                };

                var itemComponentTypes = typeof(ItemComponent).Assembly.GetTypes().Where(type => type.IsSubclassOf(typeof(ItemComponent))).ToList();
                itemComponentTypes.Sort((i1, i2) => { return i1.Name.CompareTo(i2.Name); });

                itemComponentTypes.Insert(0, typeof(ItemComponent));
                
                string filePath = args.Length > 0 ? args[0] : "ItemComponentDocumentation.txt";
                List<string> lines = new List<string>();
                foreach (Type t in itemComponentTypes)
                {

                    lines.Add($"[h1]{t.Name}[/h1]");
                    lines.Add("");

                    var properties = t.GetProperties(System.Reflection.BindingFlags.Public | System.Reflection.BindingFlags.Instance | System.Reflection.BindingFlags.DeclaredOnly).ToList();//.Cast<System.ComponentModel.PropertyDescriptor>();
                    Type baseType = t.BaseType;
                    while (baseType != null && baseType != typeof(ItemComponent))
                    {
                        properties.AddRange(baseType.GetProperties(System.Reflection.BindingFlags.Public | System.Reflection.BindingFlags.Instance | System.Reflection.BindingFlags.DeclaredOnly));
                        baseType = baseType.BaseType;
                    }

                    if (!properties.Any(p => p.GetCustomAttributes(true).Any(a => a is Serialize)))
                    {
                        lines.Add("No editable properties.");
                        lines.Add("");
                        continue;
                    }

                    lines.Add("[table]");
                    lines.Add("  [tr]");

                    lines.Add("    [th]Name[/th]");
                    lines.Add("    [th]Type[/th]");
                    lines.Add("    [th]Default value[/th]");
                    //lines.Add("    [th]Range[/th]");
                    lines.Add("    [th]Description[/th]");

                    lines.Add("  [/tr]");


                    
                    Dictionary<Identifier, SerializableProperty> dictionary = new Dictionary<Identifier, SerializableProperty>();
                    foreach (var property in properties)
                    {
                        object[] attributes = property.GetCustomAttributes(true);
                        Serialize serialize = attributes.FirstOrDefault(a => a is Serialize) as Serialize;
                        if (serialize == null) { continue; }

                        string propertyTypeName = property.PropertyType.Name;
                        if (typeNames.ContainsKey(propertyTypeName))
                        {
                            propertyTypeName = typeNames[propertyTypeName];
                        }
                        else if (property.PropertyType.IsEnum)
                        {
                            List<string> valueNames = new List<string>();
                            foreach (object enumValue in Enum.GetValues(property.PropertyType))
                            {
                                valueNames.Add(enumValue.ToString());
                            }
                            propertyTypeName = string.Join("/", valueNames);
                        }
                        string defaultValueString = serialize.DefaultValue?.ToString() ?? "";
                        if (property.PropertyType == typeof(float))
                        {
                            defaultValueString = ((float)serialize.DefaultValue).ToString(CultureInfo.InvariantCulture);
                        }

                        lines.Add("  [tr]");

                        lines.Add($"    [td]{property.Name}[/td]");
                        lines.Add($"    [td]{propertyTypeName}[/td]");
                        lines.Add($"    [td]{defaultValueString}[/td]");

                        Editable editable = attributes.FirstOrDefault(a => a is Editable) as Editable;
                        string rangeText = "-";
                        if (editable != null)
                        {
                            if (editable.MinValueFloat > float.MinValue || editable.MaxValueFloat < float.MaxValue)
                            {
                                rangeText = editable.MinValueFloat + "-" + editable.MaxValueFloat;
                            }
                            else if (editable.MinValueInt > int.MinValue || editable.MaxValueInt < int.MaxValue)
                            {
                                rangeText = editable.MinValueInt + "-" + editable.MaxValueInt;
                            }
                        }
                        //lines.Add($"    [td]{rangeText}[/td]");

                        if (!string.IsNullOrEmpty(serialize.Description))
                        {
                            lines.Add($"    [td]{serialize.Description}[/td]");
                        }

                        lines.Add("  [/tr]");
                    }
                    lines.Add("[/table]");
                    lines.Add("");
                }
                Barotrauma.IO.Validation.SkipValidationInDebugBuilds = true;
                File.WriteAllLines(filePath, lines);
                Barotrauma.IO.Validation.SkipValidationInDebugBuilds = false;
                ToolBox.OpenFileWithShell(Path.GetFullPath(filePath));
            }));

#if DEBUG
            commands.Add(new Command("checkduplicates", "Checks the given language for duplicate translation keys and writes to file.", (string[] args) =>
            {
                if (args.Length != 1) { return; }
                TextManager.CheckForDuplicates(args[0].ToIdentifier().ToLanguageIdentifier());
            }));

            commands.Add(new Command("writetocsv|xmltocsv", "Writes the default language (English) to a .csv file.", (string[] args) =>
            {
                TextManager.WriteToCSV();
                NPCConversation.WriteToCSV();
            }));

            commands.Add(new Command("csvtoxml", "csvtoxml -> Converts .csv localization files Content/Texts/Texts.csv and Content/Texts/NPCConversations.csv to .xml for use in-game.", (string[] args) =>
            {
                ShowQuestionPrompt("Do you want to save the text files to the project folder (../../../BarotraumaShared/Content/Texts/)? If not, they are saved in the current working directory. Y/N",
                    (option1) => 
                    {
                        ShowQuestionPrompt("Do you want to convert the NPC conversations as well? Y/N",
                            (option2) =>
                            {
                                LocalizationCSVtoXML.ConvertMasterLocalizationKit(
                                    option1.ToLowerInvariant() == "y" ? "../../../BarotraumaShared/Content/Texts/" : "Content/Texts",
                                    option1.ToLowerInvariant() == "y" ? "../../../BarotraumaShared/Content/NPCConversations/" : "Content/NPCConversations",
                                    convertConversations: option2.ToLowerInvariant() == "y");
                            });
                    });
            }));

            commands.Add(new Command("printproperties", "Goes through the currently collected property list for missing localizations and writes them to a file.", (string[] args) =>
            {
                string path = Environment.GetFolderPath(Environment.SpecialFolder.Desktop) + "\\propertylocalization.txt";
                Barotrauma.IO.Validation.SkipValidationInDebugBuilds = true;
                File.WriteAllLines(path, SerializableEntityEditor.MissingLocalizations);
                Barotrauma.IO.Validation.SkipValidationInDebugBuilds = false;
            }));

            commands.Add(new Command("getproperties", "Goes through the MapEntity prefabs and checks their serializable properties for localization issues.", (string[] args) =>
            {
                if (Screen.Selected != GameMain.SubEditorScreen) return;
                foreach (MapEntityPrefab ep in MapEntityPrefab.List)
                {
                    ep.DebugCreateInstance();
                }

                for (int i = 0; i < MapEntity.MapEntityList.Count; i++)
                {
                    var entity = MapEntity.MapEntityList[i] as ISerializableEntity;
                    if (entity != null)
                    {
                        List<(object obj, SerializableProperty property)> allProperties = new List<(object obj, SerializableProperty property)>();

                        if (entity is Item item)
                        {
                            allProperties.AddRange(item.GetProperties<Editable>());
                            allProperties.AddRange(item.GetProperties<InGameEditable>());
                        }
                        else
                        {
                            var properties = new List<SerializableProperty>();
                            properties.AddRange(SerializableProperty.GetProperties<Editable>(entity));
                            properties.AddRange(SerializableProperty.GetProperties<InGameEditable>(entity));

                            for (int k = 0; k < properties.Count; k++)
                            {
                                allProperties.Add((entity, properties[k]));
                            }
                        }

                        for (int j = 0; j < allProperties.Count; j++)
                        {
                            var property = allProperties[j].property;
                            string propertyName = (allProperties[j].obj.GetType().Name + "." + property.PropertyInfo.Name).ToLowerInvariant();
                            LocalizedString displayName = TextManager.Get($"sp.{propertyName}.name");
                            if (displayName.IsNullOrEmpty())
                            {
                                displayName = property.Name.FormatCamelCaseWithSpaces();

                                Editable editable = property.GetAttribute<Editable>();
                                if (editable != null)
                                {
                                    if (!SerializableEntityEditor.MissingLocalizations.Contains($"sp.{propertyName}.name|{displayName}"))
                                    {
                                        NewMessage("Missing Localization for property: " + propertyName);
                                        SerializableEntityEditor.MissingLocalizations.Add($"sp.{propertyName}.name|{displayName}");
                                        SerializableEntityEditor.MissingLocalizations.Add($"sp.{propertyName}.description|{property.GetAttribute<Serialize>().Description}");
                                    }
                                }
                            }
                        }
                    }
                }
            }));
#endif

            commands.Add(new Command("reloadcorepackage", "", (string[] args) =>
            {
                if (args.Length < 1)
                {
                    if (Screen.Selected == GameMain.GameScreen)
                    {
                        ThrowError("Reloading the core package while in GameScreen WILL break everything; to do it anyway, type 'reloadcorepackage force'");
                        return;
                    }

                    if (Screen.Selected == GameMain.SubEditorScreen)
                    {
                        ThrowError("Reloading the core package while in sub editor WILL break everything; to do it anyway, type 'reloadcorepackage force'");
                        return;
                    }
                }

                if (GameMain.NetworkMember != null)
                {
                    ThrowError("Cannot change content packages while playing online");
                    return;
                }

                ContentPackageManager.EnabledPackages.ReloadCore();
            }));

#if WINDOWS
            commands.Add(new Command("startdedicatedserver", "", (string[] args) =>
            {
                Process.Start("DedicatedServer.exe");
            }));

            commands.Add(new Command("editserversettings", "", (string[] args) =>
            {
                if (Process.GetProcessesByName("DedicatedServer").Length > 0)
                {
                    NewMessage("Can't be edited if DedicatedServer.exe is already running", Color.Red);
                }
                else
                {
                    Process.Start("notepad.exe", "serversettings.xml");
                }
            }));
#endif

#warning TODO: reimplement?
            /*commands.Add(new Command("ingamemodswap", "", (string[] args) =>
            {
                ContentPackage.IngameModSwap = !ContentPackage.IngameModSwap;
                if (ContentPackage.IngameModSwap)
                {
                    NewMessage("Enabled ingame mod swapping");
                }
                else
                {
                    NewMessage("Disabled ingame mod swapping");
                }
            }));*/

            AssignOnClientExecute(
                "giveperm",
                (string[] args) =>
                {
                    if (args.Length < 1) { return; }

                    NewMessage("Valid permissions are:", Color.White);
                    foreach (ClientPermissions permission in Enum.GetValues(typeof(ClientPermissions)))
                    {
                        NewMessage(" - " + permission.ToString(), Color.White);
                    }
                    ShowQuestionPrompt("Permission to grant to client " + args[0] + "?", (perm) =>
                    {
                        GameMain.Client?.SendConsoleCommand("giveperm \"" + args[0] + "\" " + perm);
                    }, args, 1);
                }
            );

            AssignOnClientExecute(
                "revokeperm",
                (string[] args) =>
                {
                    if (args.Length < 1) { return; }

                    if (args.Length < 2)
                    {
                        NewMessage("Valid permissions are:", Color.White);
                        foreach (ClientPermissions permission in Enum.GetValues(typeof(ClientPermissions)))
                        {
                            NewMessage(" - " + permission.ToString(), Color.White);
                        }
                    }

                    ShowQuestionPrompt("Permission to revoke from client " + args[0] + "?", (perm) =>
                    {
                        GameMain.Client?.SendConsoleCommand("revokeperm \"" + args[0] + "\" " + perm);
                    }, args, 1);
                }
            );

            AssignOnClientExecute(
                "giverank",
                (string[] args) =>
                {
                    if (args.Length < 1) return;

                    NewMessage("Valid ranks are:", Color.White);
                    foreach (PermissionPreset permissionPreset in PermissionPreset.List)
                    {
                        NewMessage(" - " + permissionPreset.DisplayName, Color.White);
                    }
                    ShowQuestionPrompt("Rank to grant to client " + args[0] + "?", (rank) =>
                    {
                        GameMain.Client?.SendConsoleCommand("giverank \"" + args[0] + "\" " + rank);
                    }, args, 1);
                }
            );

            AssignOnClientExecute(
                "givecommandperm",
                (string[] args) =>
                {
                    if (args.Length < 1) return;

                    ShowQuestionPrompt("Console command permissions to grant to client " + args[0] + "? You may enter multiple commands separated with a space or use \"all\" to give the permission to use all console commands.", (commandNames) =>
                    {
                        GameMain.Client?.SendConsoleCommand("givecommandperm \"" + args[0] + "\" " + commandNames);
                    }, args, 1);
                }
            );

            AssignOnClientExecute(
                "revokecommandperm",
                (string[] args) =>
                {
                    if (args.Length < 1) return;

                    ShowQuestionPrompt("Console command permissions to revoke from client " + args[0] + "? You may enter multiple commands separated with a space or use \"all\" to revoke the permission to use any console commands.", (commandNames) =>
                    {
                        GameMain.Client?.SendConsoleCommand("revokecommandperm \"" + args[0] + "\" " + commandNames);
                    }, args, 1);
                }
            );

            AssignOnClientExecute(
                "showperm",
                (string[] args) =>
                {
                    if (args.Length < 1) return;

                    GameMain.Client.SendConsoleCommand("showperm " + args[0]);
                }
            );

            AssignOnClientExecute(
                "banaddress|banip",
                (string[] args) =>
                {
                    if (GameMain.Client == null || args.Length == 0) return;
                    ShowQuestionPrompt("Reason for banning the endpoint \"" + args[0] + "\"? (Enter c to cancel)", (reason) =>
                    {
                        if (reason == "c" || reason == "C") { return; }
                        ShowQuestionPrompt("Enter the duration of the ban (leave empty to ban permanently, or use the format \"[days] d [hours] h\") (Enter c to cancel)", (duration) =>
                        {
                            if (duration == "c" || duration == "C") { return; }
                            TimeSpan? banDuration = null;
                            if (!string.IsNullOrWhiteSpace(duration))
                            {
                                if (!TryParseTimeSpan(duration, out TimeSpan parsedBanDuration))
                                {
                                    ThrowError("\"" + duration + "\" is not a valid ban duration. Use the format \"[days] d [hours] h\", \"[days] d\" or \"[hours] h\".");
                                    return;
                                }
                                banDuration = parsedBanDuration;
                            }

                            GameMain.Client?.SendConsoleCommand(
                                "banaddress " +
                                args[0] + " " +
                                (banDuration.HasValue ? banDuration.Value.TotalSeconds.ToString() : "0") + " " +
                                reason);
                        });
                    });
                }
            );

            commands.Add(new Command("unban", "unban [name]: Unban a specific client.", (string[] args) =>
            {
                if (GameMain.Client == null || args.Length == 0) return;
                string clientName = string.Join(" ", args);
                GameMain.Client.UnbanPlayer(clientName);
            }));

            commands.Add(new Command("unbanaddress", "unbanaddress [endpoint]: Unban a specific endpoint.", (string[] args) =>
            {
                if (GameMain.Client == null || args.Length == 0) return;
                if (Endpoint.Parse(args[0]).TryUnwrap(out var endpoint))
                {
                    GameMain.Client.UnbanPlayer(endpoint);
                }
            }));

            AssignOnClientExecute(
                "campaigndestination|setcampaigndestination",
                (string[] args) =>
                {
                    var campaign = GameMain.GameSession?.GameMode as CampaignMode;
                    if (campaign == null)
                    {
                        ThrowError("No campaign active!");
                        return;
                    }

                    if (args.Length == 0)
                    {
                        int i = 0;
                        foreach (LocationConnection connection in campaign.Map.CurrentLocation.Connections)
                        {
                            NewMessage("     " + i + ". " + connection.OtherLocation(campaign.Map.CurrentLocation).DisplayName, Color.White);
                            i++;
                        }
                        ShowQuestionPrompt("Select a destination (0 - " + (campaign.Map.CurrentLocation.Connections.Count - 1) + "):", (string selectedDestination) =>
                        {
                            int destinationIndex = -1;
                            if (!int.TryParse(selectedDestination, out destinationIndex)) return;
                            if (destinationIndex < 0 || destinationIndex >= campaign.Map.CurrentLocation.Connections.Count)
                            {
                                NewMessage("Index out of bounds!", Color.Red);
                                return;
                            }
                            GameMain.Client?.SendConsoleCommand("campaigndestination " + destinationIndex);
                        });
                    }
                    else
                    {
                        int destinationIndex = -1;
                        if (!int.TryParse(args[0], out destinationIndex)) return;
                        if (destinationIndex < 0 || destinationIndex >= campaign.Map.CurrentLocation.Connections.Count)
                        {
                            NewMessage("Index out of bounds!", Color.Red);
                            return;
                        }
                        GameMain.Client.SendConsoleCommand("campaigndestination " + destinationIndex);
                    }
                }
            );

#if DEBUG
            commands.Add(new Command("setcurrentlocationtype", "setcurrentlocationtype [location type]: Change the type of the current location.", (string[] args) =>
            {
                var character = Character.Controlled;
                if (GameMain.GameSession?.Campaign == null)
                {
                    ThrowError("Campaign not active!");
                    return;
                }
                if (args.Length == 0)
                {
                    ThrowError("Please give the location type after the command.");
                    return;
                }
                var locationType = LocationType.Prefabs.Find(lt => lt.Identifier == args[0]);
                if (locationType == null)
                {
                    ThrowError($"Could not find the location type \"{args[0]}\".");
                    return;
                }
                GameMain.GameSession.Campaign.Map.CurrentLocation.ChangeType(GameMain.GameSession.Campaign, locationType);
            },
            () =>
            {
                return new string[][]
                {
                    LocationType.Prefabs.Select(lt => lt.Identifier.Value).ToArray()
                };
            }));

            commands.Add(new Command("sendrawpacket", "sendrawpacket [data]: Send a string of hex values as raw binary data to the server", (string[] args) =>
            {
                if (GameMain.NetworkMember is null)
                {
                    ThrowError("Not connected to a server");
                    return;
                }
                
                if (args.Length == 0)
                {
                    ThrowError("No data provided");
                    return;
                }

                string dataString = string.Join(" ", args);

                try
                {
                    byte[] bytes = ToolBox.HexStringToBytes(dataString);
                    IWriteMessage msg = new WriteOnlyMessage();
                    foreach (byte b in bytes) { msg.WriteByte(b); }
                    GameMain.Client?.ClientPeer?.DebugSendRawMessage(msg);
                    NewMessage($"Sent {bytes.Length} byte(s)", Color.Green);
                }
                catch (Exception e)
                {
                    ThrowError("Failed to parse the data", e);
                }
            }));
#endif

            commands.Add(new Command("limbscale", "Define the limbscale for the controlled character. Provide id or name if you want to target another character. Note: the changes are not saved!", (string[] args) =>
            {
                var character = Character.Controlled;
                if (character == null)
                {
                    ThrowError("Not controlling any character!");
                    return;
                }
                if (args.Length == 0)
                {
                    ThrowError("Please give the value after the command.");
                    return;
                }
                if (!float.TryParse(args[0], NumberStyles.Number, CultureInfo.InvariantCulture, out float value))
                {
                    ThrowError("Failed to parse float value from the arguments");
                    return;
                }
                RagdollParams ragdollParams = character.AnimController.RagdollParams;
                ragdollParams.LimbScale = MathHelper.Clamp(value, RagdollParams.MIN_SCALE, RagdollParams.MAX_SCALE);
                var pos = character.WorldPosition;
                character.AnimController.Recreate();
                character.TeleportTo(pos);
            }, isCheat: true));

            commands.Add(new Command("jointscale", "Define the jointscale for the controlled character. Provide id or name if you want to target another character. Note: the changes are not saved!", (string[] args) =>
            {
                var character = Character.Controlled;
                if (character == null)
                {
                    ThrowError("Not controlling any character!");
                    return;
                }
                if (args.Length == 0)
                {
                    ThrowError("Please give the value after the command.");
                    return;
                }
                if (!float.TryParse(args[0], NumberStyles.Number, CultureInfo.InvariantCulture, out float value))
                {
                    ThrowError("Failed to parse float value from the arguments");
                    return;
                }
                RagdollParams ragdollParams = character.AnimController.RagdollParams;
                ragdollParams.JointScale = MathHelper.Clamp(value, RagdollParams.MIN_SCALE, RagdollParams.MAX_SCALE);
                var pos = character.WorldPosition;
                character.AnimController.Recreate();
                character.TeleportTo(pos);
            }, isCheat: true));

            commands.Add(new Command("ragdollscale", "Rescale the ragdoll of the controlled character. Provide id or name if you want to target another character. Note: the changes are not saved!", (string[] args) =>
            {
                var character = Character.Controlled;
                if (character == null)
                {
                    ThrowError("Not controlling any character!");
                    return;
                }
                if (args.Length == 0)
                {
                    ThrowError("Please give the value after the command.");
                    return;
                }
                if (!float.TryParse(args[0], NumberStyles.Number, CultureInfo.InvariantCulture, out float value))
                {
                    ThrowError("Failed to parse float value from the arguments");
                    return;
                }
                RagdollParams ragdollParams = character.AnimController.RagdollParams;
                ragdollParams.LimbScale = MathHelper.Clamp(value, RagdollParams.MIN_SCALE, RagdollParams.MAX_SCALE);
                ragdollParams.JointScale = MathHelper.Clamp(value, RagdollParams.MIN_SCALE, RagdollParams.MAX_SCALE);
                var pos = character.WorldPosition;
                character.AnimController.Recreate();
                character.TeleportTo(pos);
            }, isCheat: true));

            commands.Add(new Command("recreateragdoll", "Recreate the ragdoll of the controlled character. Provide id or name if you want to target another character.", (string[] args) =>
            {
                var character = (args.Length == 0) ? Character.Controlled : FindMatchingCharacter(args, true);
                if (character == null)
                {
                    ThrowError("Not controlling any character!");
                    return;
                }
                var pos = character.WorldPosition;
                character.AnimController.Recreate();
                character.TeleportTo(pos);
            }, isCheat: true));

            commands.Add(new Command("resetragdoll", "Reset the ragdoll of the controlled character. Provide id or name if you want to target another character.", (string[] args) =>
            {
                var character = (args.Length == 0) ? Character.Controlled : FindMatchingCharacter(args, true);
                if (character == null)
                {
                    ThrowError("Not controlling any character!");
                    return;
                }
                character.AnimController.ResetRagdoll(forceReload: true);
            }, isCheat: true));

            commands.Add(new Command("reloadwearables", "Reloads the sprites of all limbs and wearable sprites (clothing) of the controlled character. Provide id or name if you want to target another character.", args =>
            {
                var character = (args.Length == 0) ? Character.Controlled : FindMatchingCharacter(args, true);
                if (character == null)
                {
                    ThrowError("Not controlling any character or no matching character found with the provided arguments.");
                    return;
                }
                ReloadWearables(character);
            }, isCheat: true));

            commands.Add(new Command("loadwearable", "Force select certain variant for the selected character.", args =>
            {
                var character = Character.Controlled;
                if (character == null)
                {
                    ThrowError("Not controlling any character.");
                    return;
                }
                if (args.Length == 0)
                {
                    ThrowError("No arguments provided! Give an index number for the variant starting from 1.");
                    return;
                }
                if (int.TryParse(args[0], out int variant))
                {
                    ReloadWearables(character, variant);
                }
                
            }, isCheat: true));

            commands.Add(new Command("reloadsprite|reloadsprites", "Reloads the sprites of the selected item(s)/structure(s) (hovering over or selecting in the subeditor) or the controlled character. Can also reload sprites by entity id or by the name attribute (sprite element). Example 1: reloadsprite id itemid. Example 2: reloadsprite name \"Sprite name\"", args =>
            {
                if (Screen.Selected is SpriteEditorScreen)
                {
                    return;
                }
                else if (args.Length > 1)
                {
                    TryDoActionOnSprite(args[0], args[1], s =>
                    {
                        s.ReloadXML();
                        s.ReloadTexture();
                    });
                }
                else if (Screen.Selected is SubEditorScreen)
                {
                    if (!MapEntity.SelectedAny)
                    {
                        ThrowError("You have to select item(s)/structure(s) first!");
                    }
                    MapEntity.SelectedList.ForEach(e =>
                    {
                        if (e.Sprite != null)
                        {
                            e.Sprite.ReloadXML();
                            e.Sprite.ReloadTexture();
                        }
                    });
                }
                else
                {
                    var character = Character.Controlled;
                    if (character == null)
                    {
                        ThrowError("Please provide the mode (name or id) and the value so that I can find the sprite for you!");
                        return;
                    }
                    var item = character.FocusedItem;
                    if (item != null)
                    {
                        item.Sprite.ReloadXML();
                        item.Sprite.ReloadTexture();
                    }
                    else
                    {
                        ReloadWearables(character);
                    }
                }
            }, isCheat: true));

            commands.Add(new Command("flipx", "flipx: mirror the main submarine horizontally", (string[] args) =>
            {
                if (GameMain.NetworkMember != null)
                {
                    ThrowError("Cannot use the flipx command while playing online.");
                    return;
                }
                if (Submarine.MainSub.SubBody != null) { Submarine.MainSub?.FlipX(); }
            }, isCheat: true));

            commands.Add(new Command("head", "Load the head sprite and the wearables (hair etc). Required argument: head id. Optional arguments: hair index, beard index, moustache index, face attachment index.", args =>
            {
                var character = Character.Controlled;
                if (character == null)
                {
                    ThrowError("Not controlling any character!");
                    return;
                }
                if (args.Length == 0)
                {
                    ThrowError("No head id provided!");
                    return;
                }
                if (int.TryParse(args[0], out int id))
                {
                    int hairIndex, beardIndex, moustacheIndex, faceAttachmentIndex;
                    hairIndex = beardIndex = moustacheIndex = faceAttachmentIndex = -1;
                    if (args.Length > 1)
                    {
                        int.TryParse(args[1], out hairIndex);
                    }
                    if (args.Length > 2)
                    {
                        int.TryParse(args[2], out beardIndex);
                    }
                    if (args.Length > 3)
                    {
                        int.TryParse(args[3], out moustacheIndex);
                    }
                    if (args.Length > 4)
                    {
                        int.TryParse(args[4], out faceAttachmentIndex);
                    }
                    character.ReloadHead(id, hairIndex, beardIndex, moustacheIndex, faceAttachmentIndex);
                    foreach (var limb in character.AnimController.Limbs)
                    {
                        if (limb.type != LimbType.Head)
                        {
                            limb.RecreateSprites();
                        }
                    }
                }
            }, isCheat: true));

            commands.Add(new Command("spawnsub", "spawnsub [subname] [is thalamus]: Spawn a submarine at the position of the cursor", (string[] args) =>
            {
                if (GameMain.NetworkMember != null)
                {
                    ThrowError("Cannot spawn additional submarines during a multiplayer session.");
                    return;
                }
                if (args.Length == 0)
                {
                    ThrowError("Please enter the name of the submarine.");
                    return;
                }
                try
                {
                    var subInfo = SubmarineInfo.SavedSubmarines.FirstOrDefault(s => s.DisplayName.Equals(args[0], StringComparison.OrdinalIgnoreCase));
                    if (subInfo == null)
                    {
                        ThrowError($"Could not find a submarine with the name \"{args[0]}\".");
                    }
                    else
                    {
                        Submarine spawnedSub = Submarine.Load(subInfo, false);
                        spawnedSub.SetPosition(GameMain.GameScreen.Cam.ScreenToWorld(PlayerInput.MousePosition));
                        if (subInfo.Type == SubmarineType.Wreck)
                        {
                            spawnedSub.MakeWreck();
                            if (args.Length > 1 && bool.TryParse(args[1], out bool isThalamus))
                            {
                                if (isThalamus)
                                {
                                    spawnedSub.CreateWreckAI();
                                }
                                else
                                {
                                    spawnedSub.DisableWreckAI();
                                }
                            }
                            else
                            {
                                spawnedSub.DisableWreckAI();
                            }
                        }
                    }
                }
                catch (Exception e)
                {
                    string errorMsg = "Failed to spawn a submarine. Arguments: \"" + string.Join(" ", args) + "\".";
                    ThrowError(errorMsg, e);
                    GameAnalyticsManager.AddErrorEventOnce("DebugConsole.SpawnSubmarine:Error", GameAnalyticsManager.ErrorSeverity.Error, errorMsg + '\n' + e.Message + '\n' + e.StackTrace.CleanupStackTrace());
                }
            },
            () =>
            {
                return new string[][]
                {
                    SubmarineInfo.SavedSubmarines.Select(s => s.DisplayName.Value).ToArray()
                };
            },
            isCheat: true));

            commands.Add(new Command("pause", "Toggles the pause state when playing offline", (string[] args) =>
            {
                if (GameMain.NetworkMember == null)
                {
                    Paused = !Paused;
                    DebugConsole.NewMessage("Game paused: " + Paused);
                }
                else
                {
                    DebugConsole.NewMessage("Cannot pause when a multiplayer session is active.");
                }
            }));

            AssignOnClientExecute("showseed|showlevelseed", (string[] args) =>
            {
                if (Level.Loaded == null)
                {
                    ThrowError("No level loaded.");
                }
                else
                {
                    NewMessage("Level seed: " + Level.Loaded.Seed);
                    NewMessage("Level generation params: " + Level.Loaded.GenerationParams.Identifier);
                    NewMessage("Adjacent locations: " + (Level.Loaded.StartLocation?.Type.Identifier ?? "none".ToIdentifier()) + ", " + (Level.Loaded.StartLocation?.Type.Identifier ?? "none".ToIdentifier()));
                    NewMessage("Mirrored: " + Level.Loaded.Mirrored);
                    NewMessage("Level size: " + Level.Loaded.Size.X + "x" + Level.Loaded.Size.Y);
                    NewMessage("Minimum main path width: " + (Level.Loaded.LevelData?.MinMainPathWidth?.ToString() ?? "unknown"));
                }
            });
        }

        private static void ReloadWearables(Character character, int variant = 0)
        {
            foreach (var limb in character.AnimController.Limbs)
            {
                limb.Sprite?.ReloadTexture();
                limb.DamagedSprite?.ReloadTexture();
                limb.DeformSprite?.Sprite.ReloadTexture();
                foreach (var wearable in limb.WearingItems)
                {
                    if (variant > 0 && wearable.Variant > 0)
                    {
                        wearable.Variant = variant;
                    }
                    wearable.ParsePath(true);
                    wearable.Sprite.ReloadXML();
                    wearable.Sprite.ReloadTexture();
                }
                foreach (var wearable in limb.OtherWearables)
                {
                    wearable.ParsePath(true);
                    wearable.Sprite.ReloadXML();
                    wearable.Sprite.ReloadTexture();
                }
                if (limb.HuskSprite != null)
                {
                    limb.HuskSprite.Sprite.ReloadXML();
                    limb.HuskSprite.Sprite.ReloadTexture();
                }
                if (limb.HerpesSprite != null)
                {
                    limb.HerpesSprite.Sprite.ReloadXML();
                    limb.HerpesSprite.Sprite.ReloadTexture();
                }
            }
        }

        private static bool TryDoActionOnSprite(string firstArg, string secondArg, Action<Sprite> action)
        {
            switch (firstArg)
            {
                case "name":
                    var sprites = Sprite.LoadedSprites.Where(s => s.Name != null && s.Name.Equals(secondArg, StringComparison.OrdinalIgnoreCase));
                    if (sprites.Any())
                    {
                        foreach (var s in sprites)
                        {
                            action(s);
                        }
                        return true;
                    }
                    else
                    {
                        ThrowError("Cannot find any matching sprites by the name: " + secondArg);
                        return false;
                    }
                case "identifier":
                case "id":
                    sprites = Sprite.LoadedSprites.Where(s => s.EntityIdentifier != null && s.EntityIdentifier == secondArg);
                    if (sprites.Any())
                    {
                        foreach (var s in sprites)
                        {
                            action(s);
                        }
                        return true;
                    }
                    else
                    {
                        ThrowError("Cannot find any matching sprites by the id: " + secondArg);
                        return false;
                    }
                default:
                    ThrowError("The first argument must be either 'name' or 'id'");
                    return false;
            }
        }


        private enum AdjustItemTypes
        {
            NoAdjustment,
            Additive,
            Multiplicative
        }

        private static void PrintItemCosts(Dictionary<ItemPrefab, int> newPrices, ItemPrefab materialPrefab, List<FabricationRecipe> fabricableItems, int newPrice, bool adjustDown, string depth = "", AdjustItemTypes adjustItemType = AdjustItemTypes.NoAdjustment)
        {
            if (newPrice < 1)
            {
                NewMessage(depth + materialPrefab.Name + " cannot be adjusted to this price, because it would become less than 1.");
                return;
            }

            depth += "   ";
            newPrices.TryAdd(materialPrefab, newPrice);

            int componentCost = 0;
            int newComponentCost = 0;

            var fabricationRecipe = fabricableItems.Find(f => f.TargetItem == materialPrefab);

            if (fabricationRecipe != null)
            {
                foreach (RequiredItem requiredItem in fabricationRecipe.RequiredItems)
                {
                    foreach (ItemPrefab itemPrefab in requiredItem.ItemPrefabs)
                    {
                        GetAdjustedPrice(itemPrefab, ref componentCost, ref newComponentCost, newPrices);
                    }
                }
            }
            string componentCostMultiplier = "";
            if (componentCost > 0)
            {
                componentCostMultiplier = $" (Relative difference to component cost {GetComponentCostDifference(materialPrefab.DefaultPrice.Price, componentCost)} => {GetComponentCostDifference(newPrice, newComponentCost)}, or flat profit {(int)(materialPrefab.DefaultPrice.Price - (int)componentCost)} => {newPrice - newComponentCost})";
            }
            string priceAdjustment = "";
            if (newPrice != materialPrefab.DefaultPrice.Price)
            {
                priceAdjustment = ", Suggested price adjustment is " + materialPrefab.DefaultPrice.Price + " => " + newPrice;
            }
            NewMessage(depth + materialPrefab.Name + "(" + materialPrefab.DefaultPrice.Price + ") " + priceAdjustment + componentCostMultiplier);

            if (adjustDown)
            {
                if (componentCost > 0)
                {
                    double newPriceMult = (double)newPrice / (double)(materialPrefab.DefaultPrice.Price);
                    int newPriceDiff = componentCost + newPrice - materialPrefab.DefaultPrice.Price;

                    switch (adjustItemType)
                    {
                        case AdjustItemTypes.Additive:
                            NewMessage(depth + materialPrefab.Name + "'s components should be adjusted " + componentCost + " => " + newPriceDiff);
                            break;
                        case AdjustItemTypes.Multiplicative:
                            NewMessage(depth + materialPrefab.Name + "'s components should be adjusted " + componentCost + " => " + Math.Round(newPriceMult * componentCost));
                            break;
                    }

                    if (fabricationRecipe != null)
                    {
                        foreach (RequiredItem requiredItem in fabricationRecipe.RequiredItems)
                        {
                            foreach (ItemPrefab itemPrefab in requiredItem.ItemPrefabs)
                            {
                                if (itemPrefab.DefaultPrice != null)
                                {
                                    switch (adjustItemType)
                                    {
                                        case AdjustItemTypes.NoAdjustment:
                                            PrintItemCosts(newPrices, itemPrefab, fabricableItems, itemPrefab.DefaultPrice.Price, adjustDown, depth, adjustItemType);
                                            break;
                                        case AdjustItemTypes.Additive:
                                            PrintItemCosts(newPrices, itemPrefab, fabricableItems, itemPrefab.DefaultPrice.Price + (int)((newPrice - materialPrefab.DefaultPrice.Price) / (double)fabricationRecipe.RequiredItems.Length), adjustDown, depth, adjustItemType);
                                            break;
                                        case AdjustItemTypes.Multiplicative:
                                            PrintItemCosts(newPrices, itemPrefab, fabricableItems, (int)(itemPrefab.DefaultPrice.Price * newPriceMult), adjustDown, depth, adjustItemType);
                                            break;
                                    }
                                }
                            }
                        }
                    }
                }
            }
            else
            {
                var fabricationRecipes = fabricableItems.Where(f => f.RequiredItems.Any(x => x.ItemPrefabs.Contains(materialPrefab)));

                foreach (FabricationRecipe fabricationRecipeParent in fabricationRecipes)
                {
                    if (fabricationRecipeParent.TargetItem.DefaultPrice != null)
                    {
                        int targetComponentCost = 0;
                        int newTargetComponentCost = 0;

                        foreach (RequiredItem requiredItem in fabricationRecipeParent.RequiredItems)
                        {
                            foreach (ItemPrefab itemPrefab in requiredItem.ItemPrefabs)
                            {
                                GetAdjustedPrice(itemPrefab, ref targetComponentCost, ref newTargetComponentCost, newPrices);
                            }
                        }
                        switch (adjustItemType)
                        {
                            case AdjustItemTypes.NoAdjustment:
                                PrintItemCosts(newPrices, fabricationRecipeParent.TargetItem, fabricableItems, fabricationRecipeParent.TargetItem.DefaultPrice.Price, adjustDown, depth, adjustItemType);
                                break;
                            case AdjustItemTypes.Additive:
                                PrintItemCosts(newPrices, fabricationRecipeParent.TargetItem, fabricableItems, fabricationRecipeParent.TargetItem.DefaultPrice.Price + newPrice - materialPrefab.DefaultPrice.Price, adjustDown, depth, adjustItemType);
                                break;
                            case AdjustItemTypes.Multiplicative:
                                double maintainedMultiplier = GetComponentCostDifference(fabricationRecipeParent.TargetItem.DefaultPrice.Price, targetComponentCost);
                                PrintItemCosts(newPrices, fabricationRecipeParent.TargetItem, fabricableItems, (int)(newTargetComponentCost * maintainedMultiplier), adjustDown, depth, adjustItemType);
                                break;
                        }
                    }
                }
            }
        }

        private static double GetComponentCostDifference(int itemCost, int componentCost)
        {
            return Math.Round((double)(itemCost / (double)componentCost), 2);
        }

        private static void GetAdjustedPrice(ItemPrefab itemPrefab, ref int componentCost, ref int newComponentCost, Dictionary<ItemPrefab, int> newPrices)
        {
            if (newPrices.TryGetValue(itemPrefab, out int newPrice))
            {
                newComponentCost += newPrice;
            }
            else if (itemPrefab.DefaultPrice != null)
            {
                newComponentCost += itemPrefab.DefaultPrice.Price;
            }
            if (itemPrefab.DefaultPrice != null)
            {
                componentCost += itemPrefab.DefaultPrice.Price;
            }
        }
    }
}<|MERGE_RESOLUTION|>--- conflicted
+++ resolved
@@ -37,13 +37,7 @@
                 if (!allowCheats && !CheatsEnabled && IsCheat)
                 {
                     NewMessage("You need to enable cheats using the command \"enablecheats\" before you can use the command \"" + Names[0] + "\".", Color.Red);
-<<<<<<< HEAD
-#if USE_STEAM
-                    NewMessage("Enabling cheats will disable Steam achievements during this play session.", Color.Red);
-#endif
-=======
                     NewMessage("Enabling cheats will disable achievements during this play session.", Color.Red);
->>>>>>> 8face2f3
                     return;
                 }
 
