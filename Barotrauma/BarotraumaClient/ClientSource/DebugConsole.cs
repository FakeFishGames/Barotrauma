--- conflicted
+++ resolved
@@ -1161,39 +1161,6 @@
             });
             AssignRelayToServer("debugdraw", false);
 
-            AssignOnExecute("devmode", (string[] args) =>
-            {
-                if (args.None() || !bool.TryParse(args[0], out bool state))
-                {
-                    state = !GameMain.DevMode;
-                }
-                GameMain.DevMode = state;
-                if (GameMain.DevMode)
-                {
-                    GameMain.LightManager.LightingEnabled = false;
-                    GameMain.LightManager.LosEnabled = false;
-                }
-                else
-                {
-                    GameMain.LightManager.LightingEnabled = true;
-                    GameMain.LightManager.LosEnabled = true;
-                    GameMain.LightManager.LosAlpha = 1f;
-                }
-                NewMessage("Dev mode " + (GameMain.DevMode ? "enabled" : "disabled"), Color.White);
-            });
-            AssignRelayToServer("devmode", false);
-
-            AssignOnExecute("debugdrawlocalization", (string[] args) =>
-            {
-                if (args.None() || !bool.TryParse(args[0], out bool state))
-                {
-                    state = !TextManager.DebugDraw;
-                }
-                TextManager.DebugDraw = state;
-                NewMessage("Localization debug draw mode " + (TextManager.DebugDraw ? "enabled" : "disabled"), Color.White);
-            });
-            AssignRelayToServer("debugdraw", false);
-
             AssignOnExecute("togglevoicechatfilters", (string[] args) =>
             {
                 if (args.None() || !bool.TryParse(args[0], out bool state))
@@ -1865,15 +1832,9 @@
                             {
                                 missingTexts.Add($"<sp.{propertyTag.ToLower()}.name>{property.Name.FormatCamelCaseWithSpaces()}</sp.{propertyTag.ToLower()}.name>");
                             }
-<<<<<<< HEAD
 
                             var description = (property.GetCustomAttributes(true).First(a => a is Serialize) as Serialize).Description;
 
-=======
-
-                            var description = (property.GetCustomAttributes(true).First(a => a is Serialize) as Serialize).Description;
-
->>>>>>> bf73ddb6
                             if (addIfMissingAll(language,
                                 $"sp.{propertyTag}.description".ToIdentifier(),
                                 $"sp.{property.Name}.description".ToIdentifier(),
@@ -2075,7 +2036,6 @@
                     {
                         ThrowError($"Duplicate tag \"{tag}\".");
                         duplicatesFound = true;
-<<<<<<< HEAD
                     }
                 }
                 if (duplicatesFound)
@@ -2116,48 +2076,6 @@
                         texts.Add((tag, text));
                     }
                 }
-=======
-                    }
-                }
-                if (duplicatesFound)
-                {
-                    ThrowError($"Aborting, please fix duplicate tags in the file and try again.");
-                    return;
-                }
-
-                foreach (XElement element in doc1.Root.Elements())
-                {
-                    string tag = element.Name.ToString();
-                    string text = element.ElementInnerText();
-                    if (texts.Any(t => t.text == text))
-                    {
-                        if (tag.StartsWith("sp."))
-                        {
-                            string[] split = tag.Split('.');
-                            if (split.Length > 3)
-                            {
-                                texts.RemoveAll(t => t.text == text);
-                                string newTag = $"sp.{split[2]}.{split[3]}";
-                                texts.Add((newTag, text));
-                                NewMessage($"Duplicate text \"{tag}\", merging to \"{newTag}\".");
-                            }
-                            else
-                            {
-                                NewMessage($"Duplicate text \"{tag}\", using existing one \"{texts.Find(t => t.text == text).tag}\".");
-                            }
-                        }
-                        else
-                        {
-                            texts.Add((tag, text));
-                            ThrowError($"Duplicate text \"{tag}\". Could not determine if the text can be merged with an existing one, please check it manually.");
-                        }
-                    }
-                    else
-                    {
-                        texts.Add((tag, text));
-                    }
-                }
->>>>>>> bf73ddb6
 
                 string filePath = "uniquetexts.xml";
                 Barotrauma.IO.Validation.SkipValidationInDebugBuilds = true;
