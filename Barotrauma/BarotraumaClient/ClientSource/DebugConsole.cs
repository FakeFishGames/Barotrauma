﻿using Barotrauma.ClientSource.Settings;
using Barotrauma.Extensions;
using Barotrauma.IO;
using Barotrauma.Items.Components;
using Barotrauma.MapCreatures.Behavior;
using Barotrauma.Networking;
using Barotrauma.Steam;
using Microsoft.Xna.Framework;
using Microsoft.Xna.Framework.Input;
using System;
using System.Collections.Generic;
using System.Collections.Immutable;
using System.Diagnostics;
using System.Globalization;
using System.Linq;
using System.Text;
using System.Threading.Tasks;
using System.Xml.Linq;
using static Barotrauma.FabricationRecipe;

namespace Barotrauma
{
    static partial class DebugConsole
    {
        public partial class Command
        {
            /// <summary>
            /// Executed when a client uses the command. If not set, the command is relayed to the server as-is.
            /// </summary>
            public Action<string[]> OnClientExecute;

            public bool RelayToServer = true;

            public void ClientExecute(string[] args)
            {
                bool allowCheats = GameMain.NetworkMember == null && (GameMain.GameSession?.GameMode is TestGameMode || Screen.Selected is { IsEditor: true });
                if (!allowCheats && !CheatsEnabled && IsCheat)
                {
                    NewMessage("You need to enable cheats using the command \"enablecheats\" before you can use the command \"" + Names[0] + "\".", Color.Red);
                    NewMessage("Enabling cheats will disable achievements during this play session.", Color.Red);
                    return;
                }

                if (OnClientExecute != null)
                {
                    OnClientExecute(args);
                }
                else
                {
                    OnExecute(args);
                }
            }
        }

        private static bool isOpen;
        public static bool IsOpen
        {
            get => isOpen;
            set => isOpen = value;
        }

        public static bool Paused = false;
        
        private static GUITextBlock activeQuestionText;
        
        private static GUIFrame frame;
        private static GUIListBox listBox;
        private static GUITextBox textBox;
#if DEBUG
        private const int maxLength = 100000;
#else
        private const int maxLength = 1000;
#endif
        
        public static GUITextBox TextBox => textBox;
        
        private static readonly ChatManager chatManager = new ChatManager(true, 64);

        public static void Init()
        {
            OpenAL.Alc.SetErrorReasonCallback((string msg) => NewMessage(msg, Color.Orange));

            frame = new GUIFrame(new RectTransform(new Vector2(0.5f, 0.45f), GUI.Canvas) { MinSize = new Point(400, 300), AbsoluteOffset = new Point(10, 10) },
                color: new Color(0.4f, 0.4f, 0.4f, 0.8f));

            var paddedFrame = new GUILayoutGroup(new RectTransform(new Vector2(0.95f, 0.9f), frame.RectTransform, Anchor.Center)) { RelativeSpacing = 0.01f };

            var toggleText = new GUITextBlock(new RectTransform(new Vector2(1.0f, 0.05f), paddedFrame.RectTransform, Anchor.TopLeft), TextManager.Get("DebugConsoleHelpText"), Color.GreenYellow, GUIStyle.SmallFont, Alignment.CenterLeft, style: null);

            var closeButton = new GUIButton(new RectTransform(new Vector2(0.025f, 1.0f), toggleText.RectTransform, Anchor.TopRight), "X", style: null)
            {
                Color = Color.DarkRed,
                HoverColor = Color.Red,
                TextColor = Color.White,
                OutlineColor = Color.Red
            };
            closeButton.OnClicked += (btn, userdata) =>
            {
                isOpen = false;
                GUI.ForceMouseOn(null);
                textBox.Deselect();
                return true;
            };

            listBox = new GUIListBox(new RectTransform(new Point(paddedFrame.Rect.Width, paddedFrame.Rect.Height - 60), paddedFrame.RectTransform, Anchor.Center)
            {
                IsFixedSize = false
            }, color: Color.Black * 0.9f) { ScrollBarVisible = true };

            textBox = new GUITextBox(new RectTransform(new Point(paddedFrame.Rect.Width, 30), paddedFrame.RectTransform, Anchor.BottomLeft)
            {
                IsFixedSize = false
            });
            textBox.MaxTextLength = maxLength;
            textBox.OnKeyHit += (sender, key) =>
            {
                if (key != Keys.Tab && key != Keys.LeftShift)
                {
                    ResetAutoComplete();
                }
            };
            
            ChatManager.RegisterKeys(textBox, chatManager);
        }

        public static void AddToGUIUpdateList()
        {
            if (isOpen)
            {
                frame.AddToGUIUpdateList(order: 1);
            }
        }

        public static void Update(float deltaTime)
        {
            while (queuedMessages.TryDequeue(out var newMsg))
            {
                AddMessage(newMsg);

                if (GameSettings.CurrentConfig.SaveDebugConsoleLogs || GameSettings.CurrentConfig.VerboseLogging)
                {
                    unsavedMessages.Add(newMsg);
                    if (unsavedMessages.Count >= messagesPerFile)
                    {
                        SaveLogs();
                        unsavedMessages.Clear();
                    }
                }
            }

            if (!IsOpen && GUI.KeyboardDispatcher.Subscriber == null)
            {
                foreach (var (key, command) in DebugConsoleMapping.Instance.Bindings)
                {
                    if (key.IsHit())
                    {
                        ExecuteCommand(command);
                    }
                }
            }

            activeQuestionText?.SetAsLastChild();

            if (PlayerInput.KeyHit(Keys.F3) && !PlayerInput.KeyDown(Keys.LeftControl) && !PlayerInput.KeyDown(Keys.RightControl))
            {
                Toggle();
            }
            else if (isOpen && PlayerInput.KeyHit(Keys.Escape))
            {
                isOpen = false;
                GUI.ForceMouseOn(null);
                textBox.Deselect();
                SoundPlayer.PlayUISound(GUISoundType.Select);
            }

            if (isOpen)
            {
                frame.UpdateManually(deltaTime);

                Character.DisableControls = true;

                if (PlayerInput.KeyHit(Keys.Tab) && !textBox.IsIMEActive)
                {
                    int increment = PlayerInput.KeyDown(Keys.LeftShift) ? -1 : 1;
                    textBox.Text = AutoComplete(textBox.Text, increment: string.IsNullOrEmpty(currentAutoCompletedCommand) ? 0 : increment );
                }

                if (PlayerInput.KeyDown(Keys.LeftControl) || PlayerInput.KeyDown(Keys.RightControl))
                {
                    if ((PlayerInput.KeyDown(Keys.C) || PlayerInput.KeyDown(Keys.D) || PlayerInput.KeyDown(Keys.Z)) && activeQuestionCallback != null)
                    {
                        activeQuestionCallback = null;
                        activeQuestionText = null;
                        NewMessage(PlayerInput.KeyDown(Keys.C) ? "^C" : PlayerInput.KeyDown(Keys.D) ? "^D" : "^Z", Color.White, true);
                    }
                }

                if (PlayerInput.KeyHit(Keys.Enter))
                {
                    chatManager.Store(textBox.Text);
                    ExecuteCommand(textBox.Text);
                    textBox.Text = "";
                }
            }
        }

        public static void Toggle()
        {
            isOpen = !isOpen;
            if (isOpen)
            {
                textBox.Select(ignoreSelectSound: true);
                AddToGUIUpdateList();
            }
            else
            {
                GUI.ForceMouseOn(null);
                textBox.Deselect();
            }
            SoundPlayer.PlayUISound(GUISoundType.Select);
        }

        private static bool IsCommandPermitted(Identifier command, GameClient client)
        {
            switch (command.Value.ToLowerInvariant())
            {
                case "kick":
                    return client.HasPermission(ClientPermissions.Kick);
                case "ban":
                case "banip":
                case "banaddress":
                    return client.HasPermission(ClientPermissions.Ban);
                case "unban":
                case "unbanip":
                    return client.HasPermission(ClientPermissions.Unban);
                case "netstats":
                case "help":
                case "dumpids":
                case "admin":
                case "entitylist":
                case "togglehud":
                case "toggleupperhud":
                case "togglecharacternames":
                case "fpscounter":
                case "showperf":
                case "dumptofile":
                case "findentityids":
                case "setfreecamspeed":
                case "togglevoicechatfilters":
                case "bindkey":
                case "savebinds":
                case "unbindkey":
                case "wikiimage_character":
                case "wikiimage_sub":
                case "eosStat":
                case "eosUnlink":
                case "eosLoginEpicViaSteam":
                    return true;
                default:
                    return client.HasConsoleCommandPermission(command);
            }
        }

        public static void DequeueMessages()
        {
            while (queuedMessages.TryDequeue(out var newMsg))
            {
                if (listBox == null)
                {
                    //don't attempt to add to the listbox if it hasn't been created yet                    
                    Messages.Add(newMsg);
                }
                else
                {
                    AddMessage(newMsg);
                }

                if (GameSettings.CurrentConfig.SaveDebugConsoleLogs || GameSettings.CurrentConfig.VerboseLogging)
                { 
                    unsavedMessages.Add(newMsg); 
                }
            }
        }

        private static void AddMessage(ColoredText msg)
        {
            //listbox not created yet, don't attempt to add
            if (listBox == null) return;

            if (listBox.Content.CountChildren > MaxMessages)
            {
                listBox.RemoveChild(listBox.Content.Children.First());
            }

            Messages.Add(msg);
            if (Messages.Count > MaxMessages)
            {
                Messages.RemoveRange(0, Messages.Count - MaxMessages);
            }

            try
            {
                if (msg.IsError)
                {
                    var textContainer = new GUIFrame(new RectTransform(new Vector2(1.0f, 0.0f), listBox.Content.RectTransform), style: "InnerFrame", color: Color.White)
                    {
                        CanBeFocused = true,
                        OnSecondaryClicked = (component, data) =>
                        {
                            GUIContextMenu.CreateContextMenu(new ContextMenuOption("editor.copytoclipboard", true, () => { Clipboard.SetText(msg.Text); }));
                            return true;
                        }
                    };
                    var textBlock = new GUITextBlock(new RectTransform(new Point(listBox.Content.Rect.Width - 5, 0), textContainer.RectTransform, Anchor.TopLeft) { AbsoluteOffset = new Point(2, 2) },
                        RichString.Rich(msg.Text), textAlignment: Alignment.TopLeft, font: GUIStyle.SmallFont, wrap: true)
                    {
                        CanBeFocused = false,
                        TextColor = msg.Color
                    };
                    textContainer.RectTransform.NonScaledSize = new Point(textContainer.RectTransform.NonScaledSize.X, textBlock.RectTransform.NonScaledSize.Y + 5);
                    textBlock.SetTextPos();
                }
                else
                {
                    var textBlock = new GUITextBlock(new RectTransform(new Vector2(1.0f, 0.0f), listBox.Content.RectTransform),
                        RichString.Rich(msg.Text), font: GUIStyle.SmallFont, wrap: true)
                    {
                        CanBeFocused = false,
                        TextColor = msg.Color
                    };
                }
                
                listBox.UpdateScrollBarSize();
                listBox.BarScroll = 1.0f;
            }
            catch (Exception e)
            {
                ThrowError("Failed to add a message to the debug console.", e);
            }

            chatManager.Clear();
        }

        static partial void ShowHelpMessage(Command command)
        {
            if (listBox.Content.CountChildren > MaxMessages)
            {
                listBox.RemoveChild(listBox.Content.Children.First());
            }

            var textContainer = new GUIFrame(new RectTransform(new Vector2(1.0f, 0.0f), listBox.Content.RectTransform),
                style: "InnerFrame", color: Color.White * 0.6f)
            {
                CanBeFocused = false
            };
            var textBlock = new GUITextBlock(new RectTransform(new Point(listBox.Content.Rect.Width - 170, 0), textContainer.RectTransform, Anchor.TopRight) { AbsoluteOffset = new Point(20, 0) },
                command.Help, textAlignment: Alignment.TopLeft, font: GUIStyle.SmallFont, wrap: true)
            {
                CanBeFocused = false,
                TextColor = Color.White
            };
            textContainer.RectTransform.NonScaledSize = new Point(textContainer.RectTransform.NonScaledSize.X, textBlock.RectTransform.NonScaledSize.Y + 5);
            textBlock.SetTextPos();
            new GUITextBlock(new RectTransform(new Point(150, textContainer.Rect.Height), textContainer.RectTransform),
                command.Names[0].Value, textAlignment: Alignment.TopLeft);

            listBox.UpdateScrollBarSize();
            listBox.BarScroll = 1.0f;

            chatManager.Clear();
        }

        private static void AssignOnClientExecute(string names, Action<string[]> onClientExecute)
        {
            Command command = commands.Find(c => c.Names.Intersect(names.Split('|').ToIdentifiers()).Any());
            if (command == null)
            {
                throw new Exception("AssignOnClientExecute failed. Command matching the name(s) \"" + names + "\" not found.");
            }
            else
            {
                command.OnClientExecute = onClientExecute;
                command.RelayToServer = false;
            }
        }

        private static void AssignRelayToServer(string names, bool relay)
        {
            Command command = commands.Find(c => c.Names.Intersect(names.Split('|').ToIdentifiers()).Any());
            if (command == null)
            {
                DebugConsole.Log("Could not assign to relay to server: " + names);
                return;
            }
            command.RelayToServer = relay;
        }

        private static void InitProjectSpecific()
        {
            commands.Add(new Command("eosStat", "Query and display all logged in EOS users. Normally this is at most two users, but in a developer environment it could be more.", args =>
            {
                if (!EosInterface.Core.IsInitialized)
                {
                    NewMessage("EOS not initialized");
                    return;
                }

                var loggedInUsers = EosInterface.IdQueries.GetLoggedInPuids();
                if (!loggedInUsers.Any())
                {
                    NewMessage("EOS user not logged in");
                    return;
                }

                NewMessage("Logged in EOS users:");
                foreach (var puid in loggedInUsers)
                {
                    TaskPool.Add(
                        $"eosStat -> {puid}",
                        EosInterface.IdQueries.GetSelfExternalAccountIds(puid),
                        t =>
                        {
                            if (!t.TryGetResult(out Result<ImmutableArray<AccountId>, EosInterface.IdQueries.GetSelfExternalIdError> result)) { return; }
                            NewMessage($" - {puid}");

                            if (result.TryUnwrapSuccess(out var ids))
                            {
                                foreach (var id in ids)
                                {
                                    NewMessage($"   - {id}");
                                    if (id is EpicAccountId eaid)
                                    {
                                        async Task gameOwnershipTokenTest()
                                        {
                                            var tokenOption = await EosInterface.Ownership.GetGameOwnershipToken(eaid);
                                            var verified = await tokenOption.Bind(t => t.Verify());
                                            NewMessage($"Ownership token verify result: {verified}");
                                        }
                                        _ = gameOwnershipTokenTest(); // Fire and forget!
                                        EosInterface.Login.TestEosSessionTimeoutRecovery(puid);
                                    }
                                }
                            }
                            else
                            {
                                NewMessage($"   - Failed to get external IDs linked to {puid}: {result}");
                            }
                        });
                }
            }));
            AssignRelayToServer("eosStat", false);

            commands.Add(new Command("eosUnlink", "Unlink the primary logged in external account ID from its corresponding EOS Product User ID and close the game. This is meant to be used to test the EOS consent flow.", args =>
            {
                var userId = EosInterface.IdQueries.GetLoggedInPuids().FirstOrDefault();
                NewMessage($"Unlinking external account from PUID {userId}");
                GameSettings.SetCurrentConfig(GameSettings.CurrentConfig with { CrossplayChoice = Eos.EosSteamPrimaryLogin.CrossplayChoice.Unknown });
                GameSettings.SaveCurrentConfig();
                TaskPool.Add("unlinkTask", EosInterface.Login.UnlinkExternalAccount(userId), _ =>
                {
                    GameMain.Instance.Exit();
                });
            }));
            AssignRelayToServer("eosUnlink", false);

            commands.Add(new Command("eosLoginEpicViaSteam", "Log into an Epic account via a link to the currently logged in Steam account",
                args =>
                {
                    TaskPool.Add("eosLoginEpicViaSteam",
                        Eos.EosEpicSecondaryLogin.LoginToLinkedEpicAccount(),
                        TaskPool.IgnoredCallback);
                }));
            AssignRelayToServer("eosLoginEpicViaSteam", false);

            commands.Add(new Command("resetgameanalyticsconsent", "Reset whether you've given your consent for the game to send statistics to GameAnalytics. After executing the command, the game should ask for your consent again on relaunch.", args =>
            {
                GameAnalyticsManager.ResetConsent();
            }));
            AssignRelayToServer("resetgameanalyticsconsent", false);

            commands.Add(new Command("copyitemnames", "", (string[] args) =>
            {
                StringBuilder sb = new StringBuilder();
                foreach (ItemPrefab mp in ItemPrefab.Prefabs)
                {
                    sb.AppendLine(mp.Name.Value);
                }
                Clipboard.SetText(sb.ToString());
            }));

            commands.Add(new Command("autohull", "", (string[] args) =>
            {
                if (Screen.Selected != GameMain.SubEditorScreen) return;

                if (MapEntity.MapEntityList.Any(e => e is Hull || e is Gap))
                {
                    ShowQuestionPrompt("This submarine already has hulls and/or gaps. This command will delete them. Do you want to continue? Y/N",
                        (option) =>
                        {
                            ShowQuestionPrompt("The automatic hull generation may not work correctly if your submarine uses curved walls. Do you want to continue? Y/N",
                                (option2) =>
                                {
                                    if (option2.ToLowerInvariant() == "y") { GameMain.SubEditorScreen.AutoHull(); }
                                });
                        });
                }
                else
                {
                    ShowQuestionPrompt("The automatic hull generation may not work correctly if your submarine uses curved walls. Do you want to continue? Y/N",
                        (option) => { if (option.ToLowerInvariant() == "y") GameMain.SubEditorScreen.AutoHull(); });
                }
            }));

            commands.Add(new Command("enablecheats", "enablecheats: Enables cheat commands and disables achievements during this play session.", (string[] args) =>
            {
                CheatsEnabled = true;
                AchievementManager.CheatsEnabled = true;
                if (GameMain.GameSession?.Campaign is CampaignMode campaign)
                {
                    campaign.CheatsEnabled = true;
                }
                NewMessage("Enabled cheat commands.", Color.Red);
                NewMessage("Achievements have been disabled during this play session.", Color.Red);
            }));
            AssignRelayToServer("enablecheats", true);

            commands.Add(new Command("mainmenu|menu", "mainmenu/menu: Go to the main menu.", (string[] args) =>
            {
                GameMain.GameSession = null;

                List<Character> characters = new List<Character>(Character.CharacterList);
                foreach (Character c in characters)
                {
                    c.Remove();
                }

                GameMain.MainMenuScreen.Select();
            }));

            commands.Add(new Command("game", "gamescreen/game: Go to the \"in-game\" view.", (string[] args) =>
            {
                if (Screen.Selected == GameMain.SubEditorScreen)
                {
                    NewMessage("WARNING: Switching directly from the submarine editor to the game view may cause bugs and crashes. Use with caution.", Color.Orange);
                    Entity.Spawner ??= new EntitySpawner();
                }
                GameMain.GameScreen.Select();
            }));

            commands.Add(new Command("editsubs|subeditor", "editsubs/subeditor: Switch to the Submarine Editor to create or edit submarines.", (string[] args) =>
            {
                if (args.Length > 0)
                {
                    var subInfo = new SubmarineInfo(string.Join(" ", args));
                    Submarine.MainSub = Submarine.Load(subInfo, true);
                }
                GameMain.SubEditorScreen.Select(enableAutoSave: Screen.Selected != GameMain.GameScreen);
                Entity.Spawner?.Remove();
                Entity.Spawner = null;
            }, isCheat: true));

            commands.Add(new Command("editparticles|particleeditor", "editparticles/particleeditor: Switch to the Particle Editor to edit particle effects.", (string[] args) =>
            {
                GameMain.ParticleEditorScreen.Select();
            }));

            commands.Add(new Command("editlevels|leveleditor", "editlevels/leveleditor: Switch to the Level Editor to edit levels.", (string[] args) =>
            {
                GameMain.LevelEditorScreen.Select();
            }));

            commands.Add(new Command("editsprites|spriteeditor", "editsprites/spriteeditor: Switch to the Sprite Editor to edit the source rects and origins of sprites.", (string[] args) =>
            {
                GameMain.SpriteEditorScreen.Select();
            }));
            
            commands.Add(new Command("editevents|eventeditor", "editevents/eventeditor: Switch to the Event Editor to edit scripted events.", (string[] args) =>
            {
                GameMain.EventEditorScreen.Select();
            }));

            commands.Add(new Command("editcharacters|charactereditor", "editcharacters/charactereditor: Switch to the Character Editor to edit/create the ragdolls and animations of characters.", (string[] args) =>
            {
                if (Screen.Selected == GameMain.GameScreen)
                {
                    NewMessage("WARNING: Switching between the character editor and the game view may cause odd behaviour or bugs. Use with caution.", Color.Orange);
                }
                GameMain.CharacterEditorScreen.Select();
            }));
            
            commands.Add(new Command("settainted", "settainted [true/false]: Sets tainted effect on hovered genetic material.", 
            onExecute: (string[] args) =>
            {
                
                if (Character.Controlled == null)
                {
                    NewMessage("No controlled character!", Color.Red);
                    return;
                }

                Item focusedItem = Character.Controlled?.FocusedItem ?? Inventory.SelectedSlot?.Item;
            
                if (focusedItem == null)
                {
                    NewMessage("No focused item, hover on something!", Color.Red);
                    return;
                }

                var geneticMaterial = focusedItem.GetComponent<GeneticMaterial>();

                if (geneticMaterial == null)
                {
                    NewMessage("Not hovering on a genetic material!", Color.Red);
                    return;
                }
                else
                {
                    bool newValue = args.None(arg => string.Equals(arg, "false", StringComparison.InvariantCultureIgnoreCase));
                    geneticMaterial.SetTainted(newValue);
                    NewMessage($"Set tainted to {newValue} for {focusedItem.Name}", Color.Yellow);
                }
            }, isCheat: true));

            commands.Add(new Command("quickstart", "Starts a singleplayer sandbox", (string[] args) =>
            {
                if (Screen.Selected != GameMain.MainMenuScreen)
                {
                    ThrowError("This command can only be executed from the main menu.");
                    return;
                }

                Identifier subName = (args.Length > 0 ? args[0] : "").ToIdentifier();
                if (subName.IsEmpty)
                {
                    ThrowError("No submarine specified.");
                    return;
                }

                float difficulty = 40;
                if (args.Length > 1)
                {
                    float.TryParse(args[1], out difficulty);
                }

                LevelGenerationParams levelGenerationParams = null;
                if (args.Length > 2)
                {
                    string levelGenerationIdentifier = args[2];
                    levelGenerationParams = LevelGenerationParams.LevelParams.FirstOrDefault(p => p.Identifier == levelGenerationIdentifier);
                }

                if (SubmarineInfo.SavedSubmarines.None(s => s.Name == subName))
                {
                    ThrowError($"Cannot find a sub that matches the name \"{subName}\".");
                    return;
                }

                GameMain.MainMenuScreen.QuickStart(fixedSeed: false, subName, difficulty, levelGenerationParams);

            }, getValidArgs: () => new[] { SubmarineInfo.SavedSubmarines.Select(s => s.Name).Distinct().OrderBy(s => s).ToArray() }));
            
            commands.Add(new Command("forcewreck", "forcewreck [wreckname] (optional, ThalamusSpawn)[Random/Forced/Disabled]: When generating levels, ensures a specific wreck is generated. Second optional parameter to control thalamus spawning.", (string[] args) =>
            {
                if (args.Length > 0)
                {
                    var submarineFile = GetSubmarineFile<WreckFile>(args[0]);
                    
                    if (submarineFile != null)
                    {
                        var matchingSub = SubmarineInfo.SavedSubmarines.FirstOrDefault(i => i.FilePath == submarineFile.Path.Value);
                        if (matchingSub != null)
                        {
                            NewMessage($"Setting ForceWreck to: {matchingSub.Name}, {submarineFile.Path}", color: Color.Yellow);
                            
                            LevelData.ConsoleForceWreck = matchingSub;
                        }
                    }
                    else
                    {
                        NewMessage($"Can't find: {args[0]}", color: Color.Red);
                    }
                }
                
                if (args.Length > 1)
                {
                    string forceThalamusArg = args[1];
                    if (Enum.TryParse(forceThalamusArg, ignoreCase: true, out LevelData.ThalamusSpawn result))
                    {
                        NewMessage($"Setting ThalamusSpawn to: {result}", color: Color.Yellow);
                        LevelData.ForceThalamus = result;
                    }
                    else
                    {
                        NewMessage($"Can't parse argument: {forceThalamusArg}", color: Color.Red);
                    }
                }
                else
                {
                    NewMessage($"Setting ThalamusSpawn to: {LevelData.ThalamusSpawn.Random}", color: Color.Yellow);
                    LevelData.ForceThalamus = LevelData.ThalamusSpawn.Random;
                }
            },
            () =>
            {
                return new string[][]
                {
                    ListSubmarineFileNames<WreckFile>(),
                    new string[] { LevelData.ThalamusSpawn.Random.ToString(), LevelData.ThalamusSpawn.Forced.ToString(), LevelData.ThalamusSpawn.Disabled.ToString() }
                };
            }, isCheat: true));
            
            commands.Add(new Command("forcebeaconstation|forcebeacon", "forcebeaconstation [station name]: When generating levels, ensures a specific beacon station is generated.", (string[] args) =>
            {
                if (args.Length > 0)
                {
                    var submarineFile = GetSubmarineFile<BeaconStationFile>(args[0]);
                    
                    if (submarineFile != null)
                    {
                        var matchingSub = SubmarineInfo.SavedSubmarines.FirstOrDefault(i => i.FilePath == submarineFile.Path.Value);
                        if (matchingSub != null)
                        {
                            NewMessage($"Setting ForceBeaconStation to: {matchingSub.Name}, {submarineFile.Path}", color: Color.Yellow);
                            
                            LevelData.ConsoleForceBeaconStation = matchingSub;
                        }
                    }
                    else
                    {
                        NewMessage($"Can't find: {args[0]}", color: Color.Red);
                    }
                }
            },
            () =>
            {
                return new string[][]
                {
                    ListSubmarineFileNames<BeaconStationFile>()
                };
            }, isCheat: true));
            
            commands.Add(new Command("reloadcontentfile", "reloadcontentfile [filepath]: Reloads a specific content xml file during runtime.", (string[] args) =>
            {
                if (args.Length > 0)
                {
                    string pathArgument = args[0];
                    var contentFile = GetContentFile(pathArgument);
                    
                    if (contentFile != null)
                    {
                        NewMessage($"Reloading content file: {pathArgument}", Color.Yellow);
                        contentFile.UnloadFile();
                        contentFile.LoadFile();
                    }
                    else
                    {
                        NewMessage($"Can't find {args[0]} to reload", color:Color.Red);
                    }
                }
            },
            () =>
            {
                return new string[][]
                {
                    ListContentFilePaths()
                };
            }, isCheat: true));

            commands.Add(new Command("steamnetdebug", "steamnetdebug: Toggles Steamworks networking debug logging.", (string[] args) =>
            {
                SteamManager.SetSteamworksNetworkingDebugLog(!SteamManager.NetworkingDebugLog);
            }));

            commands.Add(new Command("readycheck", "Commence a ready check in multiplayer.", (string[] args) =>
            {
                NewMessage("Ready checks can only be commenced in multiplayer.", Color.Red);
            }));

            commands.Add(new Command("setsalary", "setsalary [0-100] [character/default]: Sets the salary of a certain character or the default salary to a percentage.", (string[] args) =>
            {
                ThrowError("This command can only be used in multiplayer campaign.");
            }, isCheat: true, getValidArgs: () =>
            {
                return new[]
                {
                    new[]{ "0", "100" },
                    Enumerable.Union(
                        new string[] { "default" },
                        Character.CharacterList.Select(c => c.Name).Distinct().OrderBy(n => n)).ToArray(),
                };
            }));
            
            commands.Add(new Command("bindkey", "bindkey [key] [command]: Binds a key to a command.", (string[] args) =>
            {
                if (args.Length < 2)
                {
                    ThrowError("No key or command specified.");
                    return;
                }

                string keyString = args[0];
                string command = args[1];

                KeyOrMouse key = Enum.TryParse<Keys>(keyString, ignoreCase: true, out var outKey)
                    ? outKey
                    : Enum.TryParse<MouseButton>(keyString, ignoreCase: true, out var outMouseButton)
                        ? outMouseButton
                        : (KeyOrMouse)MouseButton.None;
                
                if (key.Key == Keys.None && key.MouseButton == MouseButton.None)
                {
                    ThrowError($"Invalid key {keyString}.");
                    return;
                }
                    
                DebugConsoleMapping.Instance.Set(key, command);
                NewMessage($"\"{command}\" bound to {key}.", GUIStyle.Green);

                if (GameSettings.CurrentConfig.KeyMap.Bindings.FirstOrDefault(bind => bind.Value.Key != Keys.None && bind.Value.Key == key) is { } existingBind && existingBind.Value != null)
                {
                    AddWarning($"\"{key}\" has already been bound to {existingBind.Key}. The keybind will perform both actions when pressed.");
                }

            }, isCheat: false, getValidArgs: () => new[] { Enum.GetNames(typeof(Keys)), new[] { "\"\"" } }));
            
            commands.Add(new Command("unbindkey", "unbindkey [key]: Unbinds a command.", (string[] args) =>
            {
                if (args.Length < 1)
                {
                    ThrowError("No key specified.");
                    return;
                }

                string keyString = args[0];
                
                KeyOrMouse key = Enum.TryParse<Keys>(keyString, ignoreCase: true, out var outKey)
                    ? outKey
                    : Enum.TryParse<MouseButton>(keyString, ignoreCase: true, out var outMouseButton)
                        ? outMouseButton
                        : (KeyOrMouse)MouseButton.None;

                if (key.Key == Keys.None && key.MouseButton == MouseButton.None)
                {
                    ThrowError($"Invalid key {keyString}.");
                    return;
                }
                DebugConsoleMapping.Instance.Remove(key);
                NewMessage("Keybind unbound.", GUIStyle.Green);
                return;                
            }, isCheat: false, getValidArgs: () => new[] { DebugConsoleMapping.Instance.Bindings.Keys.Select(keys => keys.ToString()).Distinct().OrderBy(k => k).ToArray() }));
            
            commands.Add(new Command("savebinds", "savebinds: Writes current keybinds into the config file.", (string[] args) =>
            {
                ShowQuestionPrompt($"Some keybinds may render the game unusable, are you sure you want to make these keybinds persistent? ({DebugConsoleMapping.Instance.Bindings.Count} keybind(s) assigned) Y/N",
                    (option2) =>
                    {
                        if (option2.ToIdentifier() != "y")
                        {
                            NewMessage("Aborted.", GUIStyle.Red);
                            return;
                        }

                        GameSettings.SaveCurrentConfig();
                    });
            }, isCheat: false));
            
            commands.Add(new Command("togglegrid", "Toggle visual snap grid in sub editor.", (string[] args) =>
            {
                SubEditorScreen.ShouldDrawGrid = !SubEditorScreen.ShouldDrawGrid;
                NewMessage(SubEditorScreen.ShouldDrawGrid ? "Enabled submarine grid." : "Disabled submarine grid.", GUIStyle.Green);
            }));

            commands.Add(new Command("spreadsheetexport", "Export items in format recognized by the spreadsheet importer.", (string[] args) =>
            {
                SpreadsheetExport.Export();
            }));

            commands.Add(new Command("wikiimage_character", "Save an image of the currently controlled character with a transparent background.", (string[] args) =>
            {
                if (Character.Controlled == null) { return; }
                try
                {
                    WikiImage.Create(Character.Controlled);
                }
                catch (Exception e)
                {
                    DebugConsole.ThrowError("The command 'wikiimage_character' failed.", e);
                }
            }));

            commands.Add(new Command("wikiimage_sub", "Save an image of the main submarine with a transparent background.", (string[] args) =>
            {
                if (Submarine.MainSub == null) { return; }
                try
                {
                    MapEntity.SelectedList.Clear();
                    MapEntity.ClearHighlightedEntities();
                    WikiImage.Create(Submarine.MainSub);
                }
                catch (Exception e)
                {
                    DebugConsole.ThrowError("The command 'wikiimage_sub' failed.", e);
                }
            }));

            AssignRelayToServer("kick", false);
            AssignRelayToServer("kickid", false);
            AssignRelayToServer("ban", false);
            AssignRelayToServer("banid", false);
            AssignRelayToServer("dumpids", false);
            AssignRelayToServer("dumptofile", false);
            AssignRelayToServer("findentityids", false);
            AssignRelayToServer("campaigninfo", false);
            AssignRelayToServer("help", false);
            AssignRelayToServer("verboselogging", false);
            AssignRelayToServer("freecam", false);
            AssignRelayToServer("steamnetdebug", false);
            AssignRelayToServer("quickstart", false);
            AssignRelayToServer("togglegrid", false);
            AssignRelayToServer("bindkey", false);
            AssignRelayToServer("unbindkey", false);
            AssignRelayToServer("savebinds", false);
            AssignRelayToServer("spreadsheetexport", false);
#if DEBUG
            AssignRelayToServer("listspamfilters", false);
            AssignRelayToServer("showitemxml", false);
            AssignRelayToServer("crash", false);
            AssignRelayToServer("showballastflorasprite", false);
            AssignRelayToServer("simulatedlatency", false);
            AssignRelayToServer("simulatedloss", false);
            AssignRelayToServer("simulatedduplicateschance", false);
            AssignRelayToServer("simulatedlongloadingtime", false);
            AssignRelayToServer("storeinfo", false);
            AssignRelayToServer("sendrawpacket", false);
#endif

            commands.Add(new Command("clientlist", "", (string[] args) => { }));
            AssignRelayToServer("clientlist", true);
            commands.Add(new Command("say", "", (string[] args) => { }));
            AssignRelayToServer("say", true);
            commands.Add(new Command("msg", "", (string[] args) => { }));
            AssignRelayToServer("msg", true);
            commands.Add(new Command("setmaxplayers|maxplayers", "", (string[] args) => { }));
            AssignRelayToServer("setmaxplayers", true);
            commands.Add(new Command("setpassword|password", "", (string[] args) => { }));
            AssignRelayToServer("setpassword", true);
            commands.Add(new Command("traitorlist", "", (string[] args) => { }));
            AssignRelayToServer("traitorlist", true);
            AssignRelayToServer("money", true);
            AssignRelayToServer("showmoney", true);
            AssignRelayToServer("setskill", true);
            AssignRelayToServer("setsalary", true);
            AssignRelayToServer("readycheck", true);
            commands.Add(new Command("debugjobassignment", "", (string[] args) => { }));
            AssignRelayToServer("debugjobassignment", true);

            AssignRelayToServer("givetalent", true);
            AssignRelayToServer("unlocktalents", true);
            AssignRelayToServer("giveexperience", true);

            AssignOnExecute("control", (string[] args) =>
            {
                if (args.Length < 1) { return; }
                if (GameMain.NetworkMember != null)
                {
                    GameMain.Client?.SendConsoleCommand("control " + string.Join(' ', args[0]));
                    return;
                }
                var character = FindMatchingCharacter(args, true);
                if (character != null)
                {
                    Character.Controlled = character;
                }
            });
            AssignRelayToServer("control", true);

            commands.Add(new Command("shake", "", (string[] args) =>
            {
                GameMain.GameScreen.Cam.Shake = 10.0f;
            }));

            AssignOnExecute("explosion", (string[] args) =>
            {
                Vector2 explosionPos = Screen.Selected.Cam.ScreenToWorld(PlayerInput.MousePosition);
                float range = 500, force = 10, damage = 50, structureDamage = 20, itemDamage = 100, empStrength = 0.0f, ballastFloraStrength = 50f;
                if (args.Length > 0) float.TryParse(args[0], out range);
                if (args.Length > 1) float.TryParse(args[1], out force);
                if (args.Length > 2) float.TryParse(args[2], out damage);
                if (args.Length > 3) float.TryParse(args[3], out structureDamage);
                if (args.Length > 4) float.TryParse(args[4], out itemDamage);
                if (args.Length > 5) float.TryParse(args[5], out empStrength);
                if (args.Length > 6) float.TryParse(args[6], out ballastFloraStrength);
                new Explosion(range, force, damage, structureDamage, itemDamage, empStrength, ballastFloraStrength).Explode(explosionPos, null);
            });

            AssignOnExecute("teleportcharacter|teleport", (string[] args) =>
            {
                Vector2 cursorWorldPos = GameMain.GameScreen.Cam.ScreenToWorld(PlayerInput.MousePosition);
                TeleportCharacter(cursorWorldPos, Character.Controlled, args);                
            });

            AssignOnExecute("spawn|spawncharacter", args => SpawnCharacter(args, GameMain.GameScreen.Cam.ScreenToWorld(PlayerInput.MousePosition)));
            AssignOnExecute("spawnnpc", args => SpawnCharacter(args, GameMain.GameScreen.Cam.ScreenToWorld(PlayerInput.MousePosition), true));

            AssignOnExecute("los", (string[] args) =>
             {
                 if (args.None() || !bool.TryParse(args[0], out bool state))
                 {
                     state = !GameMain.LightManager.LosEnabled;
                 }
                 GameMain.LightManager.LosEnabled = state;
                 NewMessage("Line of sight effect " + (GameMain.LightManager.LosEnabled ? "enabled" : "disabled"), Color.Yellow);
             });
            AssignRelayToServer("los", false);

            AssignOnExecute("lighting|lights", (string[] args) =>
            {
                if (args.None() || !bool.TryParse(args[0], out bool state))
                {
                    state = !GameMain.LightManager.LightingEnabled;
                }
                GameMain.LightManager.LightingEnabled = state;
                NewMessage("Lighting " + (GameMain.LightManager.LightingEnabled ? "enabled" : "disabled"), Color.Yellow);
            });
            AssignRelayToServer("lighting|lights", false);

            AssignOnExecute("ambientlight", (string[] args) =>
            {
                bool add = string.Equals(args.LastOrDefault(), "add");
                string colorString = string.Join(",", add ? args.SkipLast(1) : args);
                if (colorString.Equals("restore", StringComparison.OrdinalIgnoreCase))
                {
                    foreach (Hull hull in Hull.HullList)
                    {
                        if (hull.OriginalAmbientLight != null)
                        {
                            hull.AmbientLight = hull.OriginalAmbientLight.Value;
                            hull.OriginalAmbientLight = null;
                        }
                    }
                    NewMessage("Restored all hull ambient lights", Color.Yellow);
                    return;
                }

                Color color = XMLExtensions.ParseColor(colorString);
                if (Level.Loaded != null)
                {
                    Level.Loaded.GenerationParams.AmbientLightColor = color;
                }
                else
                {
                    GameMain.LightManager.AmbientLight = add ? GameMain.LightManager.AmbientLight.Add(color) : color;
                }

                foreach (Hull hull in Hull.HullList)
                {
                    hull.OriginalAmbientLight ??= hull.AmbientLight;
                    hull.AmbientLight = add ? hull.AmbientLight.Add(color) : color;
                }

                if (add)
                {
                    NewMessage($"Set ambient light color to {color}.", Color.Yellow);
                }
                else
                {
                    NewMessage($"Increased ambient light by {color}.", Color.Yellow);
                }
            });
            AssignRelayToServer("ambientlight", false);

            commands.Add(new Command("multiplylights", "Multiplies the colors of all the static lights in the sub with the given Vector4 value (for example, 1,1,1,0.5).", (string[] args) =>
            {
                if (Screen.Selected != GameMain.SubEditorScreen || args.Length < 1)
                {
                    ThrowError("The multiplylights command can only be used in the submarine editor.");
                }
                if (args.Length < 1) return;

                //join args in case there's spaces between the components
                Vector4 value = XMLExtensions.ParseVector4(string.Join("", args));
                foreach (Item item in Item.ItemList)
                {
                    if (item.ParentInventory != null || item.body != null) continue;
                    var lightComponent = item.GetComponent<LightComponent>();
                    if (lightComponent != null) lightComponent.LightColor =
                        new Color(
                            (lightComponent.LightColor.R / 255.0f) * value.X,
                            (lightComponent.LightColor.G / 255.0f) * value.Y,
                            (lightComponent.LightColor.B / 255.0f) * value.Z,
                            (lightComponent.LightColor.A / 255.0f) * value.W);
                }
            }, isCheat: false));

            commands.Add(new Command("color|colour", "Change color (as bytes from 0 to 255) of the selected item/structure instances. Applied only in the subeditor.", (string[] args) =>
            {
                if (Screen.Selected == GameMain.SubEditorScreen)
                {
                    if (!MapEntity.SelectedAny)
                    {
                        ThrowError("You have to select item(s)/structure(s) first!");
                    }
                    else
                    {
                        if (args.Length < 3)
                        {
                            ThrowError("Not enough arguments provided! At least three required.");
                            return;
                        }
                        if (!byte.TryParse(args[0], out byte r))
                        {
                            ThrowError($"Failed to parse value for RED from {args[0]}");
                        }
                        if (!byte.TryParse(args[1], out byte g))
                        {
                            ThrowError($"Failed to parse value for GREEN from {args[1]}");
                        }
                        if (!byte.TryParse(args[2], out byte b))
                        {
                            ThrowError($"Failed to parse value for BLUE from {args[2]}");
                        }
                        Color color = new Color(r, g, b);
                        if (args.Length > 3)
                        {
                            if (!byte.TryParse(args[3], out byte a))
                            {
                                ThrowError($"Failed to parse value for ALPHA from {args[3]}");
                            }
                            else
                            {
                                color.A = a;
                            }
                        }
                        foreach (var mapEntity in MapEntity.SelectedList)
                        {
                            if (mapEntity is Structure s)
                            {
                                s.SpriteColor = color;
                            }
                            else if (mapEntity is Item i)
                            {
                                i.SpriteColor = color;
                            }
                        }
                    }
                }
            }, isCheat: true));

            commands.Add(new Command("listcloudfiles", "Lists all of your files on the Steam Cloud.", args =>
            {
                int i = 0;
                foreach (var file in Steamworks.SteamRemoteStorage.Files)
                {
                    NewMessage($"* {i}: {file.Filename}, {file.Size} bytes", Color.Orange);
                    i++;
                }
                NewMessage($"Bytes remaining: {Steamworks.SteamRemoteStorage.QuotaRemainingBytes}/{Steamworks.SteamRemoteStorage.QuotaBytes}", Color.Yellow);
            }));

            commands.Add(new Command("removefromcloud", "Removes a file from Steam Cloud.", args =>
            {
                if (args.Length < 1) { return; }
                var files = Steamworks.SteamRemoteStorage.Files;
                Steamworks.SteamRemoteStorage.RemoteFile file;
                if (int.TryParse(args[0], out int index) && index>=0 && index<files.Count)
                {
                    file = files[index];
                }
                else
                {
                    file = files.Find(f => f.Filename.Equals(args[0], StringComparison.InvariantCultureIgnoreCase));
                }

                if (!string.IsNullOrEmpty(file.Filename))
                {
                    if (file.Delete())
                    {
                        NewMessage($"Deleting {file.Filename}", Color.Orange);
                    }
                    else
                    {
                        ThrowError($"Failed to delete {file.Filename}");
                    }
                }
            }));

            commands.Add(new Command("resetall", "Reset all items and structures to prefabs. Only applicable in the subeditor.", args =>
            {
                if (Screen.Selected == GameMain.SubEditorScreen)
                {
                    Item.ItemList.ForEach(i => i.Reset());
                    Structure.WallList.ForEach(s => s.Reset());
                    foreach (MapEntity entity in MapEntity.SelectedList)
                    {
                        if (entity is Item item)
                        {
                            item.CreateEditingHUD();
                            break;
                        }
                        else if (entity is Structure structure)
                        {
                            structure.CreateEditingHUD();
                            break;
                        }
                    }
                }
            }));

            commands.Add(new Command("resetentitiesbyidentifier", "resetentitiesbyidentifier [tag/identifier]: Reset items and structures with the given tag/identifier to prefabs. Only applicable in the subeditor.", args =>
            {
                if (args.Length == 0) { return; }
                if (Screen.Selected == GameMain.SubEditorScreen)
                {
                    bool entityFound = false;
                    foreach (MapEntity entity in MapEntity.MapEntityList)
                    {
                        if (entity is Item item)
                        {
                            if (item.Prefab.Identifier != args[0] && !item.Tags.Contains(args[0])) { continue; }
                            item.Reset();
                            if (MapEntity.SelectedList.Contains(item)) { item.CreateEditingHUD(); }
                            entityFound = true;
                        }
                        else if (entity is Structure structure)
                        {
                            if (structure.Prefab.Identifier != args[0] && !structure.Tags.Contains(args[0])) { continue; }
                            structure.Reset();
                            if (MapEntity.SelectedList.Contains(structure)) { structure.CreateEditingHUD(); }
                            entityFound = true;
                        }
                        else
                        {
                            continue;
                        }
                        NewMessage($"Reset {entity.Name}.");
                    }
                    if (!entityFound)
                    {
                        if (MapEntity.SelectedList.Count == 0)
                        {
                            NewMessage("No entities selected.");
                            return;
                        }
                    }
                }
            }, () =>
            {
                return new string[][]
                {
                    MapEntityPrefab.List.Select(me => me.Identifier.Value).ToArray()
                };
            }));

            commands.Add(new Command("resetselected", "Reset selected items and structures to prefabs. Only applicable in the subeditor.", args =>
            {
                if (Screen.Selected == GameMain.SubEditorScreen)
                {
                    if (MapEntity.SelectedList.Count == 0)
                    {
                        NewMessage("No entities selected.");
                        return;
                    }

                    foreach (MapEntity entity in MapEntity.SelectedList)
                    {
                        if (entity is Item item)
                        {
                            item.Reset();
                        }
                        else if (entity is Structure structure)
                        {
                            structure.Reset();
                        }
                        else
                        {
                            continue;
                        }
                        NewMessage($"Reset {entity.Name}.");
                    }
                    foreach (MapEntity entity in MapEntity.SelectedList)
                    {
                        if (entity is Item item)
                        {
                            item.CreateEditingHUD();
                            break;
                        }
                        else if (entity is Structure structure)
                        {
                            structure.CreateEditingHUD();
                            break;
                        }
                    }
                }
            }));

            commands.Add(new Command("alpha", "Change the alpha (as bytes from 0 to 255) of the selected item/structure instances. Applied only in the subeditor.", (string[] args) =>
            {
                if (Screen.Selected == GameMain.SubEditorScreen)
                {
                    if (!MapEntity.SelectedAny)
                    {
                        ThrowError("You have to select item(s)/structure(s) first!");
                    }
                    else
                    {
                        if (args.Length > 0)
                        {
                            if (!byte.TryParse(args[0], out byte a))
                            {
                                ThrowError($"Failed to parse value for ALPHA from {args[0]}");
                            }
                            else
                            {
                                foreach (var mapEntity in MapEntity.SelectedList)
                                {
                                    if (mapEntity is Structure s)
                                    {
                                        s.SpriteColor = new Color(s.SpriteColor.R, s.SpriteColor.G, s.SpriteColor.G, a);
                                    }
                                    else if (mapEntity is Item i)
                                    {
                                        i.SpriteColor = new Color(i.SpriteColor.R, i.SpriteColor.G, i.SpriteColor.G, a);
                                    }
                                }
                            }
                        }
                        else
                        {
                            ThrowError("Not enough arguments provided! One required!");
                        }
                    }
                }
            }, isCheat: true));

            commands.Add(new Command("cleansub", "", (string[] args) =>
            {
                for (int i = MapEntity.MapEntityList.Count - 1; i >= 0; i--)
                {
                    MapEntity me = MapEntity.MapEntityList[i];

                    if (me.SimPosition.Length() > 2000.0f)
                    {
                        NewMessage("Removed " + me.Name + " (simposition " + me.SimPosition + ")", Color.Orange);
                        MapEntity.MapEntityList.RemoveAt(i);
                    }
                    else if (!me.ShouldBeSaved)
                    {
                        NewMessage("Removed " + me.Name + " (!ShouldBeSaved)", Color.Orange);
                        MapEntity.MapEntityList.RemoveAt(i);
                    }
                    else if (me is Item)
                    {
                        Item item = me as Item;
                        var wire = item.GetComponent<Wire>();
                        if (wire == null) continue;

                        if (wire.GetNodes().Count > 0 && !wire.Connections.Any(c => c != null))
                        {
                            wire.Item.Drop(null);
                            NewMessage("Dropped wire (ID: " + wire.Item.ID + ") - attached on wall but no connections found", Color.Orange);
                        }
                    }
                }
            }, isCheat: true));

            commands.Add(new Command("messagebox|guimessagebox", "messagebox [header] [msg] [default/ingame]: Creates a message box.", (string[] args) =>
            {
                var msgBox = new GUIMessageBox(
                    args.Length > 0 ? args[0] : "",
                    args.Length > 1 ? args[1] : "",
                    buttons: new LocalizedString[] { "OK" },
                    type: args.Length < 3 || args[2] == "default" ? GUIMessageBox.Type.Default : GUIMessageBox.Type.InGame);

                msgBox.Buttons[0].OnClicked = msgBox.Close;
            }));

            AssignOnExecute("debugdraw", (string[] args) =>
            {
                if (args.None() || !bool.TryParse(args[0], out bool state))
                {
                    state = !GameMain.DebugDraw;
                }
                GameMain.DebugDraw = state;
                NewMessage("Debug draw mode " + (GameMain.DebugDraw ? "enabled" : "disabled"), Color.Yellow);
            });
            AssignRelayToServer("debugdraw", false);

            AssignOnExecute("debugdrawlos", (string[] args) =>
            {
                if (args.None() || !bool.TryParse(args[0], out bool state))
                {
                    state = !GameMain.LightManager.DebugLos;
                }
                GameMain.LightManager.DebugLos = state;
                NewMessage("Los debug draw mode " + (GameMain.LightManager.DebugLos ? "enabled" : "disabled"), Color.Yellow);
            });
            AssignOnExecute("debugwiring", (string[] args) =>
            {
                if (args.None() || !bool.TryParse(args[0], out bool state))
                {
                    state = !ConnectionPanel.DebugWiringMode;
                }
                ConnectionPanel.DebugWiringMode = state;
                NewMessage("Wiring debug mode " + (ConnectionPanel.DebugWiringMode ? "enabled" : "disabled"), Color.Yellow);
            });
            AssignRelayToServer("debugdraw", false);

            AssignOnExecute("devmode", (string[] args) =>
            {
                if (args.None() || !bool.TryParse(args[0], out bool state))
                {
                    state = !GameMain.DevMode;
                }
                GameMain.DevMode = state;
                if (GameMain.DevMode)
                {
                    GameMain.LightManager.LightingEnabled = false;
                    GameMain.LightManager.LosEnabled = false;
                }
                else
                {
                    GameMain.LightManager.LightingEnabled = true;
                    GameMain.LightManager.LosEnabled = true;
                    GameMain.LightManager.LosAlpha = 1f;
                }
                NewMessage("Dev mode " + (GameMain.DevMode ? "enabled" : "disabled"), Color.Yellow);
            });
            AssignRelayToServer("devmode", false);

            AssignOnExecute("debugdrawlocalization", (string[] args) =>
            {
                if (args.None() || !bool.TryParse(args[0], out bool state))
                {
                    state = !TextManager.DebugDraw;
                }
                TextManager.DebugDraw = state;
                NewMessage("Localization debug draw mode " + (TextManager.DebugDraw ? "enabled" : "disabled"), Color.Yellow);
            });
            AssignRelayToServer("debugdraw", false);

            AssignOnExecute("togglevoicechatfilters", (string[] args) =>
            {
                if (args.None() || !bool.TryParse(args[0], out bool state))
                {
                    state = !GameSettings.CurrentConfig.Audio.DisableVoiceChatFilters;
                }
                var config = GameSettings.CurrentConfig;
                config.Audio.DisableVoiceChatFilters = state;
                GameSettings.SetCurrentConfig(config);
                NewMessage("Voice chat filters " + (GameSettings.CurrentConfig.Audio.DisableVoiceChatFilters ? "disabled" : "enabled"), Color.Yellow);
            });
            AssignRelayToServer("togglevoicechatfilters", false);

            commands.Add(new Command("fpscounter", "fpscounter: Toggle the FPS counter.", (string[] args) =>
            {
                GameMain.ShowFPS = !GameMain.ShowFPS;
                NewMessage("FPS counter " + (GameMain.DebugDraw ? "enabled" : "disabled"), Color.Yellow);
            }));
            commands.Add(new Command("showperf", "showperf: Toggle performance statistics on/off.", (string[] args) =>
            {
                GameMain.ShowPerf = !GameMain.ShowPerf;
                NewMessage("Performance statistics " + (GameMain.ShowPerf ? "enabled" : "disabled"), Color.Yellow);
            }));

            AssignOnClientExecute("netstats", (string[] args) =>
            {
                if (GameMain.Client == null) return;
                GameMain.Client.ShowNetStats = !GameMain.Client.ShowNetStats;
            });

            commands.Add(new Command("hudlayoutdebugdraw|debugdrawhudlayout", "hudlayoutdebugdraw: Toggle the debug drawing mode of HUD layout areas on/off.", (string[] args) =>
            {
                HUDLayoutSettings.DebugDraw = !HUDLayoutSettings.DebugDraw;
                NewMessage("HUD layout debug draw mode " + (HUDLayoutSettings.DebugDraw ? "enabled" : "disabled"), Color.Yellow);
            }));

            commands.Add(new Command("interactdebugdraw|debugdrawinteract", "interactdebugdraw: Toggle the debug drawing mode of item interaction ranges on/off.", (string[] args) =>
            {
                Character.DebugDrawInteract = !Character.DebugDrawInteract;
                NewMessage("Interact debug draw mode " + (Character.DebugDrawInteract ? "enabled" : "disabled"), Color.Yellow);
            }, isCheat: true));

            AssignOnExecute("togglehud|hud", (string[] args) =>
            {
                GUI.DisableHUD = !GUI.DisableHUD;
                GameMain.Instance.IsMouseVisible = !GameMain.Instance.IsMouseVisible;
                NewMessage(GUI.DisableHUD ? "Disabled HUD" : "Enabled HUD", Color.Yellow);
            });
            AssignRelayToServer("togglehud|hud", false);

            AssignOnExecute("toggleupperhud", (string[] args) =>
            {
                GUI.DisableUpperHUD = !GUI.DisableUpperHUD;
                NewMessage(GUI.DisableUpperHUD ? "Disabled upper HUD" : "Enabled upper HUD", Color.Yellow);
            });
            AssignRelayToServer("toggleupperhud", false);

            AssignOnExecute("toggleitemhighlights", (string[] args) =>
            {
                GUI.DisableItemHighlights = !GUI.DisableItemHighlights;
                NewMessage(GUI.DisableItemHighlights ? "Disabled item highlights" : "Enabled item highlights", Color.Yellow);
            });
            AssignRelayToServer("toggleitemhighlights", false);

            AssignOnExecute("togglecharacternames", (string[] args) =>
            {
                GUI.DisableCharacterNames = !GUI.DisableCharacterNames;
                NewMessage(GUI.DisableCharacterNames ? "Disabled character names" : "Enabled character names", Color.Yellow);
            });
            AssignRelayToServer("togglecharacternames", false);

            AssignOnExecute("followsub", (string[] args) =>
            {
                Camera.FollowSub = !Camera.FollowSub;
                NewMessage(Camera.FollowSub ? "Set the camera to follow the closest submarine" : "Disabled submarine following.", Color.Yellow);
            });
            AssignRelayToServer("followsub", false);

            AssignOnExecute("toggleaitargets|aitargets", (string[] args) =>
            {
                AITarget.ShowAITargets = !AITarget.ShowAITargets;
                NewMessage(AITarget.ShowAITargets ? "Enabled AI target drawing" : "Disabled AI target drawing", Color.Yellow);
            });
            AssignRelayToServer("toggleaitargets|aitargets", false);

            AssignOnExecute("debugai", (string[] args) =>
            {
                HumanAIController.DebugAI = !HumanAIController.DebugAI;
                if (HumanAIController.DebugAI)
                {
                    GameMain.DevMode = true;
                    GameMain.DebugDraw = true;
                    GameMain.LightManager.LightingEnabled = false;
                    GameMain.LightManager.LosEnabled = false;
                }
                else
                {
                    GameMain.DevMode = false;
                    GameMain.DebugDraw = false;
                    GameMain.LightManager.LightingEnabled = true;
                    GameMain.LightManager.LosEnabled = true;
                    GameMain.LightManager.LosAlpha = 1f;
                }
                NewMessage(HumanAIController.DebugAI ? "AI debug info visible" : "AI debug info hidden", Color.Yellow);
            });
            AssignRelayToServer("debugai", false);

            AssignOnExecute("showmonsters", (string[] args) =>
            {
                CreatureMetrics.UnlockAll = true;
                CreatureMetrics.Save();
                NewMessage("All monsters are now visible in the character editor.", Color.Yellow);
                if (Screen.Selected == GameMain.CharacterEditorScreen)
                {
                    GameMain.CharacterEditorScreen.Deselect();
                    GameMain.CharacterEditorScreen.Select();
                }
            });
            AssignRelayToServer("showmonsters", false);

            AssignOnExecute("hidemonsters", (string[] args) =>
            {
                CreatureMetrics.UnlockAll = false;
                CreatureMetrics.Save();
                NewMessage("All monsters that haven't yet been encountered in the game are now hidden in the character editor.", Color.Yellow);
                if (Screen.Selected == GameMain.CharacterEditorScreen)
                {
                    GameMain.CharacterEditorScreen.Deselect();
                    GameMain.CharacterEditorScreen.Select();
                }
            });
            AssignRelayToServer("hidemonsters", false);

            AssignRelayToServer("water|editwater", false);
            AssignRelayToServer("fire|editfire", false);
#if DEBUG
            AssignRelayToServer("debugvoip", true);
#endif

            commands.Add(new Command("mute", "mute [name]: Prevent the client from speaking to anyone through the voice chat. Using this command requires a permission from the server host.",
            null,
            () =>
            {
                if (GameMain.Client == null) return null;
                return new string[][]
                {
                    GameMain.Client.ConnectedClients.Select(c => c.Name).ToArray()
                };
            }));
            commands.Add(new Command("unmute", "unmute [name]: Allow the client to speak to anyone through the voice chat. Using this command requires a permission from the server host.",
            null,
            () =>
            {
                if (GameMain.Client == null) return null;
                return new string[][]
                {
                    GameMain.Client.ConnectedClients.Select(c => c.Name).ToArray()
                };
            }));

            commands.Add(new Command("checkcrafting", "checkcrafting: Checks item deconstruction & crafting recipes for inconsistencies.", (string[] args) =>
            {
                List<FabricationRecipe> fabricableItems = new List<FabricationRecipe>();
                foreach (ItemPrefab itemPrefab in ItemPrefab.Prefabs)
                {
                    fabricableItems.AddRange(itemPrefab.FabricationRecipes.Values);
                }
                foreach (ItemPrefab itemPrefab in ItemPrefab.Prefabs)
                {
                    int? minCost = itemPrefab.GetMinPrice();
                    int? fabricationCost = null;
                    int? deconstructProductCost = null;

                    var fabricationRecipe = fabricableItems.Find(f => f.TargetItem == itemPrefab && f.RequiredItems.Any());
                    if (fabricationRecipe != null)
                    {
                        foreach (var ingredient in fabricationRecipe.RequiredItems)
                        {
                            int? ingredientPrice = ingredient.ItemPrefabs.Min(ip => ip.GetMinPrice());
                            if (ingredientPrice.HasValue)
                            {
                                if (!fabricationCost.HasValue) { fabricationCost = 0; }
                                float useAmount = ingredient.UseCondition ? ingredient.MinCondition : 1.0f;
                                fabricationCost += (int)(ingredientPrice.Value * ingredient.Amount * useAmount);
                            }
                        }
                    }

                    foreach (var deconstructItem in itemPrefab.DeconstructItems)
                    {
                        if (!(MapEntityPrefab.Find(null, deconstructItem.ItemIdentifier, showErrorMessages: false) is ItemPrefab targetItem))
                        {
                            ThrowErrorLocalized("Error in item \"" + itemPrefab.Name + "\" - could not find deconstruct item \"" + deconstructItem.ItemIdentifier + "\"!");
                            continue;
                        }

                        float avgOutCondition = (deconstructItem.OutConditionMin + deconstructItem.OutConditionMax) / 2;

                        int? deconstructProductPrice = targetItem.GetMinPrice();
                        if (deconstructProductPrice.HasValue)
                        {
                            if (!deconstructProductCost.HasValue) { deconstructProductCost = 0; }
                            deconstructProductCost += (int)(deconstructProductPrice * avgOutCondition);
                        }

                        if (fabricationRecipe != null)
                        {
                            var ingredient = fabricationRecipe.RequiredItems.Find(r => r.ItemPrefabs.Contains(targetItem));

                            if (ingredient == null)
                            {
                                foreach (var requiredItem in fabricationRecipe.RequiredItems)
                                {
                                    foreach (var itemPrefab2 in requiredItem.ItemPrefabs)
                                    {
                                        foreach (var recipe in itemPrefab2.FabricationRecipes.Values)
                                        {
                                            ingredient ??= recipe.RequiredItems.Find(r => r.ItemPrefabs.Contains(targetItem));
                                        }
                                    }
                                }
                            }

                            if (ingredient == null)
                            {
                                NewMessage("Deconstructing \"" + itemPrefab.Name + "\" produces \"" + deconstructItem.ItemIdentifier + "\", which isn't required in the fabrication recipe of the item.", Color.Red);
                            }
                            else if (ingredient.UseCondition && ingredient.MinCondition < avgOutCondition)
                            {
                                NewMessage($"Deconstructing \"{itemPrefab.Name}\" produces more \"{deconstructItem.ItemIdentifier}\", than what's required to fabricate the item (required: {targetItem.Name} {(int)(ingredient.MinCondition * 100)}%, output: {deconstructItem.ItemIdentifier} {(int)(avgOutCondition * 100)}%)", Color.Red);
                            }
                        }
                    }

                    if (fabricationCost.HasValue && minCost.HasValue)
                    {
                        if (fabricationCost.Value < minCost * 0.9f)
                        {
                            float ratio = (float)fabricationCost.Value / minCost.Value;
                            Color color = ToolBox.GradientLerp(ratio, Color.Red, Color.Yellow, Color.Green);
                            NewMessage("The fabrication ingredients of \"" + itemPrefab.Name + "\" only cost " + (int)(ratio * 100) + "% of the price of the item. Item price: " + minCost.Value + ", ingredient prices: " + fabricationCost.Value, color);
                        }
                        else if (fabricationCost.Value > minCost * 1.1f)
                        {
                            float ratio = (float)fabricationCost.Value / minCost.Value;
                            Color color = ToolBox.GradientLerp(ratio - 1.0f, Color.Green, Color.Yellow, Color.Red);
                            NewMessage("The fabrication ingredients of \"" + itemPrefab.Name + "\" cost " + (int)(ratio * 100 - 100) + "% more than the price of the item. Item price: " + minCost.Value + ", ingredient prices: " + fabricationCost.Value, color);
                        }
                    }
                    if (deconstructProductCost.HasValue && minCost.HasValue)
                    {
                        if (deconstructProductCost.Value < minCost * 0.8f)
                        {
                            float ratio = (float)deconstructProductCost.Value / minCost.Value;
                            Color color = ToolBox.GradientLerp(ratio, Color.Red, Color.Yellow, Color.Green);
                            NewMessage("The deconstruction output of \"" + itemPrefab.Name + "\" is only worth " + (int)(ratio * 100) + "% of the price of the item. Item price: " + minCost.Value + ", output value: " + deconstructProductCost.Value, color);
                        }
                        else if (deconstructProductCost.Value > minCost * 1.1f)
                        {
                            float ratio = (float)deconstructProductCost.Value / minCost.Value;
                            Color color = ToolBox.GradientLerp(ratio - 1.0f, Color.Green, Color.Yellow, Color.Red);
                            NewMessage("The deconstruction output of \"" + itemPrefab.Name + "\" is worth " + (int)(ratio * 100 - 100) + "% more than the price of the item. Item price: " + minCost.Value + ", output value: " + deconstructProductCost.Value, color);
                        }
                    }
                }
            }, isCheat: false));

            commands.Add(new Command("analyzeitem", "analyzeitem: Analyzes one item for exploits.", (string[] args) =>
            {
                if (args.Length < 1) { return; }

                List<FabricationRecipe> fabricableItems = new List<FabricationRecipe>();
                foreach (ItemPrefab iPrefab in ItemPrefab.Prefabs)
                {
                    fabricableItems.AddRange(iPrefab.FabricationRecipes.Values);
                }

                string itemNameOrId = args[0].ToLowerInvariant();

                ItemPrefab itemPrefab =
                    (MapEntityPrefab.FindByName(itemNameOrId) ??
                    MapEntityPrefab.FindByIdentifier(itemNameOrId.ToIdentifier())) as ItemPrefab;

                if (itemPrefab == null)
                {
                    NewMessage("Item not found for analyzing.");
                    return;
                }
                if (itemPrefab.DefaultPrice == null)
                {
                    NewMessage($"Item \"{itemPrefab.Name}\" is not sellable/purchaseable.");
                    return;
                }
                NewMessage("Analyzing item " + itemPrefab.Name + " with base cost " + itemPrefab.DefaultPrice.Price);

                var fabricationRecipe = fabricableItems.Find(f => f.TargetItem == itemPrefab);
                // omega nesting incoming
                if (fabricationRecipe != null)
                {
                    foreach (var priceInfo in itemPrefab.GetSellPricesOver(0))
                    {
                        NewMessage($"    If bought at {GetSeller(priceInfo.Value)} it costs {priceInfo.Value.Price}");
                        int totalPrice = 0;
                        int? totalBestPrice = 0;
                        foreach (var ingredient in fabricationRecipe.RequiredItems)
                        {
                            foreach (ItemPrefab ingredientItemPrefab in ingredient.ItemPrefabs)
                            {
                                int defaultPrice = ingredientItemPrefab.DefaultPrice?.Price ?? 0;
                                NewMessage($"        Its ingredient {ingredientItemPrefab.Name} has base cost {defaultPrice}");
                                totalPrice += defaultPrice;
                                totalBestPrice += ingredientItemPrefab.GetMinPrice();
                                int basePrice = defaultPrice;
                                foreach (var ingredientItemPriceInfo in ingredientItemPrefab.GetBuyPricesUnder())
                                {
                                    if (basePrice > ingredientItemPriceInfo.Value.Price)
                                    {
                                        NewMessage($"            {GetSeller(ingredientItemPriceInfo.Value).CapitaliseFirstInvariant()} sells ingredient {ingredientItemPrefab.Name} for cheaper, {ingredientItemPriceInfo.Value.Price}", Color.Yellow);
                                    }
                                    else
                                    {
                                        NewMessage($"            {GetSeller(ingredientItemPriceInfo.Value).CapitaliseFirstInvariant()} sells ingredient {ingredientItemPrefab.Name} for more, {ingredientItemPriceInfo.Value.Price}", Color.Teal);
                                    }
                                }
                            }
                        }
                        int costDifference = itemPrefab.DefaultPrice.Price - totalPrice;
                        NewMessage($"    Constructing the item from store-bought items provides {costDifference} profit with default values.");

                        if (totalBestPrice.HasValue)
                        {
                            int? bestDifference = priceInfo.Value.Price - totalBestPrice;
                            NewMessage($"    Constructing the item from store-bought items provides {bestDifference} profit with best-case scenario values.");
                        }

                        static string GetSeller(PriceInfo priceInfo) => $"store with identifier \"{priceInfo.StoreIdentifier}\"";
                    }
                }
            },
            () =>
            {
                return new string[][] { ItemPrefab.Prefabs.SelectMany(p => p.Aliases).Concat(ItemPrefab.Prefabs.Select(p => p.Identifier.Value)).ToArray() };
            }, isCheat: false));

            commands.Add(new Command("checkcraftingexploits", "checkcraftingexploits: Finds outright item exploits created by buying store-bought ingredients and constructing them into sellable items.", (string[] args) =>
            {
                List<FabricationRecipe> fabricableItems = new List<FabricationRecipe>();
                foreach (ItemPrefab itemPrefab in ItemPrefab.Prefabs)
                {
                    fabricableItems.AddRange(itemPrefab.FabricationRecipes.Values);
                }
                List<Tuple<string, int>> costDifferences = new List<Tuple<string, int>>();

                int maximumAllowedCost = 5;

                if (args.Length > 0)
                {
                    Int32.TryParse(args[0], out maximumAllowedCost);
                }
                foreach (ItemPrefab itemPrefab in ItemPrefab.Prefabs)
                {
                    int? defaultCost = itemPrefab.DefaultPrice?.Price;
                    int? fabricationCostStore = null;

                    var fabricationRecipe = fabricableItems.Find(f => f.TargetItem == itemPrefab);
                    if (fabricationRecipe == null)
                    {
                        continue;
                    }

                    bool canBeBought = true;

                    foreach (var ingredient in fabricationRecipe.RequiredItems)
                    {
                        int? ingredientPrice = ingredient.ItemPrefabs.Where(p => p.CanBeBought).Min(ip => ip.DefaultPrice?.Price);
                        if (ingredientPrice.HasValue)
                        {
                            if (!fabricationCostStore.HasValue) { fabricationCostStore = 0; }
                            float useAmount = ingredient.UseCondition ? ingredient.MinCondition : 1.0f;
                            fabricationCostStore += (int)(ingredientPrice.Value * ingredient.Amount * useAmount);
                        }
                        else
                        {
                            canBeBought = false;
                        }
                    }
                    if (fabricationCostStore.HasValue && defaultCost.HasValue && canBeBought)
                    {
                        int costDifference = defaultCost.Value - fabricationCostStore.Value;
                        if (costDifference > maximumAllowedCost || costDifference < 0f)
                        {
                            float ratio = (float)fabricationCostStore.Value / defaultCost.Value;
                            string message = $"Fabricating \"{itemPrefab.Name}\" costs {(int)(ratio * 100)}% of the price of the item, or {costDifference} more. Item price: {defaultCost.Value}, ingredient prices: {fabricationCostStore.Value}";
                            costDifferences.Add(new Tuple<string, int>(message, costDifference));
                        }
                    }
                }

                costDifferences.Sort((x, y) => x.Item2.CompareTo(y.Item2));

                foreach (Tuple<string, int> costDifference in costDifferences)
                {
                    Color color = Color.Yellow;
                    NewMessage(costDifference.Item1, color);
                }
            }, isCheat: false));

            commands.Add(new Command("adjustprice", "adjustprice: Recursively prints out expected price adjustments for items derived from this item.", (string[] args) =>
            {
                List<FabricationRecipe> fabricableItems = new List<FabricationRecipe>();
                foreach (ItemPrefab iP in ItemPrefab.Prefabs)
                {
                    fabricableItems.AddRange(iP.FabricationRecipes.Values);
                }
                if (args.Length < 2)
                {
                    NewMessage("Item or value not defined.");
                    return;
                }
                string itemNameOrId = args[0].ToLowerInvariant();

                ItemPrefab materialPrefab =
                    (MapEntityPrefab.Find(itemNameOrId, identifier: null, showErrorMessages: false) ??
                    MapEntityPrefab.Find(null, identifier: itemNameOrId, showErrorMessages: false)) as ItemPrefab;

                if (materialPrefab == null)
                {
                    NewMessage("Item not found for price adjustment.");
                    return;
                }

                AdjustItemTypes adjustItemType = AdjustItemTypes.NoAdjustment;
                if (args.Length > 2)
                {
                    switch (args[2].ToLowerInvariant())
                    {
                        case "add":
                            adjustItemType = AdjustItemTypes.Additive;
                            break;
                        case "mult":
                            adjustItemType = AdjustItemTypes.Multiplicative;
                            break;
                    }
                }

                if (Int32.TryParse(args[1].ToLowerInvariant(), out int newPrice))
                {
                    Dictionary<ItemPrefab, int> newPrices = new Dictionary<ItemPrefab, int>();
                    PrintItemCosts(newPrices, materialPrefab, fabricableItems, newPrice, true, adjustItemType: adjustItemType);
                    PrintItemCosts(newPrices, materialPrefab, fabricableItems, newPrice, false, adjustItemType: adjustItemType);
                }

            }, isCheat: false));

            commands.Add(new Command("deconstructvalue", "deconstructvalue: Views and compares deconstructed component prices for this item.", (string[] args) =>
            {
                List<FabricationRecipe> fabricableItems = new List<FabricationRecipe>();
                foreach (ItemPrefab iP in ItemPrefab.Prefabs)
                {
                    fabricableItems.AddRange(iP.FabricationRecipes.Values);
                }
                if (args.Length < 1)
                {
                    NewMessage("Item not defined.");
                    return;
                }
                string itemNameOrId = args[0].ToLowerInvariant();

                ItemPrefab parentItem =
                    (MapEntityPrefab.Find(itemNameOrId, identifier: null, showErrorMessages: false) ??
                    MapEntityPrefab.Find(null, identifier: itemNameOrId, showErrorMessages: false)) as ItemPrefab;

                if (parentItem == null)
                {
                    NewMessage("Item not found for price adjustment.");
                    return;
                }

                var fabricationRecipe = fabricableItems.Find(f => f.TargetItem == parentItem);
                int totalValue = 0;
                NewMessage(parentItem.Name + " has the price " + (parentItem.DefaultPrice?.Price ?? 0));
                if (fabricationRecipe != null)
                {
                    NewMessage("    It constructs from:");

                    foreach (RequiredItem requiredItem in fabricationRecipe.RequiredItems)
                    {
                        foreach (ItemPrefab itemPrefab in requiredItem.ItemPrefabs)
                        {
                            int defaultPrice = itemPrefab.DefaultPrice?.Price ?? 0;
                            NewMessage("        " + itemPrefab.Name + " has the price " + defaultPrice);
                            totalValue += defaultPrice;
                        }
                    }
                    NewMessage("Its total value was: " + totalValue);
                    totalValue = 0;
                }
                NewMessage("    The item deconstructs into:");
                foreach (DeconstructItem deconstructItem in parentItem.DeconstructItems)
                {
                    ItemPrefab itemPrefab =
                        (MapEntityPrefab.Find(deconstructItem.ItemIdentifier.Value, identifier: null, showErrorMessages: false) ??
                         MapEntityPrefab.Find(null, identifier: deconstructItem.ItemIdentifier, showErrorMessages: false)) as ItemPrefab;
                    if (itemPrefab == null)
                    {
                        ThrowError($"       Couldn't find deconstruct product \"{deconstructItem.ItemIdentifier}\"!");
                        continue;
                    }

                    int defaultPrice = itemPrefab.DefaultPrice?.Price ?? 0;
                    NewMessage("       " + itemPrefab.Name + " has the price " + defaultPrice);
                    totalValue += defaultPrice;
                }
                NewMessage("Its deconstruct value was: " + totalValue);

            }, isCheat: false));

            commands.Add(new Command("setentityproperties", "setentityproperties [property name] [value]: Sets the value of some property on all selected items/structures in the sub editor.", (string[] args) =>
            {
                if (args.Length != 2 || Screen.Selected != GameMain.SubEditorScreen) { return; }
                foreach (MapEntity me in MapEntity.SelectedList)
                {
                    bool propertyFound = false;
                    if (!(me is ISerializableEntity serializableEntity)) { continue; }                    
                    if (serializableEntity.SerializableProperties == null) { continue; }

                    if (serializableEntity.SerializableProperties.TryGetValue(args[0].ToIdentifier(), out SerializableProperty property))
                    {
                        propertyFound = true;
                        object prevValue = property.GetValue(me);
                        if (property.TrySetValue(me, args[1]))
                        {
                            NewMessage($"Changed the value \"{args[0]}\" from {(prevValue?.ToString() ?? null)} to {args[1]} on entity \"{me.ToString()}\".", Color.LightGreen);
                        }
                        else
                        {
                            NewMessage($"Failed to set the value of \"{args[0]}\" to \"{args[1]}\" on the entity \"{me.ToString()}\".", Color.Orange);
                        }
                    }
                    if (me is Item item)
                    {
                        foreach (ItemComponent ic in item.Components)
                        {
                            ic.SerializableProperties.TryGetValue(args[0].ToIdentifier(), out SerializableProperty componentProperty);
                            if (componentProperty == null) { continue; }
                            propertyFound = true;
                            object prevValue = componentProperty.GetValue(ic);
                            if (componentProperty.TrySetValue(ic, args[1]))
                            {
                                NewMessage($"Changed the value \"{args[0]}\" from {prevValue} to {args[1]} on item \"{me.ToString()}\", component \"{ic.GetType().Name}\".", Color.LightGreen);
                            }
                            else
                            {
                                NewMessage($"Failed to set the value of \"{args[0]}\" to \"{args[1]}\" on the item \"{me.ToString()}\", component \"{ic.GetType().Name}\".", Color.Orange);
                            }
                        }
                    }
                    if (!propertyFound)
                    {
                        NewMessage($"Property \"{args[0]}\" not found in the entity \"{me.ToString()}\".", Color.Orange);
                    }
                }
            },
            () =>
            {
                List<Identifier> propertyList = new List<Identifier>();
                foreach (MapEntity me in MapEntity.SelectedList)
                {
                    if (!(me is ISerializableEntity serializableEntity)) { continue; }
                    if (serializableEntity.SerializableProperties == null) { continue; }
                    propertyList.AddRange(serializableEntity.SerializableProperties.Select(p => p.Key));
                    if (me is Item item)
                    {
                        foreach (ItemComponent ic in item.Components)
                        {
                            propertyList.AddRange(ic.SerializableProperties.Select(p => p.Key));
                        }
                    }
                }

                return new string[][]
                {
                    propertyList.Distinct().Select(i => i.Value).OrderBy(n => n).ToArray(),
                    Array.Empty<string>()
                };
            }));

            commands.Add(new Command("checkmissingloca", "", (string[] args) =>
            {
                void SwapLanguage(LanguageIdentifier language)
                {
                    var config = GameSettings.CurrentConfig;
                    config.Language = language;
                    GameSettings.SetCurrentConfig(config);
                }

                HashSet<string> missingTexts = new HashSet<string>();
                
                //key = text tag, value = list of languages the tag is missing from
                Dictionary<Identifier, HashSet<LanguageIdentifier>> missingTags = new Dictionary<Identifier, HashSet<LanguageIdentifier>>();
                Dictionary<LanguageIdentifier, HashSet<Identifier>> tags = new Dictionary<LanguageIdentifier, HashSet<Identifier>>();
                foreach (LanguageIdentifier language in TextManager.AvailableLanguages)
                {
                    SwapLanguage(language);
                    tags.Add(language, new HashSet<Identifier>(TextManager.GetAllTagTextPairs().Select(t => t.Key)));
                }

                foreach (LanguageIdentifier language in TextManager.AvailableLanguages)
                {
                    //check missing mission texts
                    foreach (var missionPrefab in MissionPrefab.Prefabs)
                    {
                        Identifier missionId = missionPrefab.ConfigElement.GetAttribute("textidentifier") == null ? 
                            missionPrefab.Identifier : 
                            missionPrefab.ConfigElement.GetAttributeIdentifier("textidentifier", Identifier.Empty);
                        
                        if (!tags[language].Contains(missionPrefab.ConfigElement.GetAttributeIdentifier("name", Identifier.Empty)))
                        {
                            addIfMissing($"missionname.{missionId}".ToIdentifier(), language);
                        }

                        if (missionPrefab.Type == Tags.MissionTypeCombat)
                        {
                            addIfMissing($"MissionDescriptionNeutral.{missionId}".ToIdentifier(), language);
                            addIfMissing($"MissionDescription1.{missionId}".ToIdentifier(), language);
                            addIfMissing($"MissionDescription2.{missionId}".ToIdentifier(), language);
                            addIfMissing($"MissionTeam1.{missionId}".ToIdentifier(), language);
                            addIfMissing($"MissionTeam2.{missionId}".ToIdentifier(), language);
                        }
                        else
                        {
                            if (!tags[language].Contains(missionPrefab.ConfigElement.GetAttributeIdentifier("description", Identifier.Empty)))
                            {
                                addIfMissing($"missiondescription.{missionId}".ToIdentifier(), language);
                            }
                            if (!tags[language].Contains(missionPrefab.ConfigElement.GetAttributeIdentifier("successmessage", Identifier.Empty)))
                            {
                                addIfMissing($"missionsuccess.{missionId}".ToIdentifier(), language);
                            }
                            //only check failure message if there's something defined in the xml (otherwise we just use the generic "missionfailed" text)
                            if (missionPrefab.ConfigElement.GetAttribute("failuremessage") != null &&
                                !tags[language].Contains(missionPrefab.ConfigElement.GetAttributeIdentifier("failuremessage", Identifier.Empty)))
                            {
                                addIfMissing($"missionfailure.{missionId}".ToIdentifier(), language);
                            }
                        }
                        for (int i = 0; i < missionPrefab.Messages.Length; i++)
                        {
                            if (missionPrefab.Messages[i].IsNullOrWhiteSpace() || (missionPrefab.Messages[i] as FallbackLString)?.GetLastFallback() is FallbackLString { PrimaryIsLoaded: false })
                            {
                                addIfMissing($"MissionMessage{i}.{missionId}".ToIdentifier(), language);
                            }
                        }
                    }

                    foreach (var eventPrefab in EventPrefab.Prefabs)
                    {
                        if (eventPrefab is not TraitorEventPrefab traitorEventPrefab) { continue; }
                        addIfMissing($"eventname.{traitorEventPrefab.Identifier}".ToIdentifier(), language);
                    }

                    foreach (Type itemComponentType in typeof(ItemComponent).Assembly.GetTypes().Where(type => type.IsSubclassOf(typeof(ItemComponent))))
                    {
                        checkSerializableEntityType(itemComponentType);
                    }
                    checkSerializableEntityType(typeof(Item));
                    checkSerializableEntityType(typeof(Hull));
                    checkSerializableEntityType(typeof(Structure));

                    void checkSerializableEntityType(Type t)
                    {
                        foreach (var property in t.GetProperties())
                        {
                            if (!property.IsDefined(typeof(Editable), false)) { continue; }

                            string propertyTag = $"{property.DeclaringType.Name}.{property.Name}";

                            if (addIfMissingAll(language,
                                propertyTag.ToIdentifier(),
                                property.Name.ToIdentifier(),
                                $"sp.{property.Name}.name".ToIdentifier(),
                                $"sp.{propertyTag}.name".ToIdentifier()) && language == "English".ToLanguageIdentifier())
                            {
                                missingTexts.Add($"<sp.{propertyTag.ToLower()}.name>{property.Name.FormatCamelCaseWithSpaces()}</sp.{propertyTag.ToLower()}.name>");
                            }

                            var description = (property.GetCustomAttributes(true).First(a => a is Serialize) as Serialize).Description;

                            if (addIfMissingAll(language,
                                $"sp.{propertyTag}.description".ToIdentifier(),
                                $"sp.{property.Name}.description".ToIdentifier(),
                                $"{property.Name.ToIdentifier()}.description".ToIdentifier()) && language == "English".ToLanguageIdentifier())
                            {
                                missingTexts.Add($"<sp.{propertyTag.ToLower()}.description>{description}</sp.{propertyTag.ToLower()}.description>");
                            }
                        }
                    }

                    foreach (SubmarineInfo sub in SubmarineInfo.SavedSubmarines)
                    {
                        if (sub.Type != SubmarineType.Player || !sub.IsVanillaSubmarine()) { continue; }

                        addIfMissing($"submarine.name.{sub.Name}".ToIdentifier(), language);
                        addIfMissing(("submarine.description." + sub.Name).ToIdentifier(), language);
                    }

                    foreach (AfflictionPrefab affliction in AfflictionPrefab.List)
                    {
                        if (affliction.ShowIconThreshold > affliction.MaxStrength && 
                            affliction.ShowIconToOthersThreshold > affliction.MaxStrength && 
                            affliction.ShowInHealthScannerThreshold > affliction.MaxStrength)
                        {
                            //hidden affliction, no need for localization
                            continue;
                        }

                        Identifier afflictionId = affliction.TranslationIdentifier;
                        addIfMissing($"afflictionname.{afflictionId}".ToIdentifier(), language);

                        if (affliction.Descriptions.Any())
                        {
                            foreach (var description in affliction.Descriptions)
                            {
                                addIfMissing(description.TextTag, language);
                            }
                        }
                        else
                        {
                            addIfMissing($"afflictiondescription.{afflictionId}".ToIdentifier(), language);
                        }
                    }

                    foreach (var talentTree in TalentTree.JobTalentTrees)
                    {
                        foreach (var talentSubTree in talentTree.TalentSubTrees)
                        {
                            addIfMissing($"talenttree.{talentSubTree.Identifier}".ToIdentifier(), language);
                        }
                    }

                    foreach (var talent in TalentPrefab.TalentPrefabs)
                    {
                        addIfMissing($"talentname.{talent.Identifier}".ToIdentifier(), language);
                    }

                    //check missing entity names
                    foreach (MapEntityPrefab me in MapEntityPrefab.List)
                    {
                        Identifier nameIdentifier = ("entityname." + me.Identifier).ToIdentifier();
                        if (tags[language].Contains(nameIdentifier)) { continue; }
                        if (me.HideInMenus) { continue; }

                        ContentXElement configElement = null;

                        if (me is ItemPrefab itemPrefab)
                        {
                            configElement = itemPrefab.ConfigElement;                        
                        }
                        else if (me is StructurePrefab structurePrefab)
                        {
                            configElement = structurePrefab.ConfigElement;                       
                        }
                        if (configElement != null)
                        {
                            var overrideIdentifier = configElement.GetAttributeIdentifier("nameidentifier", null);
                            if (overrideIdentifier != null && tags[language].Contains("entityname." + overrideIdentifier)) { continue; }
                        }

                        addIfMissing(nameIdentifier, language);
                    }
                }

                foreach (Identifier englishTag in tags[TextManager.DefaultLanguage])
                {
                    foreach (LanguageIdentifier language in TextManager.AvailableLanguages)
                    {
                        if (language == TextManager.DefaultLanguage) { continue; }
                        addIfMissing(englishTag, language);
                    }
                }

                List<string> lines = new List<string>
                {
                    "Missing from English:"
                };

                Dictionary<string, List<string>> missingByLanguages = new Dictionary<string, List<string>>();
                List<string> missingFromEnglish = new List<string>();
                foreach (KeyValuePair<Identifier, HashSet<LanguageIdentifier>> kvp in missingTags)
                {
                    if (kvp.Value.Contains(TextManager.DefaultLanguage))
                    {
                        missingFromEnglish.Add(kvp.Key.Value);
                    }
                    else
                    {
                        string languagesStr = string.Join(", ", kvp.Value.OrderBy(v => v.Value.Value));
                        if (!missingByLanguages.ContainsKey(languagesStr))
                        {
                            missingByLanguages.Add(languagesStr, new List<string>());
                        }
                        missingByLanguages[languagesStr].Add(kvp.Key.Value);
                    }
                }
                foreach (string text in missingFromEnglish.OrderBy(v => v))
                {
                    lines.Add(text);
                }

                foreach (KeyValuePair<string, List<string>> missingByLanguage in missingByLanguages)
                {
                    lines.Add(string.Empty);
                    lines.Add($"Missing from {missingByLanguage.Key}");
                    foreach (string text in missingByLanguage.Value.OrderBy(v => v))
                    {
                        lines.Add(text);
                    }
                }
                
                string filePath = "missingloca.txt";
                Barotrauma.IO.Validation.SkipValidationInDebugBuilds = true;
                File.WriteAllLines(filePath, lines);
                Barotrauma.IO.Validation.SkipValidationInDebugBuilds = false;
                ToolBox.OpenFileWithShell(Path.GetFullPath(filePath));
                SwapLanguage(TextManager.DefaultLanguage);

                if (missingTexts.Any())
                {
                    ShowQuestionPrompt("Dump the property names and descriptions missing from English to a new xml file? Y/N",
                        (option) =>
                        {
                            if (option.ToLowerInvariant() == "y")
                            {
                                string path = "newtexts.txt";
                                Barotrauma.IO.Validation.SkipValidationInDebugBuilds = true;
                                File.WriteAllLines(path, missingTexts);
                                Barotrauma.IO.Validation.SkipValidationInDebugBuilds = false;
                                ToolBox.OpenFileWithShell(Path.GetFullPath(path));
                                SwapLanguage(TextManager.DefaultLanguage);
                            }
                        });
                }
                
                void addIfMissing(Identifier tag, LanguageIdentifier language)
                {
                    if (!tags[language].Contains(tag))
                    {
                        if (!missingTags.ContainsKey(tag)) { missingTags[tag] = new HashSet<LanguageIdentifier>(); }
                        missingTags[tag].Add(language);
                    }
                }
                bool addIfMissingAll(LanguageIdentifier language, params Identifier[] potentialTags)
                {
                    if (!potentialTags.Any(t => tags[language].Contains(t)))
                    {
                        var tag = potentialTags.First();
                        if (!missingTags.ContainsKey(tag)) { missingTags[tag] = new HashSet<LanguageIdentifier>(); }
                        missingTags[tag].Add(language);
                        return true;
                    }
                    return false;
                }
            }));


            commands.Add(new Command("checkduplicateloca", "", (string[] args) =>
            {
                if (args.Length < 1)
                {
                    ThrowError("Please specify a file path.");
                    return;
                }
                XDocument doc1 = XMLExtensions.TryLoadXml(args[0]);
                if (doc1?.Root == null)
                {
                    ThrowError($"Could not load the file \"{args[0]}\"");
                    return;
                }
                List<(string tag, string text)> texts = new List<(string tag, string text)>();

                bool duplicatesFound = false;
                foreach (XElement element in doc1.Root.Elements())
                {
                    string tag = element.Name.ToString();
                    string text = element.ElementInnerText();
                    if (texts.Any(t => t.tag == tag))
                    {
                        ThrowError($"Duplicate tag \"{tag}\".");
                        duplicatesFound = true;
                    }
                }
                if (duplicatesFound)
                {
                    ThrowError($"Aborting, please fix duplicate tags in the file and try again.");
                    return;
                }

                foreach (XElement element in doc1.Root.Elements())
                {
                    string tag = element.Name.ToString();
                    string text = element.ElementInnerText();
                    if (texts.Any(t => t.text == text))
                    {
                        if (tag.StartsWith("sp."))
                        {
                            string[] split = tag.Split('.');
                            if (split.Length > 3)
                            {
                                texts.RemoveAll(t => t.text == text);
                                string newTag = $"sp.{split[2]}.{split[3]}";
                                texts.Add((newTag, text));
                                NewMessage($"Duplicate text \"{tag}\", merging to \"{newTag}\".");
                            }
                            else
                            {
                                NewMessage($"Duplicate text \"{tag}\", using existing one \"{texts.Find(t => t.text == text).tag}\".");
                            }
                        }
                        else
                        {
                            texts.Add((tag, text));
                            ThrowError($"Duplicate text \"{tag}\". Could not determine if the text can be merged with an existing one, please check it manually.");
                        }
                    }
                    else
                    {
                        texts.Add((tag, text));
                    }
                }

                string filePath = "uniquetexts.xml";
                Barotrauma.IO.Validation.SkipValidationInDebugBuilds = true;
                File.WriteAllLines(filePath, texts.Select(t => $"<{t.tag}>{t.text}</{t.tag}>"));
                Barotrauma.IO.Validation.SkipValidationInDebugBuilds = false;
                ToolBox.OpenFileWithShell(Path.GetFullPath(filePath));
            }));

            commands.Add(new Command("comparelocafiles", "comparelocafiles [file1] [file2]", (string[] args) =>
            {
                if (args.Length < 2)
                {
                    ThrowError("Please specify two files two compare.");
                    return;
                }

                XDocument doc1 = XMLExtensions.TryLoadXml(args[0]);
                if (doc1?.Root == null)
                {
                    ThrowError($"Could not load the file \"{args[0]}\"");
                    return;
                }
                XDocument doc2 = XMLExtensions.TryLoadXml(args[1]);
                if (doc2?.Root == null)
                {
                    ThrowError($"Could not load the file \"{args[1]}\"");
                    return;
                }

                var content1 = getContent(doc1.Root);
                var language1 = doc1.Root.GetAttributeIdentifier("language", string.Empty);

                var content2 = getContent(doc2.Root);
                var language2 = doc2.Root.GetAttributeIdentifier("language", string.Empty);

                foreach (KeyValuePair<string, string> kvp in content1)
                {
                    if (!content2.ContainsKey(kvp.Key))
                    {
                        ThrowError($"File 2 doesn't contain the text tag \"{kvp.Key}\"");
                    }
                    else if (language1 == language2 && content2[kvp.Key] != kvp.Value)
                    {
                        ThrowError($"Texts for the tag \"{kvp.Key}\" don't match:\n1. {kvp.Value}\n2. {content2[kvp.Key]}");                        
                    }
                }
                foreach (KeyValuePair<string, string> kvp in content2)
                {
                    if (!content1.ContainsKey(kvp.Key))
                    {
                        ThrowError($"File 1 doesn't contain the text tag \"{kvp.Key}\"");
                    }
                }

                static Dictionary<string, string> getContent(XElement element)
                {
                    Dictionary<string, string> content = new Dictionary<string, string>();
                    foreach (XElement subElement in element.Elements())
                    {
                        string key = subElement.Name.ToString().ToLowerInvariant();
                        if (content.ContainsKey(key)) { continue; }
                        content.Add(key, subElement.ElementInnerText());
                    }
                    return content;
                }
            }));

            commands.Add(new Command("eventstats", "", (string[] args) =>
            {
                List<string> debugLines;
                if (args.Length > 0)
                {
                    if (!Enum.TryParse(args[0], ignoreCase: true, out Level.PositionType spawnType))
                    {
                        var enums = Enum.GetNames(typeof(Level.PositionType));
                        ThrowError($"\"{args[0]}\" is not a valid Level.PositionType. Available options are: {string.Join(", ", enums)}");
                        return;
                    }
                    bool fullLog = false;
                    if (args.Length > 1)
                    {
                        bool.TryParse(args[1], out fullLog);
                    }
                    debugLines = EventSet.GetDebugStatistics(filter: monsterEvent => monsterEvent.SpawnPosType.HasFlag(spawnType), fullLog: fullLog);
                }
                else
                {
                    debugLines = EventSet.GetDebugStatistics();
                }
                string filePath = "eventstats.txt";
                Barotrauma.IO.Validation.SkipValidationInDebugBuilds = true;
                File.WriteAllLines(filePath, debugLines);
                Barotrauma.IO.Validation.SkipValidationInDebugBuilds = false;
                ToolBox.OpenFileWithShell(Path.GetFullPath(filePath));
            }));

            commands.Add(new Command("setfreecamspeed", "setfreecamspeed [speed]: Set the camera movement speed when not controlling a character. Defaults to 1.", (string[] args) =>
            {
                if (args.Length > 0) 
                { 
                    float.TryParse(args[0], NumberStyles.Number, CultureInfo.InvariantCulture, out float speed);
                    Screen.Selected.Cam.FreeCamMoveSpeed = speed;
                }
            }));

            commands.Add(new Command("converttowreck", "", (string[] args) =>
            {
                if (Screen.Selected is not SubEditorScreen)
                {
                    ThrowError("The command can only be used in the submarine editor.");
                    return;
                }
                if (Submarine.MainSub == null)
                {
                    ThrowError("Load a submarine first to convert it to a wreck.");
                    return;
                }
                if (Submarine.MainSub.Info.SubmarineElement == null)
                {
                    ThrowError("The submarine must be saved before you can convert it to a wreck.");
                    return;
                }
                var wreckedSubmarineInfo = new SubmarineInfo(filePath: string.Empty, element: WreckConverter.ConvertToWreck(Submarine.MainSub.Info.SubmarineElement));
                wreckedSubmarineInfo.Name += "_Wrecked";
                wreckedSubmarineInfo.Type = SubmarineType.Wreck;
                GameMain.SubEditorScreen.LoadSub(wreckedSubmarineInfo);
            }));

            commands.Add(new Command("showitemxml", "showitemxml [item]: Shows the XML configuration of an item in the console and copies it to the clipboard. Useful for debugging variants that partially override the XML of the base item for example.", (string[] args) =>
            {
                if (args.Length == 0)
                {
                    ThrowError("Please specify the name or identifier of the item.");
                    return;
                }

                string itemNameOrId = args[0].ToLowerInvariant();
                ItemPrefab itemPrefab =
                    (MapEntityPrefab.FindByName(itemNameOrId) ??
                    MapEntityPrefab.FindByIdentifier(itemNameOrId.ToIdentifier())) as ItemPrefab;
                if (itemPrefab == null)
                {
                    ThrowError("Item \"{itemNameOrId}\" not found!");
                    return;
                }
                string xmlStr = itemPrefab.ConfigElement.Element.ToString();
                NewMessage(xmlStr);
                Clipboard.SetText(xmlStr);
            }, getValidArgs: () =>
            {
                return new string[][]
                {
                    GetItemNameOrIdParams().ToArray()
                };
            }));

#if DEBUG

            commands.Add(new Command("unlockachievement", "unlockachievement [identifier]: Unlocks the specified achievement.", (string[] args) =>
            {
                if (args.Length < 1) 
                {
                    ThrowError("Please specify the achievement to unlock.");
                    return;
                }
                NewMessage($"Unlocked \"{args[0]}\".");
                AchievementManager.UnlockAchievement(args[0].ToIdentifier());
            }, isCheat: true));

            commands.Add(new Command("deathprompt", "Shows the death prompt for testing purposes.", (string[] args) =>
            {
                DeathPrompt.Create(delay: 1.0f);
            }));

            commands.Add(new Command("listspamfilters", "Lists filters that are in the global spam filter.", (string[] args) =>
            {
                if (!SpamServerFilters.GlobalSpamFilter.TryUnwrap(out var filter))
                {
                    ThrowError("Global spam list is not initialized.");
                    return;
                }

                if (!filter.Filters.Any())
                {
                    NewMessage("Global spam list is empty.", GUIStyle.Green);
                    return;
                }

                StringBuilder sb = new();

                foreach (var f in filter.Filters)
                {
                    sb.AppendLine(f.ToString());
                }

                NewMessage(sb.ToString(), GUIStyle.Green);
            }));

            commands.Add(new Command("setplanthealth", "setplanthealth [value]: Sets the health of the selected plant in sub editor.", (string[] args) =>
            {
                if (1 > args.Length || Screen.Selected != GameMain.SubEditorScreen) { return; }

                string arg = args[0];

                if (!float.TryParse(arg, out float value))
                {
                    ThrowError($"{arg} is not a valid value.");
                    return;
                }

                foreach (MapEntity me in MapEntity.SelectedList)
                {
                    if (me is Item it)
                    {
                        if (it.GetComponent<Planter>() is { } planter)
                        {
                            foreach (Growable seed in planter.GrowableSeeds.Where(s => s != null))
                            {
                                NewMessage($"Set the health of {seed.Name} to {value} (from {seed.Health})");
                                seed.Health = value;
                            }
                        } 
                        else if (it.GetComponent<Growable>() is { } seed)
                        {
                            NewMessage($"Set the health of {seed.Name} to {value} (from {seed.Health})");
                            seed.Health = value;
                        }
                    }
                }
            }));

            commands.Add(new Command("showballastflorasprite", "", (string[] args) =>
            {
                BallastFloraBehavior.AlwaysShowBallastFloraSprite = !BallastFloraBehavior.AlwaysShowBallastFloraSprite;
                NewMessage("ok", GUIStyle.Green);
            }));

            commands.Add(new Command("printreceivertransfers", "", (string[] args) =>
            {
                GameMain.Client.PrintReceiverTransters();
            }));

            commands.Add(new Command("spamchatmessages", "", (string[] args) =>
            {
                int msgCount = 1000;
                if (args.Length > 0) int.TryParse(args[0], out msgCount);
                int msgLength = 50;
                if (args.Length > 1) int.TryParse(args[1], out msgLength);

                for (int i = 0; i < msgCount; i++)
                {
                    if (GameMain.Client != null)
                    {
                        GameMain.Client.SendChatMessage(ToolBox.RandomSeed(msgLength));
                    }
                }
            }));

            commands.Add(new Command("getprefabinfo", "", (string[] args) =>
            {
                var prefab = MapEntityPrefab.Find(null, args[0]);
                if (prefab != null)
                {
                    NewMessage(prefab.Name + " " + prefab.Identifier + " " + prefab.GetType().ToString());
                }
            }));

            commands.Add(new Command("copycharacterinfotoclipboard", "", (string[] args) =>
            {
                if (Character.Controlled?.Info != null)
                {
                    XElement element = Character.Controlled?.Info.Save(null);
                    Clipboard.SetText(element.ToString());
                    DebugConsole.NewMessage($"Copied the characterinfo of {Character.Controlled.Name} to clipboard.");
                }
            }));

            commands.Add(new Command("spawnallitems", "", (string[] args) =>
            {
                var cursorPos = Screen.Selected.Cam?.ScreenToWorld(PlayerInput.MousePosition) ?? Vector2.Zero;
                foreach (ItemPrefab itemPrefab in ItemPrefab.Prefabs)
                {
                    Entity.Spawner?.AddItemToSpawnQueue(itemPrefab, cursorPos);
                }                
            }));

            commands.Add(new Command("camerasettings", "camerasettings [defaultzoom] [zoomsmoothness] [movesmoothness] [minzoom] [maxzoom]: debug command for testing camera settings. The values default to 1.1, 8.0, 8.0, 0.1 and 2.0.", (string[] args) =>
            {
                float defaultZoom = Screen.Selected.Cam.DefaultZoom;
                if (args.Length > 0) float.TryParse(args[0], NumberStyles.Number, CultureInfo.InvariantCulture, out defaultZoom);

                float zoomSmoothness = Screen.Selected.Cam.ZoomSmoothness;
                if (args.Length > 1) float.TryParse(args[1], NumberStyles.Number, CultureInfo.InvariantCulture, out zoomSmoothness);
                float moveSmoothness = Screen.Selected.Cam.MoveSmoothness;
                if (args.Length > 2) float.TryParse(args[2], NumberStyles.Number, CultureInfo.InvariantCulture, out moveSmoothness);

                float minZoom = Screen.Selected.Cam.MinZoom;
                if (args.Length > 3) float.TryParse(args[3], NumberStyles.Number, CultureInfo.InvariantCulture, out minZoom);
                float maxZoom = Screen.Selected.Cam.MaxZoom;
                if (args.Length > 4) float.TryParse(args[4], NumberStyles.Number, CultureInfo.InvariantCulture, out maxZoom);

                Screen.Selected.Cam.DefaultZoom = defaultZoom;
                Screen.Selected.Cam.ZoomSmoothness = zoomSmoothness;
                Screen.Selected.Cam.MoveSmoothness = moveSmoothness;
                Screen.Selected.Cam.MinZoom = minZoom;
                Screen.Selected.Cam.MaxZoom = maxZoom;
            }));

            commands.Add(new Command("waterparams", "waterparams [distortionscalex] [distortionscaley] [distortionstrengthx] [distortionstrengthy] [bluramount]: default 0.5 0.5 0.5 0.5 1", (string[] args) =>
            {
                float distortScaleX = 0.5f, distortScaleY = 0.5f;
                float distortStrengthX = 0.5f, distortStrengthY = 0.5f;
                float blurAmount = 0.0f;
                if (args.Length > 0) float.TryParse(args[0], NumberStyles.Number, CultureInfo.InvariantCulture, out distortScaleX);
                if (args.Length > 1) float.TryParse(args[1], NumberStyles.Number, CultureInfo.InvariantCulture, out distortScaleY);
                if (args.Length > 2) float.TryParse(args[2], NumberStyles.Number, CultureInfo.InvariantCulture, out distortStrengthX);
                if (args.Length > 3) float.TryParse(args[3], NumberStyles.Number, CultureInfo.InvariantCulture, out distortStrengthY);
                if (args.Length > 4) float.TryParse(args[4], NumberStyles.Number, CultureInfo.InvariantCulture, out blurAmount);
                WaterRenderer.DistortionScale = new Vector2(distortScaleX, distortScaleY);
                WaterRenderer.DistortionStrength = new Vector2(distortStrengthX, distortStrengthY);
                WaterRenderer.BlurAmount = blurAmount;
            }));

            commands.Add(new Command("generatelevels", "generatelevels [amount]: generate a bunch of levels with the currently selected parameters in the level editor.", (string[] args) =>
            {
                if (GameMain.GameSession == null)
                {
                    int amount = 1;
                    if (args.Length > 0) { int.TryParse(args[0], out amount); }
                    GameMain.LevelEditorScreen.TestLevelGenerationForErrors(amount);
                }
                else
                {
                    NewMessage("Can't use the command while round is running.");
                }
            }));
            
            commands.Add(new Command("listcontainertags", "Lists all container tags on the submarine.", (string[] args) =>
            {
                if (Screen.Selected != GameMain.SubEditorScreen)
                {
                    ThrowError("This command can only be used in the sub editor.");
                    return;
                }

                HashSet<Identifier> allContainerTagsInTheGame = new();

                foreach (var itemPrefab in ItemPrefab.Prefabs)
                {
                    foreach (var pc in itemPrefab.PreferredContainers)
                    {
                        foreach (Identifier identifier in Enumerable.Union(pc.Primary, pc.Secondary))
                        {
                            allContainerTagsInTheGame.Add(identifier);
                        }
                    }
                }

                Dictionary<Identifier, float> prefab = new();
                
                foreach (Item it in Item.ItemList)
                {
                    foreach (var tag in allContainerTagsInTheGame)
                    {
                        if (it.GetTags().All(t => tag != t)) { continue; }

                        prefab.TryAdd(tag, 0.0f);
                        prefab[tag]++;
                    }
                }

                StringBuilder sb = new();
                foreach (var (tag, amount) in prefab.OrderByDescending(kvp => kvp.Value))
                {
                    sb.AppendLine($"{tag}: {amount}");
                }

                NewMessage(sb.ToString());
            }, isCheat: false));
            
            commands.Add(new Command("refreshrect", "Updates the dimensions of the selected items to match the ones defined in the prefab. Applied only in the subeditor.", (string[] args) =>
            {
                //TODO: maybe do this automatically during loading when possible?
                if (Screen.Selected == GameMain.SubEditorScreen)
                {
                    if (!MapEntity.SelectedAny)
                    {
                        ThrowError("You have to select item(s) first!");
                    }
                    else
                    {
                        foreach (var mapEntity in MapEntity.SelectedList)
                        {
                            if (mapEntity is Item item)
                            {
                                item.Rect = item.DefaultRect = new Rectangle(item.Rect.X, item.Rect.Y,
                                    (int)(item.Prefab.Sprite.size.X * item.Prefab.Scale),
                                    (int)(item.Prefab.Sprite.size.Y * item.Prefab.Scale));
                            }
                            else if (mapEntity is Structure structure)
                            {
                                if (!structure.ResizeHorizontal)
                                {
                                    structure.Rect = structure.DefaultRect = new Rectangle(structure.Rect.X, structure.Rect.Y,
                                        (int)structure.Prefab.ScaledSize.X,
                                        structure.Rect.Height);
                                }
                                if (!structure.ResizeVertical)
                                {
                                    structure.Rect = structure.DefaultRect = new Rectangle(structure.Rect.X, structure.Rect.Y,
                                        structure.Rect.Width,
                                        (int)structure.Prefab.ScaledSize.Y);
                                }
                               
                            }
                        }
                    }
                }
            }, isCheat: false));

            commands.Add(new Command("flip", "Flip the currently controlled character.", (string[] args) =>
            {
                Character.Controlled?.AnimController.Flip();
            }, isCheat: false));
            commands.Add(new Command("mirror", "Mirror the currently controlled character.", (string[] args) =>
            {
                (Character.Controlled?.AnimController as FishAnimController)?.Mirror(lerp: false);
            }, isCheat: false));
            commands.Add(new Command("forcetimeout", "Immediately cause the client to time out if one is running.", (string[] args) =>
            {
                GameMain.Client?.ForceTimeOut();
            }, isCheat: false));
            commands.Add(new Command("bumpitem", "", (string[] args) =>
            {
                float vel = 10.0f;
                if (args.Length > 0)
                {
                    float.TryParse(args[0], NumberStyles.Number, CultureInfo.InvariantCulture, out vel);
                }
                Character.Controlled?.FocusedItem?.body?.ApplyLinearImpulse(Rand.Vector(vel));
            }, isCheat: false));

#endif

            commands.Add(new Command("dumptexts", "dumptexts [filepath]: Extracts all the texts from the given text xml and writes them into a file (using the same filename, but with the .txt extension). If the filepath is omitted, the EnglishVanilla.xml file is used.", (string[] args) =>
            {
                string filePath = args.Length > 0 ? args[0] : "Content/Texts/EnglishVanilla.xml";
                var doc = XMLExtensions.TryLoadXml(filePath);
                if (doc == null) { return; }
                List<string> lines = new List<string>();
                foreach (XElement element in doc.Root.Elements())
                {
                    lines.Add(element.ElementInnerText());
                }
                File.WriteAllLines(Path.GetFileNameWithoutExtension(filePath) + ".txt", lines);
            },
            () =>
            {
                var files = TextManager.GetTextFiles().Select(f => f.CleanUpPath());
                return new string[][]
                {
                    TextManager.GetTextFiles().Where(f => Path.GetExtension(f)==".xml").ToArray()
                };
            }));

            commands.Add(new Command("loadtexts", "loadtexts [sourcefile] [destinationfile]: Loads all lines of text from a given .txt file and inserts them sequientially into the elements of an xml file. If the file paths are omitted, EnglishVanilla.txt and EnglishVanilla.xml are used.", (string[] args) =>
            {
                string sourcePath = args.Length > 0 ? args[0] : "Content/Texts/EnglishVanilla.txt";
                string destinationPath = args.Length > 1 ? args[1] : "Content/Texts/EnglishVanilla.xml";

                string[] lines;
                try
                {
                    lines = File.ReadAllLines(sourcePath, catchUnauthorizedAccessExceptions: false);
                }
                catch (Exception e)
                {
                    ThrowError("Reading the file \"" + sourcePath + "\" failed.", e);
                    return;
                }
                var doc = XMLExtensions.TryLoadXml(destinationPath);
                if (doc == null) { return; }
                int i = 0;
                foreach (XElement element in doc.Root.Elements())
                {
                    if (i >= lines.Length)
                    {
                        ThrowError("Error while loading texts to the xml file. The xml has more elements than the number of lines in the text file.");
                        return;
                    }
                    element.Value = lines[i];
                    i++;
                }
                doc.SaveSafe(destinationPath);
            },
            () =>
            {
                var files = TextManager.GetTextFiles().Select(f => f.CleanUpPath());
                return new string[][]
                {
                    files.Where(f => Path.GetExtension(f)==".txt").ToArray(),
                    files.Where(f => Path.GetExtension(f)==".xml").ToArray()
                };
            }));

            commands.Add(new Command("updatetextfile", "updatetextfile [sourcefile] [destinationfile]: Inserts all the xml elements that are only present in the source file into the destination file. Can be used to update outdated translation files more easily.", (string[] args) =>
            {
                if (args.Length < 2) return;
                string sourcePath = args[0];
                string destinationPath = args[1];

                var sourceDoc = XMLExtensions.TryLoadXml(sourcePath);
                var destinationDoc = XMLExtensions.TryLoadXml(destinationPath);

                if (sourceDoc == null || destinationDoc == null) { return; }

                XElement destinationElement = destinationDoc.Root.Elements().First();
                foreach (XElement element in sourceDoc.Root.Elements())
                {
                    if (destinationDoc.Root.Element(element.Name) == null)
                    {
                        element.Value = "!!!!!!!!!!!!!" + element.Value;
                        destinationElement.AddAfterSelf(element);
                    }
                    XNode nextNode = destinationElement.NextNode;
                    while ((!(nextNode is XElement) || nextNode == element) && nextNode != null) nextNode = nextNode.NextNode;
                    destinationElement = nextNode as XElement;
                }
                destinationDoc.SaveSafe(destinationPath);
            },
            () =>
            {
                var files = TextManager.GetTextFiles().Where(f => Path.GetExtension(f) == ".xml").Select(f => f.CleanUpPath()).ToArray();
                return new string[][]
                {
                    files,
                    files
                };
            }));

            commands.Add(new Command("dumpentitytexts", "dumpentitytexts [filepath]: gets the names and descriptions of all entity prefabs and writes them into a file along with xml tags that can be used in translation files. If the filepath is omitted, the file is written to Content/Texts/EntityTexts.txt", (string[] args) =>
            {
                string filePath = args.Length > 0 ? args[0] : "Content/Texts/EntityTexts.txt";
                List<string> lines = new List<string>();
                foreach (MapEntityPrefab me in MapEntityPrefab.List)
                {
                    lines.Add($"<EntityName.{me.Identifier}>{me.Name}</EntityName.{me.Identifier}>");
                    lines.Add($"<EntityDescription.{me.Identifier}>{me.Description}</EntityDescription.{me.Identifier}>");
                }
                Barotrauma.IO.Validation.SkipValidationInDebugBuilds = true;
                File.WriteAllLines(filePath, lines);
                Barotrauma.IO.Validation.SkipValidationInDebugBuilds = false;
            }));

            commands.Add(new Command("dumpeventtexts", "dumpeventtexts [sourcepath] [destinationpath]: gets the texts from event files and writes them into a file along with xml tags that can be used in translation files. If the filepath arguments are omitted, all event files are gone through and written to Content/Texts/EventTexts.txt", (string[] args) =>
            {
                string sourcePath = args.Length > 0 ? Path.GetFullPath(args[0]) : string.Empty;
                string destinationPath = args.Length > 1 ? args[1] : "Content/Texts/EventTexts.txt";
                List<string> lines = new List<string>();
                HashSet<XDocument> docs = new HashSet<XDocument>();
                HashSet<string> textIds = new HashSet<string>();

                Dictionary<string, string> existingTexts = new Dictionary<string, string>();             
                foreach (EventPrefab eventPrefab in EventSet.GetAllEventPrefabs())
                {
<<<<<<< HEAD
                    if (eventPrefab.Identifier.IsEmpty) 
                    {
                        continue;
=======
                    string dir = Path.GetDirectoryName(eventPrefab.FilePath.FullPath);
                    if (!sourcePath.IsNullOrEmpty() && 
                        Path.GetFullPath(eventPrefab.FilePath.FullPath) != sourcePath &&
                        Path.GetDirectoryName(eventPrefab.FilePath.FullPath) != sourcePath) 
                    { 
                        continue; 
>>>>>>> 14f61af4
                    }
                    if (eventPrefab.Identifier.IsEmpty) { continue; }
                    docs.Add(eventPrefab.ConfigElement.Document);
                    getTextsFromElement(eventPrefab.ConfigElement, lines, eventPrefab.Identifier.Value);
                    NewMessage($"Collecting event texts from event \"{eventPrefab.Identifier}\"...", Color.Cyan);
                }

                if (lines.None())
                {
                    if (sourcePath.IsNullOrEmpty())
                    {
                        ThrowError("Could not find any event texts. Have all the texts already been moved from the event files to the text files?");
                    }
                    else
                    {
                        ThrowError($"Could not find any event texts from \"{sourcePath}\". Are you sure the path is to a valid event xml file or a directory that contains event xml files?");
                    }
                    return;
                }

                Barotrauma.IO.Validation.SkipValidationInDebugBuilds = true;
                try
                {
                    File.WriteAllLines(destinationPath, lines);
                }
                catch (Exception e)
                {
                    ThrowError($"Failed to write to the file \"{destinationPath}\".", e);
                }
                try
                {
                    ToolBox.OpenFileWithShell(Path.GetFullPath(destinationPath));
                    NewMessage($"Wrote the event texts to a text file in \"{destinationPath}\".", Color.Cyan);
                }
                catch (Exception e)
                {
                    ThrowError($"Failed to open the file \"{destinationPath}\".", e);
                }

                System.Xml.XmlWriterSettings settings = new System.Xml.XmlWriterSettings
                {
                    Indent = true,
                    NewLineOnAttributes = false
                };                
                foreach (XDocument doc in docs)
                {
                    string filePath = new System.Uri(doc.BaseUri).LocalPath;
                    using (var writer = XmlWriter.Create(filePath, settings))
                    {
                        doc.WriteTo(writer);
                        writer.Flush();
                        NewMessage($"Updated the event file \"{filePath}\".", Color.Cyan);
                    }
                }
                Barotrauma.IO.Validation.SkipValidationInDebugBuilds = false;

                void getTextsFromElement(XElement element, List<string> list, string parentName)
                {
                    string text = element.GetAttributeString("text", null);
                    string textAttribute = "text";
                    XElement textElement = element;
                    if (text == null)
                    {
                        var subTextElement = element?.Element("Text");
                        if (subTextElement != null)
                        {
                            textAttribute = "tag";
                            text = subTextElement?.GetAttributeString(textAttribute, null);
                            textElement = subTextElement;
                        }
                    }

                    string textId = $"EventText.{parentName}";
                    if (!string.IsNullOrEmpty(text) && !text.StartsWith("EventText.", StringComparison.OrdinalIgnoreCase) && !text.StartsWith("Tutorial.", StringComparison.OrdinalIgnoreCase)) 
                    {
                        if (existingTexts.TryGetValue(text, out string existingTextId))
                        {
                            textElement.SetAttributeValue(textAttribute, existingTextId);
                        }
                        else
                        {
                            textIds.Add(parentName);
                            list.Add($"<{textId}>{text}</{textId}>");
                            existingTexts.Add(text, textId);
                            textElement.SetAttributeValue(textAttribute, textId);
                        }
                    }

                    int conversationIndex = 1;
                    int objectiveIndex = 1;
                    foreach (var subElement in element.Elements())
                    {
                        string elementName = parentName;
                        bool ignore = false;
                        switch (subElement.Name.ToString().ToLowerInvariant())
                        {
                            case "conversationaction":
                                while (textIds.Contains(elementName + ".c" + conversationIndex))
                                {
                                    conversationIndex++;
                                }
                                elementName += ".c" + conversationIndex;
                                break;
                            case "eventlogaction":
                                while (textIds.Contains(elementName + ".objective" + objectiveIndex))
                                {
                                    objectiveIndex++;
                                }
                                elementName += ".objective" + objectiveIndex;
                                break;
                            case "option":
                                while (textIds.Contains(elementName.Substring(0, elementName.Length - 3) + ".o" + conversationIndex))
                                {
                                    conversationIndex++;
                                }
                                elementName = elementName.Substring(0, elementName.Length - 3) + ".o" + conversationIndex;
                                break;
                            case "text":
                                ignore = true;
                                break;
                        }
                        if (ignore) { continue; }
                        getTextsFromElement(subElement, list, elementName);
                    }
                }
            }));

            commands.Add(new Command("itemcomponentdocumentation", "", (string[] args) =>
            {
                Dictionary<string, string> typeNames = new Dictionary<string, string>
                {
                    { "Single", "Float"},
                    { "Int32", "Integer"},
                    { "Boolean", "True/False"},
                    { "String", "Text"},
                };

                var itemComponentTypes = typeof(ItemComponent).Assembly.GetTypes().Where(type => type.IsSubclassOf(typeof(ItemComponent))).ToList();
                itemComponentTypes.Sort((i1, i2) => { return i1.Name.CompareTo(i2.Name); });

                itemComponentTypes.Insert(0, typeof(ItemComponent));
                
                string filePath = args.Length > 0 ? args[0] : "ItemComponentDocumentation.txt";
                List<string> lines = new List<string>();
                foreach (Type t in itemComponentTypes)
                {

                    lines.Add($"[h1]{t.Name}[/h1]");
                    lines.Add("");

                    var properties = t.GetProperties(System.Reflection.BindingFlags.Public | System.Reflection.BindingFlags.Instance | System.Reflection.BindingFlags.DeclaredOnly).ToList();//.Cast<System.ComponentModel.PropertyDescriptor>();
                    Type baseType = t.BaseType;
                    while (baseType != null && baseType != typeof(ItemComponent))
                    {
                        properties.AddRange(baseType.GetProperties(System.Reflection.BindingFlags.Public | System.Reflection.BindingFlags.Instance | System.Reflection.BindingFlags.DeclaredOnly));
                        baseType = baseType.BaseType;
                    }

                    if (!properties.Any(p => p.GetCustomAttributes(true).Any(a => a is Serialize)))
                    {
                        lines.Add("No editable properties.");
                        lines.Add("");
                        continue;
                    }

                    lines.Add("[table]");
                    lines.Add("  [tr]");

                    lines.Add("    [th]Name[/th]");
                    lines.Add("    [th]Type[/th]");
                    lines.Add("    [th]Default value[/th]");
                    //lines.Add("    [th]Range[/th]");
                    lines.Add("    [th]Description[/th]");

                    lines.Add("  [/tr]");


                    
                    Dictionary<Identifier, SerializableProperty> dictionary = new Dictionary<Identifier, SerializableProperty>();
                    foreach (var property in properties)
                    {
                        object[] attributes = property.GetCustomAttributes(true);
                        Serialize serialize = attributes.FirstOrDefault(a => a is Serialize) as Serialize;
                        if (serialize == null) { continue; }

                        string propertyTypeName = property.PropertyType.Name;
                        if (typeNames.ContainsKey(propertyTypeName))
                        {
                            propertyTypeName = typeNames[propertyTypeName];
                        }
                        else if (property.PropertyType.IsEnum)
                        {
                            List<string> valueNames = new List<string>();
                            foreach (object enumValue in Enum.GetValues(property.PropertyType))
                            {
                                valueNames.Add(enumValue.ToString());
                            }
                            propertyTypeName = string.Join("/", valueNames);
                        }
                        string defaultValueString = serialize.DefaultValue?.ToString() ?? "";
                        if (property.PropertyType == typeof(float))
                        {
                            defaultValueString = ((float)serialize.DefaultValue).ToString(CultureInfo.InvariantCulture);
                        }

                        lines.Add("  [tr]");

                        lines.Add($"    [td]{property.Name}[/td]");
                        lines.Add($"    [td]{propertyTypeName}[/td]");
                        lines.Add($"    [td]{defaultValueString}[/td]");

                        Editable editable = attributes.FirstOrDefault(a => a is Editable) as Editable;
                        string rangeText = "-";
                        if (editable != null)
                        {
                            if (editable.MinValueFloat > float.MinValue || editable.MaxValueFloat < float.MaxValue)
                            {
                                rangeText = editable.MinValueFloat + "-" + editable.MaxValueFloat;
                            }
                            else if (editable.MinValueInt > int.MinValue || editable.MaxValueInt < int.MaxValue)
                            {
                                rangeText = editable.MinValueInt + "-" + editable.MaxValueInt;
                            }
                        }
                        //lines.Add($"    [td]{rangeText}[/td]");

                        if (!string.IsNullOrEmpty(serialize.Description))
                        {
                            lines.Add($"    [td]{serialize.Description}[/td]");
                        }

                        lines.Add("  [/tr]");
                    }
                    lines.Add("[/table]");
                    lines.Add("");
                }
                Barotrauma.IO.Validation.SkipValidationInDebugBuilds = true;
                File.WriteAllLines(filePath, lines);
                Barotrauma.IO.Validation.SkipValidationInDebugBuilds = false;
                ToolBox.OpenFileWithShell(Path.GetFullPath(filePath));
            }));

#if DEBUG
            commands.Add(new Command("playovervc", "Plays a sound over voice chat.", (args) =>
            {
                VoipCapture.Instance?.SetOverrideSound(args.Length > 0 ? args[0] : null);
            }));

            commands.Add(new Command("checkduplicates", "Checks the given language for duplicate translation keys and writes to file.", (string[] args) =>
            {
                if (args.Length != 1) 
                {
                    ThrowError("Please specify a language to check.");
                    return; 
                }
                TextManager.CheckForDuplicates(args[0].ToIdentifier().ToLanguageIdentifier());
            }));

            commands.Add(new Command("writetocsv|xmltocsv", "Writes the default language (English) to a .csv file.", (string[] args) =>
            {
                TextManager.WriteToCSV();
                NPCConversation.WriteToCSV();
            }));

            commands.Add(new Command("csvtoxml", "csvtoxml -> Converts .csv localization files Content/Texts/Texts.csv and Content/Texts/NPCConversations.csv to .xml for use in-game.", (string[] args) =>
            {
                ShowQuestionPrompt("Do you want to save the text files to the project folder (../../../BarotraumaShared/Content/Texts/)? If not, they are saved in the current working directory. Y/N",
                    (option1) => 
                    {
                        ShowQuestionPrompt("Do you want to convert the NPC conversations as well? Y/N",
                            (option2) =>
                            {
                                LocalizationCSVtoXML.ConvertMasterLocalizationKit(
                                    option1.ToLowerInvariant() == "y" ? "../../../BarotraumaShared/Content/Texts/" : "Content/Texts",
                                    option1.ToLowerInvariant() == "y" ? "../../../BarotraumaShared/Content/NPCConversations/" : "Content/NPCConversations",
                                    convertConversations: option2.ToLowerInvariant() == "y");
                            });
                    });
            }));

            commands.Add(new Command("printproperties", "Goes through the currently collected property list for missing localizations and writes them to a file.", (string[] args) =>
            {
                string path = Environment.GetFolderPath(Environment.SpecialFolder.Desktop) + "\\propertylocalization.txt";
                Barotrauma.IO.Validation.SkipValidationInDebugBuilds = true;
                File.WriteAllLines(path, SerializableEntityEditor.MissingLocalizations);
                Barotrauma.IO.Validation.SkipValidationInDebugBuilds = false;
            }));

            commands.Add(new Command("getproperties", "Goes through the MapEntity prefabs and checks their serializable properties for localization issues.", (string[] args) =>
            {
                if (Screen.Selected != GameMain.SubEditorScreen) return;
                foreach (MapEntityPrefab ep in MapEntityPrefab.List)
                {
                    ep.DebugCreateInstance();
                }

                for (int i = 0; i < MapEntity.MapEntityList.Count; i++)
                {
                    var entity = MapEntity.MapEntityList[i] as ISerializableEntity;
                    if (entity != null)
                    {
                        List<(object obj, SerializableProperty property)> allProperties = new List<(object obj, SerializableProperty property)>();

                        if (entity is Item item)
                        {
                            allProperties.AddRange(item.GetProperties<Editable>());
                            allProperties.AddRange(item.GetProperties<InGameEditable>());
                        }
                        else
                        {
                            var properties = new List<SerializableProperty>();
                            properties.AddRange(SerializableProperty.GetProperties<Editable>(entity));
                            properties.AddRange(SerializableProperty.GetProperties<InGameEditable>(entity));

                            for (int k = 0; k < properties.Count; k++)
                            {
                                allProperties.Add((entity, properties[k]));
                            }
                        }

                        for (int j = 0; j < allProperties.Count; j++)
                        {
                            var property = allProperties[j].property;
                            string propertyName = (allProperties[j].obj.GetType().Name + "." + property.PropertyInfo.Name).ToLowerInvariant();
                            LocalizedString displayName = TextManager.Get($"sp.{propertyName}.name");
                            if (displayName.IsNullOrEmpty())
                            {
                                displayName = property.Name.FormatCamelCaseWithSpaces();

                                Editable editable = property.GetAttribute<Editable>();
                                if (editable != null)
                                {
                                    if (!SerializableEntityEditor.MissingLocalizations.Contains($"sp.{propertyName}.name|{displayName}"))
                                    {
                                        NewMessage("Missing Localization for property: " + propertyName);
                                        SerializableEntityEditor.MissingLocalizations.Add($"sp.{propertyName}.name|{displayName}");
                                        SerializableEntityEditor.MissingLocalizations.Add($"sp.{propertyName}.description|{property.GetAttribute<Serialize>().Description}");
                                    }
                                }
                            }
                        }
                    }
                }
            }));
#endif

            commands.Add(new Command("reloadcorepackage", "", (string[] args) =>
            {
                if (args.Length < 1)
                {
                    if (Screen.Selected == GameMain.GameScreen)
                    {
                        ThrowError("Reloading the core package while in GameScreen WILL break everything; to do it anyway, type 'reloadcorepackage force'");
                        return;
                    }

                    if (Screen.Selected == GameMain.SubEditorScreen)
                    {
                        ThrowError("Reloading the core package while in sub editor WILL break everything; to do it anyway, type 'reloadcorepackage force'");
                        return;
                    }
                }

                if (GameMain.NetworkMember != null)
                {
                    ThrowError("Cannot change content packages while playing online");
                    return;
                }

                ContentPackageManager.EnabledPackages.ReloadCore();
            }));

            commands.Add(new Command("reloadpackage", "reloapackage [name]: reloads a content package.", (string[] args) =>
            {
                if (args.Length < 1)
                {
                    ThrowError("Please specify the name of the package to reload.");
                    return;                    
                }

                if (args.Length < 2)
                {
                    if (Screen.Selected == GameMain.GameScreen)
                    {
                        ThrowError("Reloading the package while in GameScreen may break things; to do it anyway, type 'reloadpackage [name] force'");
                        return;
                    }
                    if (Screen.Selected == GameMain.SubEditorScreen)
                    {
                        ThrowError("Reloading the core package while in sub editor may break things; to do it anyway, type 'reloadpackage [name] force'");
                        return;
                    }
                }

                if (GameMain.NetworkMember != null)
                {
                    ThrowError("Cannot change content packages while playing online");
                    return;
                }

                var package = ContentPackageManager.RegularPackages.FirstOrDefault(p => p.Name == args[0]);
                if (package == null)
                {
                    ThrowError($"Could not find the package {args[0]}!");
                    return;
                }
                ContentPackageManager.EnabledPackages.ReloadPackage(package);
            }, getValidArgs: () => new[] 
            {
                 ContentPackageManager.RegularPackages.Select(p => p.Name).ToArray() 
            }));

#if WINDOWS
            commands.Add(new Command("startdedicatedserver", "", (string[] args) =>
            {
                Process.Start("DedicatedServer.exe");
            }));

            commands.Add(new Command("editserversettings", "", (string[] args) =>
            {
                if (Process.GetProcessesByName("DedicatedServer").Length > 0)
                {
                    NewMessage("Can't be edited if DedicatedServer.exe is already running", Color.Red);
                }
                else
                {
                    Process.Start("notepad.exe", "serversettings.xml");
                }
            }));
#endif

#warning TODO: reimplement?
            /*commands.Add(new Command("ingamemodswap", "", (string[] args) =>
            {
                ContentPackage.IngameModSwap = !ContentPackage.IngameModSwap;
                if (ContentPackage.IngameModSwap)
                {
                    NewMessage("Enabled ingame mod swapping");
                }
                else
                {
                    NewMessage("Disabled ingame mod swapping");
                }
            }));*/

            AssignOnClientExecute(
                "giveperm",
                (string[] args) =>
                {
                    if (args.Length < 1) { return; }

                    NewMessage("Valid permissions are:", Color.White);
                    foreach (ClientPermissions permission in Enum.GetValues(typeof(ClientPermissions)))
                    {
                        NewMessage(" - " + permission.ToString(), Color.White);
                    }
                    ShowQuestionPrompt("Permission to grant to client " + args[0] + "?", (perm) =>
                    {
                        GameMain.Client?.SendConsoleCommand("giveperm \"" + args[0] + "\" " + perm);
                    }, args, 1);
                }
            );

            AssignOnClientExecute(
                "revokeperm",
                (string[] args) =>
                {
                    if (args.Length < 1) { return; }

                    if (args.Length < 2)
                    {
                        NewMessage("Valid permissions are:", Color.White);
                        foreach (ClientPermissions permission in Enum.GetValues(typeof(ClientPermissions)))
                        {
                            NewMessage(" - " + permission.ToString(), Color.White);
                        }
                    }

                    ShowQuestionPrompt("Permission to revoke from client " + args[0] + "?", (perm) =>
                    {
                        GameMain.Client?.SendConsoleCommand("revokeperm \"" + args[0] + "\" " + perm);
                    }, args, 1);
                }
            );

            AssignOnClientExecute(
                "giverank",
                (string[] args) =>
                {
                    if (args.Length < 1) return;

                    NewMessage("Valid ranks are:", Color.White);
                    foreach (PermissionPreset permissionPreset in PermissionPreset.List)
                    {
                        NewMessage(" - " + permissionPreset.DisplayName, Color.White);
                    }
                    ShowQuestionPrompt("Rank to grant to client " + args[0] + "?", (rank) =>
                    {
                        GameMain.Client?.SendConsoleCommand("giverank \"" + args[0] + "\" " + rank);
                    }, args, 1);
                }
            );

            AssignOnClientExecute(
                "givecommandperm",
                (string[] args) =>
                {
                    if (args.Length < 1) return;

                    ShowQuestionPrompt("Console command permissions to grant to client " + args[0] + "? You may enter multiple commands separated with a space or use \"all\" to give the permission to use all console commands.", (commandNames) =>
                    {
                        GameMain.Client?.SendConsoleCommand("givecommandperm \"" + args[0] + "\" " + commandNames);
                    }, args, 1);
                }
            );

            AssignOnClientExecute(
                "revokecommandperm",
                (string[] args) =>
                {
                    if (args.Length < 1) return;

                    ShowQuestionPrompt("Console command permissions to revoke from client " + args[0] + "? You may enter multiple commands separated with a space or use \"all\" to revoke the permission to use any console commands.", (commandNames) =>
                    {
                        GameMain.Client?.SendConsoleCommand("revokecommandperm \"" + args[0] + "\" " + commandNames);
                    }, args, 1);
                }
            );

            AssignOnClientExecute(
                "showperm",
                (string[] args) =>
                {
                    if (args.Length < 1) return;

                    GameMain.Client.SendConsoleCommand("showperm " + args[0]);
                }
            );

            AssignOnClientExecute(
                "banaddress|banip",
                (string[] args) =>
                {
                    if (GameMain.Client == null || args.Length == 0) return;
                    ShowQuestionPrompt("Reason for banning the endpoint \"" + args[0] + "\"? (Enter c to cancel)", (reason) =>
                    {
                        if (reason == "c" || reason == "C") { return; }
                        ShowQuestionPrompt("Enter the duration of the ban (leave empty to ban permanently, or use the format \"[days] d [hours] h\") (Enter c to cancel)", (duration) =>
                        {
                            if (duration == "c" || duration == "C") { return; }
                            TimeSpan? banDuration = null;
                            if (!string.IsNullOrWhiteSpace(duration))
                            {
                                if (!TryParseTimeSpan(duration, out TimeSpan parsedBanDuration))
                                {
                                    ThrowError("\"" + duration + "\" is not a valid ban duration. Use the format \"[days] d [hours] h\", \"[days] d\" or \"[hours] h\".");
                                    return;
                                }
                                banDuration = parsedBanDuration;
                            }

                            GameMain.Client?.SendConsoleCommand(
                                "banaddress " +
                                args[0] + " " +
                                (banDuration.HasValue ? banDuration.Value.TotalSeconds.ToString() : "0") + " " +
                                reason);
                        });
                    });
                }
            );

            commands.Add(new Command("unban", "unban [name]: Unban a specific client.", (string[] args) =>
            {
                if (GameMain.Client == null || args.Length == 0) return;
                string clientName = string.Join(" ", args);
                GameMain.Client.UnbanPlayer(clientName);
            }));

            commands.Add(new Command("unbanaddress", "unbanaddress [endpoint]: Unban a specific endpoint.", (string[] args) =>
            {
                if (GameMain.Client == null || args.Length == 0) return;
                if (Endpoint.Parse(args[0]).TryUnwrap(out var endpoint))
                {
                    GameMain.Client.UnbanPlayer(endpoint);
                }
            }));

            AssignOnClientExecute(
                "campaigndestination|setcampaigndestination",
                (string[] args) =>
                {
                    var campaign = GameMain.GameSession?.GameMode as CampaignMode;
                    if (campaign == null)
                    {
                        ThrowError("No campaign active!");
                        return;
                    }

                    if (args.Length == 0)
                    {
                        int i = 0;
                        foreach (LocationConnection connection in campaign.Map.CurrentLocation.Connections)
                        {
                            NewMessage("     " + i + ". " + connection.OtherLocation(campaign.Map.CurrentLocation).DisplayName, Color.White);
                            i++;
                        }
                        ShowQuestionPrompt("Select a destination (0 - " + (campaign.Map.CurrentLocation.Connections.Count - 1) + "):", (string selectedDestination) =>
                        {
                            int destinationIndex = -1;
                            if (!int.TryParse(selectedDestination, out destinationIndex)) return;
                            if (destinationIndex < 0 || destinationIndex >= campaign.Map.CurrentLocation.Connections.Count)
                            {
                                NewMessage("Index out of bounds!", Color.Red);
                                return;
                            }
                            GameMain.Client?.SendConsoleCommand("campaigndestination " + destinationIndex);
                        });
                    }
                    else
                    {
                        int destinationIndex = -1;
                        if (!int.TryParse(args[0], out destinationIndex)) return;
                        if (destinationIndex < 0 || destinationIndex >= campaign.Map.CurrentLocation.Connections.Count)
                        {
                            NewMessage("Index out of bounds!", Color.Red);
                            return;
                        }
                        GameMain.Client.SendConsoleCommand("campaigndestination " + destinationIndex);
                    }
                }
            );

#if DEBUG
            commands.Add(new Command("setcurrentlocationtype", "setcurrentlocationtype [location type]: Change the type of the current location.", (string[] args) =>
            {
                var character = Character.Controlled;
                if (GameMain.GameSession?.Campaign == null)
                {
                    ThrowError("Campaign not active!");
                    return;
                }
                if (args.Length == 0)
                {
                    ThrowError("Please give the location type after the command.");
                    return;
                }
                var locationType = LocationType.Prefabs.Find(lt => lt.Identifier == args[0]);
                if (locationType == null)
                {
                    ThrowError($"Could not find the location type \"{args[0]}\".");
                    return;
                }
                GameMain.GameSession.Campaign.Map.CurrentLocation.ChangeType(GameMain.GameSession.Campaign, locationType);
            },
            () =>
            {
                return new string[][]
                {
                    LocationType.Prefabs.Select(lt => lt.Identifier.Value).ToArray()
                };
            }));

            commands.Add(new Command("sendrawpacket", "sendrawpacket [data]: Send a string of hex values as raw binary data to the server", (string[] args) =>
            {
                if (GameMain.NetworkMember is null)
                {
                    ThrowError("Not connected to a server");
                    return;
                }
                
                if (args.Length == 0)
                {
                    ThrowError("No data provided");
                    return;
                }

                string dataString = string.Join(" ", args);

                try
                {
                    byte[] bytes = ToolBox.HexStringToBytes(dataString);
                    IWriteMessage msg = new WriteOnlyMessage();
                    foreach (byte b in bytes) { msg.WriteByte(b); }
                    GameMain.Client?.ClientPeer?.DebugSendRawMessage(msg);
                    NewMessage($"Sent {bytes.Length} byte(s)", Color.Green);
                }
                catch (Exception e)
                {
                    ThrowError("Failed to parse the data", e);
                }
            }));
#endif

            commands.Add(new Command("limbscale", "Define the limbscale for the controlled character. Provide id or name if you want to target another character. Note: the changes are not saved!", (string[] args) =>
            {
                var character = Character.Controlled;
                if (character == null)
                {
                    ThrowError("Not controlling any character!");
                    return;
                }
                if (args.Length == 0)
                {
                    ThrowError("Please give the value after the command.");
                    return;
                }
                if (!float.TryParse(args[0], NumberStyles.Number, CultureInfo.InvariantCulture, out float value))
                {
                    ThrowError("Failed to parse float value from the arguments");
                    return;
                }
                RagdollParams ragdollParams = character.AnimController.RagdollParams;
                ragdollParams.LimbScale = MathHelper.Clamp(value, RagdollParams.MIN_SCALE, RagdollParams.MAX_SCALE);
                character.AnimController.RecreateAndRespawn();
            }, isCheat: true));

            commands.Add(new Command("jointscale", "Define the jointscale for the controlled character. Provide id or name if you want to target another character. Note: the changes are not saved!", (string[] args) =>
            {
                var character = Character.Controlled;
                if (character == null)
                {
                    ThrowError("Not controlling any character!");
                    return;
                }
                if (args.Length == 0)
                {
                    ThrowError("Please give the value after the command.");
                    return;
                }
                if (!float.TryParse(args[0], NumberStyles.Number, CultureInfo.InvariantCulture, out float value))
                {
                    ThrowError("Failed to parse float value from the arguments");
                    return;
                }
                RagdollParams ragdollParams = character.AnimController.RagdollParams;
                ragdollParams.JointScale = MathHelper.Clamp(value, RagdollParams.MIN_SCALE, RagdollParams.MAX_SCALE);
                character.AnimController.RecreateAndRespawn();
            }, isCheat: true));

            commands.Add(new Command("ragdollscale", "Rescale the ragdoll of the controlled character. Provide id or name if you want to target another character. Note: the changes are not saved!", (string[] args) =>
            {
                var character = Character.Controlled;
                if (character == null)
                {
                    ThrowError("Not controlling any character!");
                    return;
                }
                if (args.Length == 0)
                {
                    ThrowError("Please give the value after the command.");
                    return;
                }
                if (!float.TryParse(args[0], NumberStyles.Number, CultureInfo.InvariantCulture, out float value))
                {
                    ThrowError("Failed to parse float value from the arguments");
                    return;
                }
                RagdollParams ragdollParams = character.AnimController.RagdollParams;
                ragdollParams.LimbScale = MathHelper.Clamp(value, RagdollParams.MIN_SCALE, RagdollParams.MAX_SCALE);
                ragdollParams.JointScale = MathHelper.Clamp(value, RagdollParams.MIN_SCALE, RagdollParams.MAX_SCALE);
                character.AnimController.RecreateAndRespawn();
            }, isCheat: true));

            commands.Add(new Command("recreateragdoll", "Recreate the ragdoll of the controlled character. Provide id or name if you want to target another character.", (string[] args) =>
            {
                var character = (args.Length == 0) ? Character.Controlled : FindMatchingCharacter(args, true);
                if (character == null)
                {
                    ThrowError("Not controlling any character!");
                    return;
                }
                character.AnimController.RecreateAndRespawn();
            }, isCheat: true,
                getValidArgs: () => new[] { GetSpawnedSpeciesNames() }));

            commands.Add(new Command("resetragdoll", "Reset the ragdoll of the controlled character (and all of the same species). Provide species name if you want to target another character.", (string[] args) =>
            {
                IEnumerable<Character> characters;
                if (args.Length == 0)
                {
                    if (Character.Controlled == null)
                    {
                        ThrowError("Invalid species name! Press [TAB] to get valid options in this context.");
                        return;
                    }
                    // Reset all characters of the same species, because the same params affect them too.
                    characters = FindMatchingSpecies(Character.Controlled.SpeciesName.ToString());
                }
                else
                {
                    characters = FindMatchingSpecies(args);
                }
                if (characters.None())
                {
                    ThrowError("Invalid species name!");
                    return;
                }
                characters.ForEach(c => c.AnimController.ResetRagdoll());
                foreach (Character character in characters)
                {
                    // Variant scale multiplier doesn't work without recreating the ragdoll.
                    if (!character.VariantOf.IsEmpty)
                    {
                        character.AnimController.RecreateAndRespawn();
                    }
                }
            }, isCheat: true, 
                getValidArgs: () => new[] { GetSpawnedSpeciesNames() }));
            
            commands.Add(new Command("loadanimation", "Loads an animation variation by name for the controlled character. The animation file has to be in the correct animations folder. Note: the changes are not saved!", (string[] args) =>
            {
                var character = Character.Controlled;
                if (character == null)
                {
                    ThrowError("Not controlling any character!");
                    return;
                }
                if (args.Length < 2)
                {
                    ThrowError("Insufficient parameters: Have to pass the type of animation (Walk, Run, SwimSlow, SwimFast, or Crouch) and the filename!");
                    return;
                }
                string type = args[0];
                if (!Enum.TryParse(type, ignoreCase: true, out AnimationType animationType))
                {
                    ThrowError($"Failed to parse animation type from {type}. Supported types are Walk, Run, SwimSlow, SwimFast, and Crouch!");
                    return;
                }
                string fileName = args[1];
                character.AnimController.TryLoadAnimation(animationType, Path.GetFileNameWithoutExtension(fileName), out _, throwErrors: true);
            }, isCheat: true));
            
            commands.Add(new Command("startlocalmptestsession", "startlocalmptestsession [(optional) number of clients, defaults to 2]: starts a new mp test session with multiple clients connected to local dedicated server", (string[] args) =>
            {
                // if we are not in main menu, exit out
                if (Screen.Selected != GameMain.MainMenuScreen)
                {
                    ThrowError("Must be in main menu to start.");
                    return;
                }
                
                // try to parse the number of clients
                int numClients = 2;
                if (args.Length > 0)
                {
                    if (!int.TryParse(args[0], out numClients))
                    {
                        ThrowError("Failed to parse the number of clients.");
                        return;
                    }
                }
                
                StartLocalMPSession(numClients);
            }));

            commands.Add(new Command("reloadwearables", "Reloads the sprites of all limbs and wearable sprites (clothing) of the controlled character. Provide id or name if you want to target another character.", args =>
            {
                var character = (args.Length == 0) ? Character.Controlled : FindMatchingCharacter(args, true);
                if (character == null)
                {
                    ThrowError("Not controlling any character or no matching character found with the provided arguments.");
                    return;
                }
                ReloadWearables(character);
            }, isCheat: true));

            commands.Add(new Command("loadwearable", "Force select certain variant for the selected character.", args =>
            {
                var character = Character.Controlled;
                if (character == null)
                {
                    ThrowError("Not controlling any character.");
                    return;
                }
                if (args.Length == 0)
                {
                    ThrowError("No arguments provided! Give an index number for the variant starting from 1.");
                    return;
                }
                if (int.TryParse(args[0], out int variant))
                {
                    ReloadWearables(character, variant);
                }
                
            }, isCheat: true));

            commands.Add(new Command("reloadsprite|reloadsprites", "Reloads the sprites of the selected item(s)/structure(s) (hovering over or selecting in the subeditor) or the controlled character. Can also reload sprites by entity id or by the name attribute (sprite element). Example 1: reloadsprite id itemid. Example 2: reloadsprite name \"Sprite name\"", args =>
            {
                if (Screen.Selected is SpriteEditorScreen)
                {
                    return;
                }
                else if (args.Length > 1)
                {
                    TryDoActionOnSprite(args[0], args[1], s =>
                    {
                        s.ReloadXML();
                        s.ReloadTexture();
                    });
                }
                else if (Screen.Selected is SubEditorScreen)
                {
                    if (!MapEntity.SelectedAny)
                    {
                        ThrowError("You have to select item(s)/structure(s) first!");
                    }
                    MapEntity.SelectedList.ForEach(e =>
                    {
                        if (e.Sprite != null)
                        {
                            e.Sprite.ReloadXML();
                            e.Sprite.ReloadTexture();
                        }
                    });
                }
                else
                {
                    var character = Character.Controlled;
                    if (character == null)
                    {
                        ThrowError("Please provide the mode (name or id) and the value so that I can find the sprite for you!");
                        return;
                    }
                    var item = character.FocusedItem;
                    if (item != null)
                    {
                        item.Sprite.ReloadXML();
                        item.Sprite.ReloadTexture();
                    }
                    else
                    {
                        ReloadWearables(character);
                    }
                }
            }, isCheat: true));

            commands.Add(new Command("flipx", "flipx: mirror the main submarine horizontally", (string[] args) =>
            {
                if (GameMain.NetworkMember != null)
                {
                    ThrowError("Cannot use the flipx command while playing online.");
                    return;
                }
                if (Submarine.MainSub?.SubBody != null) { Submarine.MainSub.FlipX(); }
            }, isCheat: true));

            commands.Add(new Command("head", "Load the head sprite and the wearables (hair etc). Required argument: head id. Optional arguments: hair index, beard index, moustache index, face attachment index.", args =>
            {
                var character = Character.Controlled;
                if (character == null)
                {
                    ThrowError("Not controlling any character!");
                    return;
                }
                if (args.Length == 0)
                {
                    ThrowError("No head id provided!");
                    return;
                }
                if (int.TryParse(args[0], out int id))
                {
                    int hairIndex, beardIndex, moustacheIndex, faceAttachmentIndex;
                    hairIndex = beardIndex = moustacheIndex = faceAttachmentIndex = -1;
                    if (args.Length > 1)
                    {
                        int.TryParse(args[1], out hairIndex);
                    }
                    if (args.Length > 2)
                    {
                        int.TryParse(args[2], out beardIndex);
                    }
                    if (args.Length > 3)
                    {
                        int.TryParse(args[3], out moustacheIndex);
                    }
                    if (args.Length > 4)
                    {
                        int.TryParse(args[4], out faceAttachmentIndex);
                    }
                    character.ReloadHead(id, hairIndex, beardIndex, moustacheIndex, faceAttachmentIndex);
                    foreach (var limb in character.AnimController.Limbs)
                    {
                        if (limb.type != LimbType.Head)
                        {
                            limb.RecreateSprites();
                        }
                    }
                }
            }, isCheat: true));

            commands.Add(new Command("spawnsub", "spawnsub [subname] [is thalamus]: Spawn a submarine at the position of the cursor", (string[] args) =>
            {
                if (GameMain.NetworkMember != null)
                {
                    ThrowError("Cannot spawn additional submarines during a multiplayer session.");
                    return;
                }
                if (args.Length == 0)
                {
                    ThrowError("Please enter the name of the submarine.");
                    return;
                }
                try
                {
                    var subInfo = SubmarineInfo.SavedSubmarines.FirstOrDefault(s => 
                        //accept both the localized and the non-localized name of the sub
                        s.DisplayName.Equals(args[0], StringComparison.OrdinalIgnoreCase) ||
                        s.Name.Equals(args[0], StringComparison.OrdinalIgnoreCase));
                    if (subInfo == null)
                    {
                        ThrowError($"Could not find a submarine with the name \"{args[0]}\".");
                    }
                    else
                    {
                        Submarine spawnedSub = Submarine.Load(subInfo, false);
                        spawnedSub.SetPosition(GameMain.GameScreen.Cam.ScreenToWorld(PlayerInput.MousePosition));
                        if (subInfo.Type == SubmarineType.Wreck)
                        {
                            spawnedSub.MakeWreck();
                            if (args.Length > 1 && bool.TryParse(args[1], out bool isThalamus))
                            {
                                if (isThalamus)
                                {
                                    spawnedSub.CreateWreckAI();
                                }
                                else
                                {
                                    spawnedSub.DisableWreckAI();
                                }
                            }
                            else
                            {
                                spawnedSub.DisableWreckAI();
                            }
                        }
                    }
                }
                catch (Exception e)
                {
                    string errorMsg = "Failed to spawn a submarine. Arguments: \"" + string.Join(" ", args) + "\".";
                    ThrowError(errorMsg, e);
                    GameAnalyticsManager.AddErrorEventOnce("DebugConsole.SpawnSubmarine:Error", GameAnalyticsManager.ErrorSeverity.Error, errorMsg + '\n' + e.Message + '\n' + e.StackTrace.CleanupStackTrace());
                }
            },
            () =>
            {
                return new string[][]
                {
                    SubmarineInfo.SavedSubmarines.Select(s => s.DisplayName.Value).ToArray()
                };
            },
            isCheat: true));

            commands.Add(new Command("pause", "Toggles the pause state when playing offline", (string[] args) =>
            {
                if (GameMain.NetworkMember == null)
                {
                    Paused = !Paused;
                    DebugConsole.NewMessage("Game paused: " + Paused);
                }
                else
                {
                    DebugConsole.NewMessage("Cannot pause when a multiplayer session is active.");
                }
            }));

            AssignOnClientExecute("showseed|showlevelseed", (string[] args) =>
            {
                if (Level.Loaded == null)
                {
                    ThrowError("No level loaded.");
                }
                else
                {
                    NewMessage("Level seed: " + Level.Loaded.Seed);
                    NewMessage("Level generation params: " + Level.Loaded.GenerationParams.Identifier);
                    NewMessage("Adjacent locations: " + (Level.Loaded.StartLocation?.Type.Identifier ?? "none".ToIdentifier()) + ", " + (Level.Loaded.StartLocation?.Type.Identifier ?? "none".ToIdentifier()));
                    NewMessage("Mirrored: " + Level.Loaded.Mirrored);
                    NewMessage("Level size: " + Level.Loaded.Size.X + "x" + Level.Loaded.Size.Y);
                    NewMessage("Minimum main path width: " + (Level.Loaded.LevelData?.MinMainPathWidth?.ToString() ?? "unknown"));
                }
            });
        }

        private static void ReloadWearables(Character character, int variant = 0)
        {
            foreach (var limb in character.AnimController.Limbs)
            {
                limb.Sprite?.ReloadTexture();
                limb.DamagedSprite?.ReloadTexture();
                limb.DeformSprite?.Sprite.ReloadTexture();
                foreach (var wearable in limb.WearingItems)
                {
                    if (variant > 0 && wearable.Variant > 0)
                    {
                        wearable.Variant = variant;
                    }
                    wearable.ParsePath(true);
                    wearable.Sprite.ReloadXML();
                    wearable.Sprite.ReloadTexture();
                }
                foreach (var wearable in limb.OtherWearables)
                {
                    wearable.ParsePath(true);
                    wearable.Sprite.ReloadXML();
                    wearable.Sprite.ReloadTexture();
                }
                if (limb.HuskSprite != null)
                {
                    limb.HuskSprite.Sprite.ReloadXML();
                    limb.HuskSprite.Sprite.ReloadTexture();
                }
                if (limb.HerpesSprite != null)
                {
                    limb.HerpesSprite.Sprite.ReloadXML();
                    limb.HerpesSprite.Sprite.ReloadTexture();
                }
            }
        }

        private static bool TryDoActionOnSprite(string firstArg, string secondArg, Action<Sprite> action)
        {
            switch (firstArg)
            {
                case "name":
                    var sprites = Sprite.LoadedSprites.Where(s => s.Name != null && s.Name.Equals(secondArg, StringComparison.OrdinalIgnoreCase));
                    if (sprites.Any())
                    {
                        foreach (var s in sprites)
                        {
                            action(s);
                        }
                        return true;
                    }
                    else
                    {
                        ThrowError("Cannot find any matching sprites by the name: " + secondArg);
                        return false;
                    }
                case "identifier":
                case "id":
                    sprites = Sprite.LoadedSprites.Where(s => s.EntityIdentifier != null && s.EntityIdentifier == secondArg);
                    if (sprites.Any())
                    {
                        foreach (var s in sprites)
                        {
                            action(s);
                        }
                        return true;
                    }
                    else
                    {
                        ThrowError("Cannot find any matching sprites by the id: " + secondArg);
                        return false;
                    }
                default:
                    ThrowError("The first argument must be either 'name' or 'id'");
                    return false;
            }
        }


        private enum AdjustItemTypes
        {
            NoAdjustment,
            Additive,
            Multiplicative
        }

        private static void PrintItemCosts(Dictionary<ItemPrefab, int> newPrices, ItemPrefab materialPrefab, List<FabricationRecipe> fabricableItems, int newPrice, bool adjustDown, string depth = "", AdjustItemTypes adjustItemType = AdjustItemTypes.NoAdjustment)
        {
            if (newPrice < 1)
            {
                NewMessage(depth + materialPrefab.Name + " cannot be adjusted to this price, because it would become less than 1.");
                return;
            }

            depth += "   ";
            newPrices.TryAdd(materialPrefab, newPrice);

            int componentCost = 0;
            int newComponentCost = 0;

            var fabricationRecipe = fabricableItems.Find(f => f.TargetItem == materialPrefab);

            if (fabricationRecipe != null)
            {
                foreach (RequiredItem requiredItem in fabricationRecipe.RequiredItems)
                {
                    foreach (ItemPrefab itemPrefab in requiredItem.ItemPrefabs)
                    {
                        GetAdjustedPrice(itemPrefab, ref componentCost, ref newComponentCost, newPrices);
                    }
                }
            }
            string componentCostMultiplier = "";
            if (componentCost > 0)
            {
                componentCostMultiplier = $" (Relative difference to component cost {GetComponentCostDifference(materialPrefab.DefaultPrice.Price, componentCost)} => {GetComponentCostDifference(newPrice, newComponentCost)}, or flat profit {(int)(materialPrefab.DefaultPrice.Price - (int)componentCost)} => {newPrice - newComponentCost})";
            }
            string priceAdjustment = "";
            if (newPrice != materialPrefab.DefaultPrice.Price)
            {
                priceAdjustment = ", Suggested price adjustment is " + materialPrefab.DefaultPrice.Price + " => " + newPrice;
            }
            NewMessage(depth + materialPrefab.Name + "(" + materialPrefab.DefaultPrice.Price + ") " + priceAdjustment + componentCostMultiplier);

            if (adjustDown)
            {
                if (componentCost > 0)
                {
                    double newPriceMult = (double)newPrice / (double)(materialPrefab.DefaultPrice.Price);
                    int newPriceDiff = componentCost + newPrice - materialPrefab.DefaultPrice.Price;

                    switch (adjustItemType)
                    {
                        case AdjustItemTypes.Additive:
                            NewMessage(depth + materialPrefab.Name + "'s components should be adjusted " + componentCost + " => " + newPriceDiff);
                            break;
                        case AdjustItemTypes.Multiplicative:
                            NewMessage(depth + materialPrefab.Name + "'s components should be adjusted " + componentCost + " => " + Math.Round(newPriceMult * componentCost));
                            break;
                    }

                    if (fabricationRecipe != null)
                    {
                        foreach (RequiredItem requiredItem in fabricationRecipe.RequiredItems)
                        {
                            foreach (ItemPrefab itemPrefab in requiredItem.ItemPrefabs)
                            {
                                if (itemPrefab.DefaultPrice != null)
                                {
                                    switch (adjustItemType)
                                    {
                                        case AdjustItemTypes.NoAdjustment:
                                            PrintItemCosts(newPrices, itemPrefab, fabricableItems, itemPrefab.DefaultPrice.Price, adjustDown, depth, adjustItemType);
                                            break;
                                        case AdjustItemTypes.Additive:
                                            PrintItemCosts(newPrices, itemPrefab, fabricableItems, itemPrefab.DefaultPrice.Price + (int)((newPrice - materialPrefab.DefaultPrice.Price) / (double)fabricationRecipe.RequiredItems.Length), adjustDown, depth, adjustItemType);
                                            break;
                                        case AdjustItemTypes.Multiplicative:
                                            PrintItemCosts(newPrices, itemPrefab, fabricableItems, (int)(itemPrefab.DefaultPrice.Price * newPriceMult), adjustDown, depth, adjustItemType);
                                            break;
                                    }
                                }
                            }
                        }
                    }
                }
            }
            else
            {
                var fabricationRecipes = fabricableItems.Where(f => f.RequiredItems.Any(x => x.ItemPrefabs.Contains(materialPrefab)));

                foreach (FabricationRecipe fabricationRecipeParent in fabricationRecipes)
                {
                    if (fabricationRecipeParent.TargetItem.DefaultPrice != null)
                    {
                        int targetComponentCost = 0;
                        int newTargetComponentCost = 0;

                        foreach (RequiredItem requiredItem in fabricationRecipeParent.RequiredItems)
                        {
                            foreach (ItemPrefab itemPrefab in requiredItem.ItemPrefabs)
                            {
                                GetAdjustedPrice(itemPrefab, ref targetComponentCost, ref newTargetComponentCost, newPrices);
                            }
                        }
                        switch (adjustItemType)
                        {
                            case AdjustItemTypes.NoAdjustment:
                                PrintItemCosts(newPrices, fabricationRecipeParent.TargetItem, fabricableItems, fabricationRecipeParent.TargetItem.DefaultPrice.Price, adjustDown, depth, adjustItemType);
                                break;
                            case AdjustItemTypes.Additive:
                                PrintItemCosts(newPrices, fabricationRecipeParent.TargetItem, fabricableItems, fabricationRecipeParent.TargetItem.DefaultPrice.Price + newPrice - materialPrefab.DefaultPrice.Price, adjustDown, depth, adjustItemType);
                                break;
                            case AdjustItemTypes.Multiplicative:
                                double maintainedMultiplier = GetComponentCostDifference(fabricationRecipeParent.TargetItem.DefaultPrice.Price, targetComponentCost);
                                PrintItemCosts(newPrices, fabricationRecipeParent.TargetItem, fabricableItems, (int)(newTargetComponentCost * maintainedMultiplier), adjustDown, depth, adjustItemType);
                                break;
                        }
                    }
                }
            }
        }

        private static double GetComponentCostDifference(int itemCost, int componentCost)
        {
            return Math.Round((double)(itemCost / (double)componentCost), 2);
        }

        private static void GetAdjustedPrice(ItemPrefab itemPrefab, ref int componentCost, ref int newComponentCost, Dictionary<ItemPrefab, int> newPrices)
        {
            if (newPrices.TryGetValue(itemPrefab, out int newPrice))
            {
                newComponentCost += newPrice;
            }
            else if (itemPrefab.DefaultPrice != null)
            {
                newComponentCost += itemPrefab.DefaultPrice.Price;
            }
            if (itemPrefab.DefaultPrice != null)
            {
                componentCost += itemPrefab.DefaultPrice.Price;
            }
        }

        public static void StartLocalMPSession(int numClients = 2)
        {
            try
            {
                if (Process.GetProcessesByName("DedicatedServer").Length == 0)
                {
#if WINDOWS
                    Process.Start("DedicatedServer.exe", arguments: "-multiclienttestmode");
#else
                    Process.Start("./DedicatedServer", arguments: "-multiclienttestmode");
#endif
                    System.Threading.Thread.Sleep(1000);
                }

                GameMain.Client = new GameClient("client1",
                    new LidgrenEndpoint(System.Net.IPAddress.Loopback, NetConfig.DefaultPort), "localhost", Option<int>.None());
            
                numClients = MathHelper.Clamp(numClients, 1, 4);
            
                if (numClients > 1)
                {
                    for (int i = 2; i <= numClients; i++)
                    {
                        System.Threading.Thread.Sleep(1000);
#if WINDOWS
                        Process.Start("Barotrauma.exe", arguments: "-connect server localhost -username client" + i);
#else
                        Process.Start("./Barotrauma", arguments: "-connect server localhost -username client" + i);
#endif
                    }
                }
            }
            catch (Exception e)
            {
                DebugConsole.ThrowError("Failed to start the local MP test session", e);
            }
            
        }
    }
}<|MERGE_RESOLUTION|>--- conflicted
+++ resolved
@@ -2932,18 +2932,12 @@
                 Dictionary<string, string> existingTexts = new Dictionary<string, string>();             
                 foreach (EventPrefab eventPrefab in EventSet.GetAllEventPrefabs())
                 {
-<<<<<<< HEAD
-                    if (eventPrefab.Identifier.IsEmpty) 
-                    {
-                        continue;
-=======
                     string dir = Path.GetDirectoryName(eventPrefab.FilePath.FullPath);
                     if (!sourcePath.IsNullOrEmpty() && 
                         Path.GetFullPath(eventPrefab.FilePath.FullPath) != sourcePath &&
                         Path.GetDirectoryName(eventPrefab.FilePath.FullPath) != sourcePath) 
                     { 
                         continue; 
->>>>>>> 14f61af4
                     }
                     if (eventPrefab.Identifier.IsEmpty) { continue; }
                     docs.Add(eventPrefab.ConfigElement.Document);
