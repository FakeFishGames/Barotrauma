﻿#nullable enable
using Barotrauma.Extensions;
using Microsoft.Xna.Framework;
using Steamworks.Data;
using System;
using System.Collections.Generic;
using System.Linq;
using System.Threading.Tasks;
using ItemOrPackage = Barotrauma.Either<Steamworks.Ugc.Item, Barotrauma.ContentPackage>;

namespace Barotrauma.Steam
{
    sealed partial class MutableWorkshopMenu : WorkshopMenu
    {
        private CorePackage EnabledCorePackage => enabledCoreDropdown.SelectedData as CorePackage ?? throw new Exception("Valid core package not selected");

        public bool ViewingItemDetails { get; private set; }

        private readonly GUIDropDown enabledCoreDropdown;
        private readonly GUIListBox enabledRegularModsList;
        private readonly GUIListBox disabledRegularModsList;
        private readonly Action<ItemOrPackage> onInstalledInfoButtonHit;
        private readonly GUITextBox modsListFilter;
        private readonly Dictionary<Filter, GUITickBox> modsListFilterTickboxes;
        private readonly Option<GUIButton> bulkUpdateButtonOption;

        private GUIComponent? draggedElement = null;
        private GUIListBox? draggedElementOrigin = null;

        private void UpdateSubscribedModInstalls()
        {
            if (!EnableWorkshopSupport) { return; }

            uint numSubscribedMods = SteamManager.GetNumSubscribedItems();
            if (numSubscribedMods == memSubscribedModCount) { return; }
            memSubscribedModCount = numSubscribedMods;

            var subscribedIds = SteamManager.Workshop.GetSubscribedItemIds();
            var installedIds = ContentPackageManager.WorkshopPackages
                .Select(p => p.UgcId)
                .NotNone()
                .OfType<SteamWorkshopId>()
                .Select(id => id.Value)
                .ToHashSet();
            foreach (var id in subscribedIds.Where(id2 => !installedIds.Contains(id2)))
            {
                Steamworks.Ugc.Item item = new Steamworks.Ugc.Item(id);
                if (!item.IsDownloading && !SteamManager.Workshop.IsInstalling(item))
                {
                    SteamManager.Workshop.DownloadModThenEnqueueInstall(item);
                }
            }
            
            SteamManager.Workshop.DeleteUnsubscribedMods(removedPackages =>
            {
                if (removedPackages.Any())
                {
                    PopulateInstalledModLists();
                }
            });
        }
        
        private static (GUILayoutGroup Left, GUIFrame center, GUILayoutGroup Right) CreateSidebars(
            GUIComponent parent,
            float leftWidth = 0.3875f,
            float centerWidth = 0.025f,
            float rightWidth = 0.5875f,
            bool split = false,
            float height = 1.0f)
        {
            GUILayoutGroup layout = new GUILayoutGroup(new RectTransform((1.0f, height), parent.RectTransform), isHorizontal: true);
            GUILayoutGroup left = new GUILayoutGroup(new RectTransform((leftWidth, 1.0f), layout.RectTransform), isHorizontal: false);
            var center = new GUIFrame(new RectTransform((centerWidth, 1.0f), layout.RectTransform), style: null);
            if (split)
            {
                new GUICustomComponent(new RectTransform(Vector2.One, center.RectTransform),
                    onDraw: (sb, c) =>
                    {
                        sb.DrawLine((c.Rect.Center.X, c.Rect.Top), (c.Rect.Center.X, c.Rect.Bottom), GUIStyle.TextColorDim, 2f);
                    });
            }
            GUILayoutGroup right = new GUILayoutGroup(new RectTransform((rightWidth, 1.0f), layout.RectTransform), isHorizontal: false);
            return (left, center, right);
        }

        private static void HandleDraggingAcrossModLists(GUIListBox from, GUIListBox to)
        {
            if (to.Rect.Contains(PlayerInput.MousePosition) && from.DraggedElement != null)
            {
                //move the dragged elements to the index determined previously
                var draggedElement = from.DraggedElement;
                
                var selected = from.AllSelected.ToList();
                selected.Sort((a, b) => from.Content.GetChildIndex(a) - from.Content.GetChildIndex(b));
                
                float oldCount = to.Content.CountChildren;
                float newCount = oldCount + selected.Count;
                
                var offset = draggedElement.RectTransform.AbsoluteOffset;
                offset += from.Content.Rect.Location;
                offset -= to.Content.Rect.Location;
                
                for (int i = 0; i < selected.Count; i++)
                {
                    var c = selected[i];
                    c.Parent.RemoveChild(c);
                    c.RectTransform.Parent = to.Content.RectTransform;
                    c.RectTransform.RepositionChildInHierarchy((int)oldCount+i);
                }

                from.DraggedElement = null;
                from.Deselect();
                from.RecalculateChildren();
                from.RectTransform.RecalculateScale(true);
                to.RecalculateChildren();
                to.RectTransform.RecalculateScale(true);
                to.Select(selected);
                
                //recalculate the dragged element's offset so it doesn't jump around
                draggedElement.RectTransform.AbsoluteOffset = offset;
                
                to.DraggedElement = draggedElement;

                to.BarScroll *= (oldCount / newCount);
            }
        }

        private Action? currentSwapFunc = null;
        private GUISoundType? swapSoundType = null;

        private void PlaySwapSound()
        {
            SoundPlayer.PlayUISound(swapSoundType);
        }

        private void SetSwapFunc(GUIListBox from, GUIListBox to)
        {
            currentSwapFunc = () =>
            {
                to.Deselect();
                var selected = from.AllSelected.ToArray();
                foreach (var frame in selected)
                {
                    frame.Parent.RemoveChild(frame);
                    frame.RectTransform.Parent = to.Content.RectTransform;
                }
                from.RecalculateChildren();
                from.RectTransform.RecalculateScale(true);
                to.RecalculateChildren();
                to.RectTransform.RecalculateScale(true);
                to.Select(selected);
            };

            if (to == enabledRegularModsList)
            {
                swapSoundType = GUISoundType.Increase;
            }
            else if (to == disabledRegularModsList)
            {
                swapSoundType = GUISoundType.Decrease;
            }
            else
            {
                swapSoundType = null;
            }
        }

        private void CreateInstalledModsTab(
            out GUIDropDown enabledCoreDropdown,
            out GUIListBox enabledRegularModsList,
            out GUIListBox disabledRegularModsList,
            out Action<ItemOrPackage> onInstalledInfoButtonHit,
            out GUITextBox modsListFilter,
            out Dictionary<Filter, GUITickBox> modsListFilterTickboxes,
            out Option<GUIButton> bulkUpdateButton)
        {
            GUIFrame content = CreateNewContentFrame(Tab.InstalledMods);
            
            CreateWorkshopItemDetailContainer(
                content,
                out var outerContainer,
                onSelected: (itemOrPackage, selectedFrame) =>
                {
                    if (itemOrPackage.TryGet(out Steamworks.Ugc.Item item)) { PopulateFrameWithItemInfo(item, selectedFrame); }
                },
                onDeselected: () => PopulateInstalledModLists(),
                out onInstalledInfoButtonHit, out var deselect);

            GUILayoutGroup mainLayout =
                new GUILayoutGroup(new RectTransform(Vector2.One, outerContainer.Content.RectTransform), childAnchor: Anchor.TopCenter)
                {
                    Stretch = true,
                    AbsoluteSpacing = GUI.IntScale(5)
                };
            mainLayout.RectTransform.SetAsFirstChild();

            var (topLeft, _, topRight) = CreateSidebars(mainLayout, centerWidth: 0.05f, leftWidth: 0.475f, rightWidth: 0.475f, height: 0.13f);
            topLeft.Stretch = true;
            Label(topLeft, TextManager.Get("enabledcore"), GUIStyle.SubHeadingFont, heightScale: 1.0f);
            enabledCoreDropdown = Dropdown<CorePackage>(topLeft,
                (p) => p.Name,
                ContentPackageManager.CorePackages.ToArray(),
                ContentPackageManager.EnabledPackages.Core!,
                (p) => { },
                heightScale: 1.0f / 13.0f);
            enabledCoreDropdown.AllowNonText = true;
            Label(topLeft, "", GUIStyle.SubHeadingFont, heightScale: 1.0f);
            topRight.ChildAnchor = Anchor.CenterLeft;

            var topRightButtons = new GUILayoutGroup(new RectTransform((1.0f, 0.5f), topRight.RectTransform),
                isHorizontal: true, childAnchor: Anchor.CenterLeft)
            {
                Stretch = true,
                RelativeSpacing = 0.05f
            };

            void padTopRight(float width=1.0f)
            {
                new GUIFrame(new RectTransform((width, 1.0f), topRightButtons.RectTransform), style: null);
            }

            padTopRight();
            //TODO: put stuff here
            padTopRight(width: 3.0f);
            var refreshListsButton
                = new GUIButton(
                    new RectTransform(Vector2.One, topRightButtons.RectTransform, scaleBasis: ScaleBasis.BothHeight),
                    text: "", style: "GUIReloadButton")
                {
                    OnClicked = (b, o) =>
                    {
                        PopulateInstalledModLists();
                        return false;
                    },
                    ToolTip = TextManager.Get("RefreshModLists")
                };

            bulkUpdateButton = EnableWorkshopSupport
                ? Option.Some(
                    new GUIButton(
                        new RectTransform(Vector2.One, topRightButtons.RectTransform, scaleBasis: ScaleBasis.BothHeight),
                        text: "", style: "GUIUpdateButton")
                    {
                        OnClicked = (b,
                                     o) =>
                        {
                            BulkDownloader.PrepareUpdates();
                            return false;
                        },
                        Enabled = false
                    })
                : Option.None;
            padTopRight(width: 0.1f);

            var (left, center, right) = CreateSidebars(mainLayout, centerWidth: 0.05f, leftWidth: 0.475f, rightWidth: 0.475f, height: 0.8f);
            right.ChildAnchor = Anchor.TopRight;

            //enabled mods
            var label = Label(left, TextManager.Get("enabledregular"), GUIStyle.SubHeadingFont);
            new GUIImage(new RectTransform(new Point(label.Rect.Height), label.RectTransform, Anchor.CenterRight), style: "GUIButtonInfo")
            {
                ToolTip = TextManager.Get("ModLoadOrderExplanation")
            };

            var enabledModsList = new GUIListBox(new RectTransform((1.0f, 0.93f), left.RectTransform))
            {
                CurrentDragMode = GUIListBox.DragMode.DragOutsideBox,
                CurrentSelectMode = GUIListBox.SelectMode.RequireShiftToSelectMultiple,
                HideDraggedElement = true,
                PlaySoundOnSelect = true,
                SoundOnDragStart = GUISoundType.Select,
                SoundOnDragStop = GUISoundType.Increase,
            };
            enabledRegularModsList = enabledModsList;
            
            //disabled mods
            Label(right, TextManager.Get("disabledregular"), GUIStyle.SubHeadingFont);
            var disabledModsList = new GUIListBox(new RectTransform((1.0f, 0.93f), right.RectTransform))
            {
                CurrentDragMode = GUIListBox.DragMode.DragOutsideBox,
                CurrentSelectMode = GUIListBox.SelectMode.RequireShiftToSelectMultiple,
                HideDraggedElement = true,
                PlaySoundOnSelect = true,
                SoundOnDragStart = GUISoundType.Select,
                SoundOnDragStop = GUISoundType.Decrease,
            };
            disabledRegularModsList = disabledModsList;
            
            var centerButton =
                new GUIButton(
                    new RectTransform(Vector2.One * 0.95f, center.RectTransform, scaleBasis: ScaleBasis.BothWidth,
                        anchor: Anchor.Center),
                    style: "GUIButtonToggleLeft")
                {
                    PlaySoundOnSelect = false,
                    Visible = false,
                    OnClicked = (button, o) =>
                    {
                        if (currentSwapFunc != null)
                        {
                            PlaySwapSound();
                            currentSwapFunc.Invoke();
                        }
                        return false;
                    }
                };

            enabledModsList.OnSelected = (frame, o) =>
            {
                disabledModsList.Deselect();

                centerButton.Visible = true;
                centerButton.ApplyStyle(GUIStyle.GetComponentStyle("GUIButtonToggleRight"));

                SetSwapFunc(enabledModsList, disabledModsList);
                
                return true;
            };
            disabledModsList.OnSelected = (frame, o) =>
            {
                enabledModsList.Deselect();
                
                centerButton.Visible = true;
                centerButton.ApplyStyle(GUIStyle.GetComponentStyle("GUIButtonToggleLeft"));
                
                SetSwapFunc(disabledModsList, enabledModsList);
                
                return true;
            };

            var filterContainer = new GUILayoutGroup(NewItemRectT(mainLayout, heightScale: 1.0f), isHorizontal: true)
                { Stretch = true, RelativeSpacing = 0.01f };

            void padFilterContainer(float width = 0.25f)
                => new GUIFrame(new RectTransform((width, 1.0f), filterContainer!.RectTransform), style: null);
            
            GUIButton filterLayoutButton(string style)
                => new GUIButton(
                    new RectTransform(Vector2.One, filterContainer!.RectTransform, scaleBasis: ScaleBasis.BothHeight),
                    "", style: style);
            
            padFilterContainer(width: 0.2f);
            var loadPresetBtn = filterLayoutButton("OpenButton");
            loadPresetBtn.ToolTip = TextManager.Get("LoadModListPresetHeader");
            loadPresetBtn.OnClicked = OpenLoadPreset;
            var savePresetBtn = filterLayoutButton("SaveButton");
            savePresetBtn.ToolTip = TextManager.Get("SaveModListPresetHeader");
            savePresetBtn.OnClicked = OpenSavePreset;
            padFilterContainer(width: 0.05f);
            var searchRectT = new RectTransform((0.5f, 1.0f), filterContainer.RectTransform);
            var searchBox = CreateSearchBox(searchRectT);
            modsListFilter = searchBox;

            var filterTickboxes = new Dictionary<Filter, GUITickBox>();
            modsListFilterTickboxes = filterTickboxes;

            var filterTickboxesDropdown
                = filterLayoutButton("SetupVisibilityButton");
            var filterTickboxesContainer
                = new GUIFrame(new RectTransform((0.3f, 0.2f), content.RectTransform,
                    scaleBasis: ScaleBasis.BothWidth), style: "InnerFrame");
            var filterTickboxesUpdater
                = new GUICustomComponent(new RectTransform(Vector2.Zero, content.RectTransform),
                    onUpdate: (f, component) =>
                    {
                        filterTickboxesContainer.Visible = filterTickboxesDropdown.Selected;
                        filterTickboxesContainer.RectTransform.AbsoluteOffset
                            = (filterTickboxesDropdown.Rect.Location - content.Rect.Location)
                                + (filterTickboxesDropdown.Rect.Width / 2, 0)
                                - (filterTickboxesContainer.Rect.Size.ToVector2() * (0.5f, 1.0f)).ToPoint();
                        filterTickboxesContainer.RectTransform.NonScaledSize
                            = new Point(filterTickboxes.Select(tb => (int)tb.Value.Font.MeasureString(tb.Value.GetChild<GUITextBlock>().Text).X).Max(),
                                  filterTickboxes.Select(tb => tb.Value.Rect.Height).Aggregate((a,b) => a+b))
                              +(filterTickboxes.Values.First().Rect.Height * 4, filterTickboxes.Values.First().Rect.Height / 2);
                        if (PlayerInput.PrimaryMouseButtonClicked()
                            && !GUI.IsMouseOn(filterTickboxesDropdown)
                            && !GUI.IsMouseOn(filterTickboxesContainer))
                        {
                            filterTickboxesDropdown.Selected = false;
                        }
                    });

            var filterTickboxesLayout
                = new GUILayoutGroup(new RectTransform(Vector2.One * 0.95f, filterTickboxesContainer.RectTransform, Anchor.Center));

            void addFilterTickbox(Filter filter, string? style, bool selected)
            {
                var tickbox = new GUITickBox(NewItemRectT(filterTickboxesLayout!, heightScale: 0.5f), "")
                {
                    Selected = selected,
                    OnSelected = _ =>
                    {
                        UpdateModListItemVisibility();
                        return true;
                    }
                };
                filterTickboxes!.Add(filter, tickbox);
                var text = new GUITextBlock(new RectTransform((1.0f, 1.0f), tickbox.RectTransform, Anchor.CenterRight)
                    {
                        AbsoluteOffset = (-tickbox.Box.Rect.Width * 2, 0),
                    },
                    TextManager.Get($"ModFilter.{filter}"))
                {
                    CanBeFocused = false
                };
                var icon = new GUIFrame(
                    new RectTransform(Vector2.One, text.RectTransform, Anchor.CenterLeft, Pivot.CenterRight,
                        scaleBasis: ScaleBasis.BothHeight), style: style)
                {
                    CanBeFocused = false
                };
            }

            if (EnableWorkshopSupport)
            {
                addFilterTickbox(Filter.ShowLocal, "WorkshopMenu.EditButton", selected: true);
                addFilterTickbox(Filter.ShowWorkshop, "WorkshopMenu.DownloadedIcon", selected: true);
                addFilterTickbox(Filter.ShowPublished, "WorkshopMenu.PublishedIcon", selected: true);
            }
            addFilterTickbox(Filter.ShowOnlySubs, null, selected: false);
            addFilterTickbox(Filter.ShowOnlyItemAssemblies, null, selected: false);
            
            padFilterContainer();

            new GUICustomComponent(new RectTransform(Vector2.Zero, content.RectTransform),
                onUpdate: (f, component) =>
                {
                    HandleDraggingAcrossModLists(enabledModsList, disabledModsList);
                    HandleDraggingAcrossModLists(disabledModsList, enabledModsList);
                    UpdateDraggingSounds();
                    
                    if (PlayerInput.PrimaryMouseButtonClicked()
                        && !GUI.IsMouseOn(enabledModsList)
                        && !GUI.IsMouseOn(disabledModsList)
                        && GUIContextMenu.CurrentContextMenu is null)
                    {
                        enabledModsList.Deselect();
                        disabledModsList.Deselect();
                    }
                    else if (!PlayerInput.IsCtrlDown() && !PlayerInput.IsShiftDown() && PlayerInput.DoubleClicked())
                    {
                        currentSwapFunc?.Invoke();
                    }
                },
                onDraw: (spriteBatch, component) =>
                {
                    enabledModsList.DraggedElement?.DrawManually(spriteBatch, true, true);
                    disabledModsList.DraggedElement?.DrawManually(spriteBatch, true, true);
                });

            void UpdateDraggingSounds()
            {
                if (draggedElement != null)
                {
                    if (enabledModsList.DraggedElement == null && disabledModsList.DraggedElement == null)
                    {
                        SetDragOrigin(null);
                    }
                    CheckDragStopSound(enabledModsList);
                    CheckDragStopSound(disabledModsList);
                }
                else if (enabledModsList.DraggedElement != null)
                {
                    SetDragOrigin(enabledModsList);
                }
                else if (disabledModsList.DraggedElement != null)
                {
                    SetDragOrigin(disabledModsList);
                }

                void SetDragOrigin(GUIListBox? listBox)
                {
                    draggedElement = listBox?.DraggedElement;
                    draggedElementOrigin = listBox;
                }

                void CheckDragStopSound(GUIListBox listBox)
                {
                    listBox.PlaySoundOnDragStop = listBox.DraggedElement != null && draggedElementOrigin != listBox;
                }
            }
        }

        protected override void UpdateModListItemVisibility()
        {
            string str = modsListFilter.Text;
            enabledRegularModsList.Content.Children.Concat(disabledRegularModsList.Content.Children)
                .ForEach(c
                    => c.Visible = c.UserData is not ContentPackage p
                        || ModNameMatches(p, str) && ModMatchesTickboxes(p, c));
        }

        private bool ModMatchesTickboxes(ContentPackage p, GUIComponent guiItem)
        {
            var iconBtn = guiItem.GetChild<GUILayoutGroup>()?.GetAllChildren<GUIButton>().Last();

            bool matches = false;

            if (EnableWorkshopSupport)
            {
                matches |= modsListFilterTickboxes[Filter.ShowLocal].Selected
                           && ContentPackageManager.LocalPackages.Contains(p);

                matches |= modsListFilterTickboxes[Filter.ShowPublished].Selected
                           && (ContentPackageManager.WorkshopPackages.Contains(p)
                               && iconBtn?.Style?.Identifier == "WorkshopMenu.PublishedIcon");
                matches |= modsListFilterTickboxes[Filter.ShowWorkshop].Selected
                           && (ContentPackageManager.WorkshopPackages.Contains(p)
                               && iconBtn?.Style?.Identifier != "WorkshopMenu.PublishedIcon");
            }
            else
            {
                matches = true;
            }

            if (modsListFilterTickboxes[Filter.ShowOnlySubs].Selected
                && modsListFilterTickboxes[Filter.ShowOnlyItemAssemblies].Selected
                && p.Files.All(f => f is BaseSubFile || f is ItemAssemblyFile))
            {
                //Both the subs-only tickbox and the item-assembly-only tickbox
                //are enabled, and all files match either of them so show this mod
            }
            else if (modsListFilterTickboxes[Filter.ShowOnlySubs].Selected
                && p.Files.Any(f => f is not BaseSubFile))
            {
                matches = false;
            }
            else if (modsListFilterTickboxes[Filter.ShowOnlyItemAssemblies].Selected
                && p.Files.Any(f => f is not ItemAssemblyFile))
            {
                matches = false;
            }

            return matches;
        }

        private void PrepareToShowModInfo(ContentPackage mod)
        {
            if (!mod.UgcId.TryUnwrap(out var ugcId)
                || ugcId is not SteamWorkshopId workshopId) { return; }

            if (mod.UgcItem.TryUnwrap(out var cachedItem))
            {
                onInstalledInfoButtonHit(cachedItem);
                return;
            }

            TaskPool.Add($"PrepareToShow{mod.UgcId}Info", SteamManager.Workshop.GetItem(workshopId.Value),
                t =>
                {
                    if (!t.TryGetResult(out Option<Steamworks.Ugc.Item> itemOption)) { return; }
                    if (!itemOption.TryUnwrap(out var item)) { return; }
                    onInstalledInfoButtonHit(item);
                });
        }
        
        public void PopulateInstalledModLists(bool forceRefreshEnabled = false, bool refreshDisabled = true)
        {
            ViewingItemDetails = false;
            if (bulkUpdateButtonOption.TryUnwrap(out var bulkUpdateButton))
            {
                bulkUpdateButton.Enabled = false;
                bulkUpdateButton.ToolTip = "";
            }
            ContentPackageManager.UpdateContentPackageList();

            var corePackages = ContentPackageManager.CorePackages.ToArray();
            var currentCore = ContentPackageManager.EnabledPackages.Core!;
            SwapDropdownValues<CorePackage>(enabledCoreDropdown,
                (p) => p.Name,
                corePackages,
                currentCore,
                (p) =>
                {
                    // Manually set dropdown text because
                    // adding buttons to the elements breaks
                    // this part of the dropdown code
                    enabledCoreDropdown.Text = p.Name;
                    enabledCoreDropdown.ButtonTextColor =
                        p.HasAnyErrors
                            ? GUIStyle.Red
                            : GUIStyle.TextColorNormal;
                });

            void addButtonForMod(ContentPackage mod, GUILayoutGroup parent)
            {
                if (ContentPackageManager.LocalPackages.Contains(mod))
                {
                    var editButton = new GUIButton(new RectTransform(Vector2.One, parent.RectTransform, scaleBasis: ScaleBasis.Smallest), "",
                            style: "WorkshopMenu.EditButton")
                        {
                            OnClicked = (button, o) =>
                            {
                                ToolBox.OpenFileWithShell(mod.Dir);
                                return false;
                            },
                            ToolTip = TextManager.Get("OpenLocalModInExplorer")
                        };
                }
                else if (ContentPackageManager.WorkshopPackages.Contains(mod))
                {
                    var infoButton = new GUIButton(
                        new RectTransform(Vector2.One, parent.RectTransform, scaleBasis: ScaleBasis.Smallest), "",
                        style: null)
                    {
                        CanBeSelected = false,
                        OnClicked = (button, o) =>
                        {
                            PrepareToShowModInfo(mod);
                            return false;
                        }
                    };
                    if (!EnableWorkshopSupport)
                    {
                        infoButton.Enabled = false;
                    }
                    TaskPool.AddIfNotFound(
                        $"DetermineUpdateRequired{mod.UgcId}",
                        mod.IsUpToDate(),
                        t =>
                        {
                            if (!t.TryGetResult(out bool isUpToDate)) { return; }

                            if (isUpToDate) { return; }

                            infoButton.CanBeSelected = true;
                            infoButton.ApplyStyle(GUIStyle.ComponentStyles["WorkshopMenu.InfoButtonUpdate"]);
                            infoButton.ToolTip = TextManager.Get("ViewModDetailsUpdateAvailable");
                            if (bulkUpdateButtonOption.TryUnwrap(out var bulkUpdateButton))
                            {
                                bulkUpdateButton.Enabled = true;
                                bulkUpdateButton.ToolTip = TextManager.Get("ModUpdatesAvailable");
                            }
                        });
                }
            }

            GUILayoutGroup createBaseModListUi(ContentPackage mod, GUIListBox listBox, float height)
            {
                var modFrame = new GUIFrame(new RectTransform((1.0f, height), listBox.Content.RectTransform),
                    style: "ListBoxElement")
                {
                    UserData = mod
                };
                //fetch the description in DrawToolTip, so we only need to fetch it if it's actually needed
                modFrame.OnDrawToolTip += (GUIComponent component) =>
                {
                    if (modFrame.ToolTip.IsNullOrEmpty())
                    {
                        mod.TryFetchUgcDescription(onFinished: (string? description) =>
                        {
                            //check if the tooltip is empty still (in case it was changed after we started fetching the description
                            if (modFrame.ToolTip.IsNullOrEmpty() &&
                                !string.IsNullOrEmpty(description))
                            {
                                modFrame.ToolTip = description + "...";
                            }
                        });
                    }
                };

                var frameContent = new GUILayoutGroup(new RectTransform((0.95f, 0.9f), modFrame.RectTransform, Anchor.Center), isHorizontal: true, childAnchor: Anchor.CenterLeft)
                {
                    Stretch = true,
                    RelativeSpacing = 0.02f
                };
                
                var modNameScissor = new GUIScissorComponent(new RectTransform((0.8f, 1.0f), frameContent.RectTransform))
                {
                    CanBeFocused = false
                };
                var modName = new GUITextBlock(new RectTransform(Vector2.One, modNameScissor.Content.RectTransform),
                    text: mod.Name)
                {
                    CanBeFocused = false
                };
                CreateModErrorInfo(mod, modFrame, modName);
                addButtonForMod(mod, frameContent);

                return frameContent;
            }
            
            foreach (var element in enabledCoreDropdown.ListBox.Content.Children.ToArray())
            {
                enabledCoreDropdown.ListBox.RemoveChild(element);
                if (element.UserData is not ContentPackage mod) { continue; }

                createBaseModListUi(mod, enabledCoreDropdown.ListBox, 0.24f);
            }
            enabledCoreDropdown.Select(corePackages.IndexOf(currentCore));
            
            void addRegularModToList(RegularPackage mod, GUIListBox list)
            {
                var frameContent = createBaseModListUi(mod, list, 0.08f);

                var modFrame = frameContent.Parent;
                
                var contextMenuHandler = new GUICustomComponent(new RectTransform(Vector2.Zero, modFrame.RectTransform),
                    onUpdate: (f, component) =>
                    {
                        if (modFrame.Parent?.Parent?.Parent is not GUIListBox parentList || GUI.MouseOn != modFrame || parentList.DraggedElement is not null || !PlayerInput.SecondaryMouseButtonClicked()) { return; }
                        if (!parentList.AllSelected.Contains(modFrame))
                        {
                            parentList.Select(parentList.Content.GetChildIndex(modFrame));
                        }
                        List<ContextMenuOption> contextMenuOptions = new List<ContextMenuOption>();
                        ContentPackage[] selectedMods = parentList.AllSelected.Select(it => it.UserData).OfType<ContentPackage>().ToArray();
                        Identifier swapLabel = ((parentList == enabledRegularModsList, selectedMods.Length > 1) switch
                        {
                            (false, true) => "EnableSelectedWorkshopMods",
                            (false, false) => "EnableWorkshopMod",
                            (true, true) => "DisableSelectedWorkshopMods",
                            (true, false) => "DisableWorkshopMod"
                        }).ToIdentifier();
                        contextMenuOptions.Add(new(swapLabel, isEnabled: true, currentSwapFunc ?? NoOp));
                        if (ContentPackageManager.WorkshopPackages.Contains(mod))
                        {
                            if (selectedMods.Length == 1)
<<<<<<< HEAD
                            {
                                contextMenuOptions.Add(new("ViewWorkshopModDetails".ToIdentifier(), isEnabled: true, () => PrepareToShowModInfo(mod)));
                                contextMenuOptions.Add(new("CopyWorkshopToLocal".ToIdentifier(), isEnabled: true, () => CopyToLocal()));
=======
                            {
                                contextMenuOptions.Add(new("ViewWorkshopModDetails".ToIdentifier(), isEnabled: true, () => PrepareToShowModInfo(mod)));
                                contextMenuOptions.Add(new("CopyWorkshopToLocal".ToIdentifier(), isEnabled: true, () => CopyToLocal()));
                            }
                            if (mod.MissingDependencies.Any())
                            {
                                contextMenuOptions.Add(new("workshop.dependencynotfound.showmissingdependencies".ToIdentifier(), isEnabled: true, 
                                    () => CreateDependencyErrorMessageBox(mod, mod.MissingDependencies)));
>>>>>>> 14f61af4
                            }
                            if (selectedMods.All(ContentPackageManager.WorkshopPackages.Contains))
                            {
                                if (parentList.AllSelected.All(c => c.GetChild<GUILayoutGroup>()?.GetAllChildren<GUIButton>().Last()?.Style?.Identifier == "WorkshopMenu.DownloadedIcon") && selectedMods.Length > 0 && SteamManager.IsInitialized)
                                {
                                    contextMenuOptions.Add(new((selectedMods.Length > 1 ? "UnsubscribeFromAllSelected" : "WorkshopItemUnsubscribe").ToIdentifier(), true, () =>
                                    {
                                        TaskPool.AddIfNotFound("UnsubFromSelected", Task.WhenAll(selectedMods.Select(m => m.UgcId).NotNone().OfType<SteamWorkshopId>().Select(id => SteamManager.Workshop.GetItem(id.Value))), t =>
                                        {
                                            if (!t.TryGetResult(out Option<Steamworks.Ugc.Item>[]? itemOptions)) { return; }
                                            itemOptions.ForEach(io =>
                                            {
                                                if (!io.TryUnwrap(out Steamworks.Ugc.Item item) || !item.IsSubscribed) { return; }
                                                item.Unsubscribe();
                                                SteamManager.Workshop.Uninstall(item);
                                                PopulateInstalledModLists();
                                            });
                                        });
                                    }));
                                }
                            }
                        }
                        else if (ContentPackageManager.LocalPackages.Contains(mod))
                        {
                            if (selectedMods.Length == 1)
                            {
                                contextMenuOptions.Add(new ContextMenuOption("RenamePackage".ToIdentifier(), isEnabled: true, AskToRenameLocal));
<<<<<<< HEAD
                            }
                            if (selectedMods.All(ContentPackageManager.LocalPackages.Contains))
                            {
                                if (selectedMods.Length > 1)
                                {
                                    contextMenuOptions.Add(new("MergeSelectedMods".ToIdentifier(), isEnabled: true, () => ModMerger.AskMerge(selectedMods)));
                                }
                                contextMenuOptions.Add(new("Delete".ToIdentifier(), isEnabled: true, AskToDeleteLocal));
                            }
                        }
                        GUIContextMenu.CreateContextMenu(PlayerInput.MousePosition, ToolBox.LimitString(mod.Name, GUIStyle.SubHeadingFont, GUI.IntScale(300)), null, contextMenuOptions.ToArray());
                        static void NoOp() { }
                        void AskToRenameLocal()
                        {
                            GUIMessageBox msgBox = new(TextManager.Get("RenamePackage"), mod.Name, new LocalizedString[] {  TextManager.Get("Confirm"), TextManager.Get("Cancel") }, minSize: new Point(0, GUI.IntScale(195)));
                            GUITextBox textBox = new(new(Vector2.One, msgBox.Content.RectTransform), mod.Name)
                            {
                                OnEnterPressed = (textBox, text) =>
                                {
                                    textBox.Text = text.Trim();
                                    return true;
                                }
                            };
                            msgBox.Buttons[0].OnClicked += msgBox.Close;
                            msgBox.Buttons[1].OnClicked += (_, _) =>
                            {
                                if (textBox.Text == mod.Name)
                                {
                                    msgBox.Close();
                                    return true;
                                }
                                if (mod.TryRenameLocal(textBox.Text))
                                {
                                    PopulateInstalledModLists();
                                    msgBox.Close();
                                    return true;
                                }
                                else
                                {
                                    textBox.Flash();
                                    return false;
                                }
                            };
                        }
                        void CopyToLocal()
                        {
                            if (mod.TryCreateLocalFromWorkshop())
                            {
                                PopulateInstalledModLists();
                            }
=======
                            }
                            if (selectedMods.All(ContentPackageManager.LocalPackages.Contains))
                            {
                                if (selectedMods.Length > 1)
                                {
                                    contextMenuOptions.Add(new("MergeSelectedMods".ToIdentifier(), isEnabled: true, () => ModMerger.AskMerge(selectedMods)));
                                }
                                contextMenuOptions.Add(new("Delete".ToIdentifier(), isEnabled: true, AskToDeleteLocal));
                            }
                        }
                        GUIContextMenu.CreateContextMenu(PlayerInput.MousePosition, ToolBox.LimitString(mod.Name, GUIStyle.SubHeadingFont, GUI.IntScale(300)), null, contextMenuOptions.ToArray());
                        static void NoOp() { }
                        void AskToRenameLocal()
                        {
                            GUIMessageBox msgBox = new(TextManager.Get("RenamePackage"), mod.Name, new LocalizedString[] {  TextManager.Get("Confirm"), TextManager.Get("Cancel") }, minSize: new Point(0, GUI.IntScale(195)));
                            GUITextBox textBox = new(new(Vector2.One, msgBox.Content.RectTransform), mod.Name)
                            {
                                OnEnterPressed = (textBox, text) =>
                                {
                                    textBox.Text = text.Trim();
                                    return true;
                                }
                            };
                            msgBox.Buttons[0].OnClicked += msgBox.Close;
                            msgBox.Buttons[1].OnClicked += (_, _) =>
                            {
                                if (textBox.Text == mod.Name)
                                {
                                    msgBox.Close();
                                    return true;
                                }
                                if (mod.TryRenameLocal(textBox.Text))
                                {
                                    PopulateInstalledModLists();
                                    msgBox.Close();
                                    return true;
                                }
                                else
                                {
                                    textBox.Flash();
                                    return false;
                                }
                            };
                        }
                        void CopyToLocal()
                        {
                            if (mod.TryCreateLocalFromWorkshop())
                            {
                                PopulateInstalledModLists();
                            }
>>>>>>> 14f61af4
                        }
                        void AskToDeleteLocal()
                        {
                            GUIMessageBox msgBox = new(TextManager.Get("DeleteMods"), TextManager.GetWithVariables("DeleteModsConfirm", ("[amount]", selectedMods.Length.ToString())), 
                                new LocalizedString[] { TextManager.Get("Confirm"), TextManager.Get("Cancel")}, textAlignment: Alignment.TopCenter);
                            msgBox.Buttons[0].OnClicked += (_, _) =>
                            {
                                foreach (ContentPackage mod in selectedMods)
                                {
                                    mod.TryDeleteLocal();
                                    PopulateInstalledModLists();
                                }
                                msgBox.Close();
                                return true;
                            };
                            msgBox.Buttons[1].OnClicked += msgBox.Close;
                        }
                    });

                var dragIndicator = new GUIButton(new RectTransform((0.5f, 0.5f), frameContent.RectTransform, scaleBasis: ScaleBasis.BothHeight),
                    style: "GUIDragIndicator")
                {
                    CanBeFocused = false
                };
                dragIndicator.RectTransform.SetAsFirstChild();
            }

            void addRegularModsToList(IEnumerable<RegularPackage> mods, GUIListBox list)
            {
                list.ClearChildren();
                foreach (var mod in mods)
                {
                    addRegularModToList(mod, list);
                }
            }

            var enabledMods =
                (forceRefreshEnabled || (enabledRegularModsList.Content.CountChildren + disabledRegularModsList.Content.CountChildren == 0)
                ? ContentPackageManager.EnabledPackages.Regular
                : enabledRegularModsList.Content.Children
                    .Select(c => c.UserData)
                    .OfType<RegularPackage>()
                    .Where(p => ContentPackageManager.RegularPackages.Contains(p)))
                .ToArray();
            var disabledMods = ContentPackageManager.RegularPackages.Where(p => !enabledMods.Contains(p));

            addRegularModsToList(enabledMods, enabledRegularModsList);
            if (refreshDisabled) { addRegularModsToList(disabledMods, disabledRegularModsList); }

            TaskPool.AddIfNotFound(
                $"DetermineWorkshopModIcons",
                SteamManager.Workshop.GetPublishedItems(),
                t =>
                {
                    if (!t.TryGetResult(out ISet<Steamworks.Ugc.Item>? items)) { return; }
                    var ids = items.Select(it => it.Id).ToHashSet();

                    foreach (var child in enabledRegularModsList.Content.Children
                                 .Concat(disabledRegularModsList.Content.Children))
                    {
                        var mod = child.UserData as RegularPackage;
                        if (mod is null || !ContentPackageManager.WorkshopPackages.Contains(mod)) { continue; }
                        if (!mod.UgcId.TryUnwrap(out var ugcId)) { continue; }
                        if (ugcId is not SteamWorkshopId workshopId) { continue; }
                        
                        var btn = child.GetChild<GUILayoutGroup>()?.GetAllChildren<GUIButton>().Last();
                        if (btn is null) { continue; }
                        if (btn.Style != null) { continue; }

                        btn.ApplyStyle(
                            GUIStyle.GetComponentStyle(
                                ids.Contains(workshopId.Value)
                                    ? "WorkshopMenu.PublishedIcon"
                                    : "WorkshopMenu.DownloadedIcon"));
                        btn.ToolTip = TextManager.Get(
                            ids.Contains(workshopId.Value)
                                ? "PublishedWorkshopMod"
                                : "DownloadedWorkshopMod");
                        btn.HoverCursor = CursorState.Default;
                    }
                });
            
            UpdateModListItemVisibility();
        }
        
        private void CreateDependencyErrorMessageBox(ContentPackage contentPackage, IEnumerable<PublishedFileId> missingDependencies)
        {
            GUIMessageBox msgBox = new GUIMessageBox(TextManager.Get("Error"),
                TextManager.GetWithVariable("workshop.dependencynotfoundtitle", "[name]", contentPackage.Name), new Vector2(0.25f, 0.0f), minSize: new Point(GUI.IntScale(650), GUI.IntScale(650)));
            msgBox.Buttons[0].OnClicked = (btn, userdata) =>
            {
                SettingsMenu.Instance?.ApplyInstalledModChanges();
                msgBox.Close();
                return true;
            };
            var textListBox = new GUIListBox(new RectTransform(new Vector2(1.0f, 0.75f), msgBox.Content.RectTransform));

            foreach (var dependency in missingDependencies)
            {
                var textBlock = new GUITextBlock(new RectTransform(new Vector2(1.0f, 0.0f), textListBox.Content.RectTransform),
                    $"- {TextManager.Get("unknown")} {dependency}")
                {
                    CanBeFocused = false
                };

                var matchingPackage = ContentPackageManager.WorkshopPackages.FirstOrDefault(p => 
                    p.UgcId.TryUnwrap(out var ugcId) && 
                    ugcId is SteamWorkshopId workshopId && 
                    workshopId.Value == dependency.Value);
                if (matchingPackage != null &&
                    disabledRegularModsList.Content.GetChildByUserData(matchingPackage) is GUIComponent matchingListElement)
                {
                    textBlock.Text = $"- {matchingPackage.Name}";
                    var enableButton = new GUIButton(new RectTransform(new Vector2(0.25f, 0.9f), textBlock.RectTransform, Anchor.CenterRight), TextManager.Get("workshopitemenabled"))
                    {
                        OnClicked = (btn, userdata) =>
                        {
                            btn.Enabled = false;
                            textBlock.Flash(GUIStyle.Green);
                            matchingListElement.RectTransform.Parent = enabledRegularModsList.Content.RectTransform;
                            matchingListElement.Flash(GUIStyle.Green);
                            return true;
                        }
                    };
                    textBlock.RectTransform.MinSize = new Point(0, (int)(enableButton.Rect.Height * 1.2f));
                }
                else
                {
                    var subscribeButton = new GUIButton(new RectTransform(new Vector2(0.25f, 0.9f), textBlock.RectTransform, Anchor.CenterRight), TextManager.Get("downloadbutton"))
                    {
                        Enabled = false
                    };
                    textBlock.RectTransform.MinSize = new Point(0, (int)(subscribeButton.Rect.Height * 1.2f));

                    //fetch the workshop item based on the ID, update the text to show it's title and create a subscribe button
                    TaskPool.Add($"GetMissingDependencyInfo{dependency}", SteamManager.Workshop.GetItem(dependency),
                        t =>
                        {
                            if (!t.TryGetResult(out Option<Steamworks.Ugc.Item> itemOption)) { return; }
                            if (!itemOption.TryUnwrap(out var item)) { return; }
                            if (!item.Title.IsNullOrEmpty())
                            {
                                textBlock.Text = $"- {item.Title}";
                            }
                            if (!item.IsSubscribed)
                            {
                                subscribeButton.OnClicked = (btn, userdata) =>
                                {
                                    _ = item.Subscribe();
                                    subscribeButton.Enabled = false;
                                    textBlock.Flash(GUIStyle.Green);
                                    return true;
                                };
                                subscribeButton.Enabled = true;
                            }
                        });
                }
            }
        }
    }
}<|MERGE_RESOLUTION|>--- conflicted
+++ resolved
@@ -716,11 +716,6 @@
                         if (ContentPackageManager.WorkshopPackages.Contains(mod))
                         {
                             if (selectedMods.Length == 1)
-<<<<<<< HEAD
-                            {
-                                contextMenuOptions.Add(new("ViewWorkshopModDetails".ToIdentifier(), isEnabled: true, () => PrepareToShowModInfo(mod)));
-                                contextMenuOptions.Add(new("CopyWorkshopToLocal".ToIdentifier(), isEnabled: true, () => CopyToLocal()));
-=======
                             {
                                 contextMenuOptions.Add(new("ViewWorkshopModDetails".ToIdentifier(), isEnabled: true, () => PrepareToShowModInfo(mod)));
                                 contextMenuOptions.Add(new("CopyWorkshopToLocal".ToIdentifier(), isEnabled: true, () => CopyToLocal()));
@@ -729,7 +724,6 @@
                             {
                                 contextMenuOptions.Add(new("workshop.dependencynotfound.showmissingdependencies".ToIdentifier(), isEnabled: true, 
                                     () => CreateDependencyErrorMessageBox(mod, mod.MissingDependencies)));
->>>>>>> 14f61af4
                             }
                             if (selectedMods.All(ContentPackageManager.WorkshopPackages.Contains))
                             {
@@ -757,7 +751,6 @@
                             if (selectedMods.Length == 1)
                             {
                                 contextMenuOptions.Add(new ContextMenuOption("RenamePackage".ToIdentifier(), isEnabled: true, AskToRenameLocal));
-<<<<<<< HEAD
                             }
                             if (selectedMods.All(ContentPackageManager.LocalPackages.Contains))
                             {
@@ -808,58 +801,6 @@
                             {
                                 PopulateInstalledModLists();
                             }
-=======
-                            }
-                            if (selectedMods.All(ContentPackageManager.LocalPackages.Contains))
-                            {
-                                if (selectedMods.Length > 1)
-                                {
-                                    contextMenuOptions.Add(new("MergeSelectedMods".ToIdentifier(), isEnabled: true, () => ModMerger.AskMerge(selectedMods)));
-                                }
-                                contextMenuOptions.Add(new("Delete".ToIdentifier(), isEnabled: true, AskToDeleteLocal));
-                            }
-                        }
-                        GUIContextMenu.CreateContextMenu(PlayerInput.MousePosition, ToolBox.LimitString(mod.Name, GUIStyle.SubHeadingFont, GUI.IntScale(300)), null, contextMenuOptions.ToArray());
-                        static void NoOp() { }
-                        void AskToRenameLocal()
-                        {
-                            GUIMessageBox msgBox = new(TextManager.Get("RenamePackage"), mod.Name, new LocalizedString[] {  TextManager.Get("Confirm"), TextManager.Get("Cancel") }, minSize: new Point(0, GUI.IntScale(195)));
-                            GUITextBox textBox = new(new(Vector2.One, msgBox.Content.RectTransform), mod.Name)
-                            {
-                                OnEnterPressed = (textBox, text) =>
-                                {
-                                    textBox.Text = text.Trim();
-                                    return true;
-                                }
-                            };
-                            msgBox.Buttons[0].OnClicked += msgBox.Close;
-                            msgBox.Buttons[1].OnClicked += (_, _) =>
-                            {
-                                if (textBox.Text == mod.Name)
-                                {
-                                    msgBox.Close();
-                                    return true;
-                                }
-                                if (mod.TryRenameLocal(textBox.Text))
-                                {
-                                    PopulateInstalledModLists();
-                                    msgBox.Close();
-                                    return true;
-                                }
-                                else
-                                {
-                                    textBox.Flash();
-                                    return false;
-                                }
-                            };
-                        }
-                        void CopyToLocal()
-                        {
-                            if (mod.TryCreateLocalFromWorkshop())
-                            {
-                                PopulateInstalledModLists();
-                            }
->>>>>>> 14f61af4
                         }
                         void AskToDeleteLocal()
                         {
