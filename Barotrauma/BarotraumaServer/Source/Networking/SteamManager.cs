﻿using Facepunch.Steamworks;
using System.Linq;

namespace Barotrauma.Steam
{
    partial class SteamManager
    {
        #region Server

        public static bool CreateServer(Networking.GameServer server, bool isPublic)
        {
            Instance.isInitialized = true;

            ServerInit options = new ServerInit("Barotrauma", "Barotrauma")
            {
                GamePort = (ushort)server.Port,
                QueryPort = (ushort)server.QueryPort
            };
            //options.QueryShareGamePort();

            instance.server = new Server(AppID, options, isPublic);
            if (!instance.server.IsValid)
            {
                instance.server.Dispose();
                instance.server = null;
                DebugConsole.ThrowError("Initializing Steam server failed.");
                return false;
            }

            RefreshServerDetails(server);

            instance.server.Auth.OnAuthChange = server.OnAuthChange;
            Instance.server.LogOnAnonymous();

            return true;
        }

        public static bool RefreshServerDetails(Networking.GameServer server)
        {
            if (instance?.server == null || !instance.isInitialized)
            {
                return false;
            }

            var contentPackages = GameMain.Config.SelectedContentPackages.Where(cp => cp.HasMultiplayerIncompatibleContent);

            // These server state variables may be changed at any time.  Note that there is no longer a mechanism
            // to send the player count.  The player count is maintained by steam and you should use the player
            // creation/authentication functions to maintain your player count.
            instance.server.ServerName = server.Name;
            instance.server.MaxPlayers = server.ServerSettings.MaxPlayers;
            instance.server.Passworded = server.ServerSettings.HasPassword;
            instance.server.MapName = GameMain.NetLobbyScreen?.SelectedSub?.DisplayName ?? "";
            Instance.server.SetKey("message", GameMain.Server.ServerSettings.ServerMessageText);
            Instance.server.SetKey("version", GameMain.Version.ToString());
<<<<<<< HEAD
            Instance.server.SetKey("contentpackage", string.Join(",", contentPackages.Select(cp => cp.Name)));
            Instance.server.SetKey("contentpackagehash", string.Join(",", contentPackages.Select(cp => cp.MD5hash.Hash)));
            Instance.server.SetKey("contentpackageurl", string.Join(",", contentPackages.Select(cp => cp.SteamWorkshopUrl ?? "")));
=======
            Instance.server.SetKey("playercount", GameMain.Server.ConnectedClients.Count.ToString());
            Instance.server.SetKey("contentpackage", string.Join(",", GameMain.Config.SelectedContentPackages.Select(cp => cp.Name)));
            Instance.server.SetKey("contentpackagehash", string.Join(",", GameMain.Config.SelectedContentPackages.Select(cp => cp.MD5hash.Hash)));
            Instance.server.SetKey("contentpackageurl", string.Join(",", GameMain.Config.SelectedContentPackages.Select(cp => cp.SteamWorkshopUrl ?? "")));
>>>>>>> 913a032a
            Instance.server.SetKey("usingwhitelist", (server.ServerSettings.Whitelist != null && server.ServerSettings.Whitelist.Enabled).ToString());
            Instance.server.SetKey("modeselectionmode", server.ServerSettings.ModeSelectionMode.ToString());
            Instance.server.SetKey("subselectionmode", server.ServerSettings.SubSelectionMode.ToString());
            Instance.server.SetKey("voicechatenabled", server.ServerSettings.VoiceChatEnabled.ToString());
            Instance.server.SetKey("allowspectating", server.ServerSettings.AllowSpectating.ToString());
            Instance.server.SetKey("allowrespawn", server.ServerSettings.AllowRespawn.ToString());
            Instance.server.SetKey("traitors", server.ServerSettings.TraitorsEnabled.ToString());
            Instance.server.SetKey("gamestarted", server.GameStarted.ToString());
            Instance.server.SetKey("gamemode", server.ServerSettings.GameModeIdentifier);
            
            instance.server.DedicatedServer = true;

            return true;
        }

        public static bool StartAuthSession(byte[] authTicketData, ulong clientSteamID)
        {
            if (instance == null || !instance.isInitialized || instance.server == null) return false;
            
            DebugConsole.Log("SteamManager authenticating Steam client " + clientSteamID);
            if (!instance.server.Auth.StartSession(authTicketData, clientSteamID))
            {
                DebugConsole.Log("Authentication failed");
                return false;
            }
            return true;
        }

        public static void StopAuthSession(ulong clientSteamID)
        {
            if (instance == null || !instance.isInitialized || instance.server == null) return;

            DebugConsole.Log("SteamManager ending auth session with Steam client " + clientSteamID);
            instance.server.Auth.EndSession(clientSteamID);
        }

        public static bool CloseServer()
        {
            if (instance == null || !instance.isInitialized || instance.server == null) return false;

            instance.server.Dispose();
            instance.server = null;

            return true;
        }

        #endregion
    }
}<|MERGE_RESOLUTION|>--- conflicted
+++ resolved
@@ -53,16 +53,10 @@
             instance.server.MapName = GameMain.NetLobbyScreen?.SelectedSub?.DisplayName ?? "";
             Instance.server.SetKey("message", GameMain.Server.ServerSettings.ServerMessageText);
             Instance.server.SetKey("version", GameMain.Version.ToString());
-<<<<<<< HEAD
+            Instance.server.SetKey("playercount", GameMain.Server.ConnectedClients.Count.ToString());
             Instance.server.SetKey("contentpackage", string.Join(",", contentPackages.Select(cp => cp.Name)));
             Instance.server.SetKey("contentpackagehash", string.Join(",", contentPackages.Select(cp => cp.MD5hash.Hash)));
             Instance.server.SetKey("contentpackageurl", string.Join(",", contentPackages.Select(cp => cp.SteamWorkshopUrl ?? "")));
-=======
-            Instance.server.SetKey("playercount", GameMain.Server.ConnectedClients.Count.ToString());
-            Instance.server.SetKey("contentpackage", string.Join(",", GameMain.Config.SelectedContentPackages.Select(cp => cp.Name)));
-            Instance.server.SetKey("contentpackagehash", string.Join(",", GameMain.Config.SelectedContentPackages.Select(cp => cp.MD5hash.Hash)));
-            Instance.server.SetKey("contentpackageurl", string.Join(",", GameMain.Config.SelectedContentPackages.Select(cp => cp.SteamWorkshopUrl ?? "")));
->>>>>>> 913a032a
             Instance.server.SetKey("usingwhitelist", (server.ServerSettings.Whitelist != null && server.ServerSettings.Whitelist.Enabled).ToString());
             Instance.server.SetKey("modeselectionmode", server.ServerSettings.ModeSelectionMode.ToString());
             Instance.server.SetKey("subselectionmode", server.ServerSettings.SubSelectionMode.ToString());
