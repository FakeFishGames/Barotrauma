﻿using Barotrauma.Items.Components;
using Lidgren.Network;
using Microsoft.Xna.Framework;
using RestSharp;
using System;
using System.Collections.Generic;
using System.Diagnostics;
using System.Linq;
using System.Text;
using System.IO.Compression;
using System.IO;
using Barotrauma.Steam;
using System.Xml.Linq;

namespace Barotrauma.Networking
{
    partial class GameServer : NetworkMember
    {
        public override bool IsServer
        {
            get { return true; }
        }

        private List<Client> connectedClients = new List<Client>();

        //for keeping track of disconnected clients in case the reconnect shortly after
        private List<Client> disconnectedClients = new List<Client>();

        //keeps track of players who've previously been playing on the server
        //so kick votes persist during the session and the server can let the clients know what name this client used previously
        private readonly List<PreviousPlayer> previousPlayers = new List<PreviousPlayer>();

        private int roundStartSeed;

        //is the server running
        private bool started;

        private NetServer server;
        
        private DateTime refreshMasterTimer;
        private TimeSpan refreshMasterInterval = new TimeSpan(0, 0, 60);
        private bool registeredToMaster;

        private DateTime roundStartTime;

        private RestClient restClient;
        private bool masterServerResponded;
        private IRestResponse masterServerResponse;

        private bool autoRestartTimerRunning;
        private float endRoundTimer;

        public VoipServer VoipServer
        {
            get;
            private set;
        }
        
        private bool initiatedStartGame;
        private CoroutineHandle startGameCoroutine;
        public RoundEndCinematic EndCinematic;

        public TraitorManager TraitorManager;

        private ServerEntityEventManager entityEventManager;

        private FileSender fileSender;

        public override List<Client> ConnectedClients
        {
            get
            {
                return connectedClients;
            }
        }


        public ServerEntityEventManager EntityEventManager
        {
            get { return entityEventManager; }
        }

        public TimeSpan UpdateInterval
        {
            get { return updateInterval; }
        }

        //only used when connected to steam
        public int QueryPort
        {
            get;
            set;
        }

        public NetConnection OwnerConnection { get; private set; }

        public GameServer(string name, int port, int queryPort = 0, bool isPublic = false, string password = "", bool attemptUPnP = false, int maxPlayers = 10, int ownerKey = 0)
        {
            name = name.Replace(":", "");
            name = name.Replace(";", "");
            if (name.Length > NetConfig.ServerNameMaxLength)
            {
                name = name.Substring(0, NetConfig.ServerNameMaxLength);
            }
            
            this.name = name;
            
            this.ownerKey = ownerKey;

            LastClientListUpdateID = 0;

            NetPeerConfiguration = new NetPeerConfiguration("barotrauma");

            NetPeerConfiguration.Port = port;
            Port = port;
            QueryPort = queryPort;

            if (attemptUPnP)
            {
                NetPeerConfiguration.EnableUPnP = true;
            }

            serverSettings = new ServerSettings(name, port, queryPort, maxPlayers, isPublic, attemptUPnP);
            if (!string.IsNullOrEmpty(password))
            {
                serverSettings.SetPassword(password);
            }

            NetPeerConfiguration.MaximumConnections = maxPlayers * 2; //double the lidgren connections for unauthenticated players            

            NetPeerConfiguration.DisableMessageType(NetIncomingMessageType.DebugMessage |
                NetIncomingMessageType.WarningMessage | NetIncomingMessageType.Receipt |
                NetIncomingMessageType.ErrorMessage | NetIncomingMessageType.Error |
                NetIncomingMessageType.UnconnectedData);

            NetPeerConfiguration.EnableMessageType(NetIncomingMessageType.ConnectionApproval);
            
            entityEventManager = new ServerEntityEventManager(this);
            
            CoroutineManager.StartCoroutine(StartServer(isPublic));
        }

        private IEnumerable<object> StartServer(bool isPublic)
        {
            bool error = false;
            try
            {
                Log("Starting the server...", ServerLog.MessageType.ServerMessage);
                server = new NetServer(NetPeerConfiguration);
                NetPeer = server;

                fileSender = new FileSender(this);
                fileSender.OnEnded += FileTransferChanged;
                fileSender.OnStarted += FileTransferChanged;

                server.Start();

                VoipServer = new VoipServer(server);
            }
            catch (Exception e)
            {
                Log("Error while starting the server (" + e.Message + ")", ServerLog.MessageType.Error);

                System.Net.Sockets.SocketException socketException = e as System.Net.Sockets.SocketException;
                
                error = true;
            }

            if (error)
            {
                if (server != null) server.Shutdown("Error while starting the server");
                
                Environment.Exit(-1);

                yield return CoroutineStatus.Success;
            }

            if (NetPeerConfiguration.EnableUPnP)
            {
                InitUPnP();

                //DateTime upnpTimeout = DateTime.Now + new TimeSpan(0,0,5);
                while (DiscoveringUPnP())// && upnpTimeout>DateTime.Now)
                {
                    yield return null;
                }

                FinishUPnP();
            }

            if (SteamManager.USE_STEAM)
            {
                registeredToMaster = SteamManager.CreateServer(this, isPublic);
            }
            if (isPublic && !GameMain.Config.UseSteamMatchmaking)
            {
                CoroutineManager.StartCoroutine(RegisterToMasterServer());
            }

            TickRate = serverSettings.TickRate;

            Log("Server started", ServerLog.MessageType.ServerMessage);

            GameMain.NetLobbyScreen.Select();
            GameMain.NetLobbyScreen.RandomizeSettings();
            started = true;

            GameAnalyticsManager.AddDesignEvent("GameServer:Start");

            yield return CoroutineStatus.Success;
        }

        private IEnumerable<object> RegisterToMasterServer()
        {
            if (restClient == null)
            {
                restClient = new RestClient(NetConfig.MasterServerUrl);
            }

            var request = new RestRequest("masterserver3.php", Method.GET);
            request.AddParameter("action", "addserver");
            request.AddParameter("servername", name);
            request.AddParameter("serverport", Port);
            request.AddParameter("currplayers", connectedClients.Count);
            request.AddParameter("maxplayers", serverSettings.MaxPlayers);
            request.AddParameter("password", serverSettings.HasPassword ? 0 : 1);
            request.AddParameter("version", GameMain.Version.ToString());
            if (GameMain.Config.SelectedContentPackages.Count > 0)
            {
                request.AddParameter("contentpackages", string.Join(",", GameMain.Config.SelectedContentPackages.Select(cp => cp.Name)));
            }

            masterServerResponded = false;
            masterServerResponse = null;
            var restRequestHandle = restClient.ExecuteAsync(request, response => MasterServerCallBack(response));

            DateTime timeOut = DateTime.Now + new TimeSpan(0, 0, 15);
            while (!masterServerResponded)
            {
                if (DateTime.Now > timeOut)
                {
                    restRequestHandle.Abort();
                    DebugConsole.NewMessage("Couldn't register to master server (request timed out)", Color.Red);
                    Log("Couldn't register to master server (request timed out)", ServerLog.MessageType.Error);
                    yield return CoroutineStatus.Success;
                }

                yield return CoroutineStatus.Running;
            }

            if (masterServerResponse.StatusCode != System.Net.HttpStatusCode.OK)
            {
                DebugConsole.ThrowError("Error while connecting to master server (" + masterServerResponse.StatusCode + ": " + masterServerResponse.StatusDescription + ")");
            }
            else if (masterServerResponse != null && !string.IsNullOrWhiteSpace(masterServerResponse.Content))
            {
                DebugConsole.ThrowError("Error while connecting to master server (" + masterServerResponse.Content + ")");
            }
            else
            {
                registeredToMaster = true;
                refreshMasterTimer = DateTime.Now + refreshMasterInterval;
            }

            yield return CoroutineStatus.Success;
        }

        private IEnumerable<object> RefreshMaster()
        {
            if (restClient == null)
            {
                restClient = new RestClient(NetConfig.MasterServerUrl);
            }

            var request = new RestRequest("masterserver3.php", Method.GET);
            request.AddParameter("action", "refreshserver");
            request.AddParameter("serverport", Port);
            request.AddParameter("gamestarted", gameStarted ? 1 : 0);
            request.AddParameter("currplayers", connectedClients.Count);
            request.AddParameter("maxplayers", serverSettings.MaxPlayers);

            Log("Refreshing connection with master server...", ServerLog.MessageType.ServerMessage);

            var sw = new Stopwatch();
            sw.Start();

            masterServerResponded = false;
            masterServerResponse = null;
            var restRequestHandle = restClient.ExecuteAsync(request, response => MasterServerCallBack(response));

            DateTime timeOut = DateTime.Now + new TimeSpan(0, 0, 15);
            while (!masterServerResponded)
            {
                if (DateTime.Now > timeOut)
                {
                    restRequestHandle.Abort();
                    DebugConsole.NewMessage("Couldn't connect to master server (request timed out)", Color.Red);
                    Log("Couldn't connect to master server (request timed out)", ServerLog.MessageType.Error);
                    yield return CoroutineStatus.Success;
                }

                yield return CoroutineStatus.Running;
            }

            if (masterServerResponse.Content == "Error: server not found")
            {
                Log("Not registered to master server, re-registering...", ServerLog.MessageType.Error);
                CoroutineManager.StartCoroutine(RegisterToMasterServer());
            }
            else if (masterServerResponse.ErrorException != null)
            {
                DebugConsole.NewMessage("Error while registering to master server (" + masterServerResponse.ErrorException + ")", Color.Red);
                Log("Error while registering to master server (" + masterServerResponse.ErrorException + ")", ServerLog.MessageType.Error);
            }
            else if (masterServerResponse.StatusCode != System.Net.HttpStatusCode.OK)
            {
                DebugConsole.NewMessage("Error while reporting to master server (" + masterServerResponse.StatusCode + ": " + masterServerResponse.StatusDescription + ")", Color.Red);
                Log("Error while reporting to master server (" + masterServerResponse.StatusCode + ": " + masterServerResponse.StatusDescription + ")", ServerLog.MessageType.Error);
            }
            else
            {
                Log("Master server responded", ServerLog.MessageType.ServerMessage);
            }

            System.Diagnostics.Debug.WriteLine("took " + sw.ElapsedMilliseconds + " ms");

            yield return CoroutineStatus.Success;
        }

        private void MasterServerCallBack(IRestResponse response)
        {
            masterServerResponse = response;
            masterServerResponded = true;
        }

        public override void Update(float deltaTime)
        {
#if CLIENT
            if (ShowNetStats) netStats.Update(deltaTime);
#endif
            if (!started) return;

            base.Update(deltaTime);

            foreach (UnauthenticatedClient unauthClient in unauthenticatedClients)
            {
                unauthClient.AuthTimer -= deltaTime;
                if (unauthClient.AuthTimer <= 0.0f)
                {
                    unauthClient.Connection.Disconnect("Connection timed out");
                }
            }

            unauthenticatedClients.RemoveAll(uc => uc.AuthTimer <= 0.0f);

            fileSender.Update(deltaTime);

            if (serverSettings.VoiceChatEnabled)
            {
                VoipServer.SendToClients(connectedClients);
            }

            if (gameStarted)
            {
                if (respawnManager != null) respawnManager.Update(deltaTime);

                entityEventManager.Update(connectedClients);

                //go through the characters backwards to give rejoining clients control of the latest created character
                for (int i = Character.CharacterList.Count - 1; i >= 0; i--)
                {
                    Character character = Character.CharacterList[i];
                    if (character.IsDead || !character.ClientDisconnected) continue;

                    character.KillDisconnectedTimer += deltaTime;
                    character.SetStun(1.0f);
                    if (character.KillDisconnectedTimer > serverSettings.KillDisconnectedTime)
                    {
                        character.Kill(CauseOfDeathType.Disconnected, null);
                        continue;
                    }

                    Client owner = connectedClients.Find(c =>
                        c.InGame && !c.NeedsMidRoundSync &&
                        c.Name == character.OwnerClientName &&
                        c.IPMatches(character.OwnerClientIP));

                    if (owner != null && (!serverSettings.AllowSpectating || !owner.SpectateOnly))
                    {
                        SetClientCharacter(owner, character);
                    }
                }

                bool isCrewDead =
                    connectedClients.All(c => c.Character == null || c.Character.IsDead || c.Character.IsUnconscious);

                bool subAtLevelEnd = false;
                if (Submarine.MainSub != null && Submarine.MainSubs[1] == null)
                {
                    if (Level.Loaded?.EndOutpost != null)
                    {
                        bool charactersInsideOutpost = connectedClients.Any(c => 
                            c.Character != null && 
                            !c.Character.IsDead && 
                            c.Character.Submarine == Level.Loaded.EndOutpost);

                        //level finished if the sub is docked to the outpost
                        //or very close and someone from the crew made it inside the outpost
                        subAtLevelEnd = 
                            Submarine.MainSub.DockedTo.Contains(Level.Loaded.EndOutpost) ||
                            (Submarine.MainSub.AtEndPosition && charactersInsideOutpost);                      
                    }
                    else
                    {
                        subAtLevelEnd = Submarine.MainSub.AtEndPosition;
                    }
                }

                if (isCrewDead && respawnManager == null)
                {
                    if (endRoundTimer <= 0.0f)
                    {
                        SendChatMessage(TextManager.GetWithVariable("CrewDeadNoRespawns", "[time]", "60"), ChatMessageType.Server);
                    }
                    endRoundTimer += deltaTime;
                }
                else
                {
                    endRoundTimer = 0.0f;
                }

                //restart if all characters are dead or submarine is at the end of the level
                if ((serverSettings.AutoRestart && isCrewDead)
                    ||
                    (serverSettings.EndRoundAtLevelEnd && subAtLevelEnd)
                    ||
                    (isCrewDead && respawnManager == null && endRoundTimer >= 60.0f))
                {
                    if (serverSettings.AutoRestart && isCrewDead)
                    {
                        Log("Ending round (entire crew dead)", ServerLog.MessageType.ServerMessage);
                    }
                    else if (serverSettings.EndRoundAtLevelEnd && subAtLevelEnd)
                    {
                        Log("Ending round (submarine reached the end of the level)", ServerLog.MessageType.ServerMessage);
                    }
                    else
                    {
                        Log("Ending round (no living players left and respawning is not enabled during this round)", ServerLog.MessageType.ServerMessage);
                    }
                    EndGame();
                    return;
                }
            }
            else if (initiatedStartGame)
            {
                //tried to start up the game and StartGame coroutine is not running anymore
                // -> something wen't wrong during startup, re-enable start button and reset AutoRestartTimer
                if (startGameCoroutine != null && !CoroutineManager.IsCoroutineRunning(startGameCoroutine))
                {
                    if (serverSettings.AutoRestart) serverSettings.AutoRestartTimer = Math.Max(serverSettings.AutoRestartInterval, 5.0f);
                    //GameMain.NetLobbyScreen.StartButtonEnabled = true;

                    GameMain.NetLobbyScreen.LastUpdateID++;

                    startGameCoroutine = null;
                    initiatedStartGame = false;
                }
            }
            else if (Screen.Selected == GameMain.NetLobbyScreen && 
                !gameStarted && 
                !initiatedStartGame)
            {
                if (serverSettings.AutoRestart)
                {
                    //autorestart if there are any non-spectators on the server (ignoring the server owner)
                    bool shouldAutoRestart = connectedClients.Any(c => 
                        c.Connection != OwnerConnection && 
                        (!c.SpectateOnly || !serverSettings.AllowSpectating));

                    if (shouldAutoRestart != autoRestartTimerRunning)
                    {
                        autoRestartTimerRunning = shouldAutoRestart;
                        GameMain.NetLobbyScreen.LastUpdateID++;
                    }

                    if (autoRestartTimerRunning)
                    {
                        serverSettings.AutoRestartTimer -= deltaTime;
                    }
                }

                if (serverSettings.AutoRestart && autoRestartTimerRunning && serverSettings.AutoRestartTimer < 0.0f)
                {
                    StartGame();
                }
                else if (serverSettings.StartWhenClientsReady)
                {
                    int clientsReady = connectedClients.Count(c => c.GetVote<bool>(VoteType.StartRound));
                    if (clientsReady / (float)connectedClients.Count >= serverSettings.StartWhenClientsReadyRatio)
                    {
                        StartGame();
                    }
                }
            }

            for (int i = disconnectedClients.Count - 1; i >= 0; i--)
            {
                disconnectedClients[i].DeleteDisconnectedTimer -= deltaTime;
                if (disconnectedClients[i].DeleteDisconnectedTimer > 0.0f) continue;

                if (gameStarted && disconnectedClients[i].Character != null)
                {
                    disconnectedClients[i].Character.Kill(CauseOfDeathType.Disconnected, null);
                    disconnectedClients[i].Character = null;
                }

                disconnectedClients.RemoveAt(i);
            }

            foreach (Client c in connectedClients)
            {
                //slowly reset spam timers
                c.ChatSpamTimer = Math.Max(0.0f, c.ChatSpamTimer - deltaTime);
                c.ChatSpamSpeed = Math.Max(0.0f, c.ChatSpamSpeed - deltaTime);

                //constantly increase AFK timer if the client is controlling a character (gets reset to zero every time an input is received)
                if (gameStarted && c.Character != null && !c.Character.IsDead && !c.Character.IsUnconscious)
                {
                    if (c.Connection != OwnerConnection) c.KickAFKTimer += deltaTime;
                }
            }

            IEnumerable<Client> kickAFK = connectedClients.FindAll(c => 
                c.KickAFKTimer >= serverSettings.KickAFKTime &&
                (OwnerConnection == null || c.Connection != OwnerConnection));
            foreach (Client c in kickAFK)
            {
                KickClient(c, "DisconnectMessage.AFK");
            }

            NetIncomingMessage inc = null;
            while ((inc = server.ReadMessage()) != null)
            {
                try
                {
                    switch (inc.MessageType)
                    {
                        case NetIncomingMessageType.Data:
                            ReadDataMessage(inc);
                            break;
                        case NetIncomingMessageType.StatusChanged:
                            switch (inc.SenderConnection.Status)
                            {
                                case NetConnectionStatus.Disconnected:
                                    var connectedClient = connectedClients.Find(c => c.Connection == inc.SenderConnection);
                                    /*if (connectedClient != null && !disconnectedClients.Contains(connectedClient))
                                    {
                                        connectedClient.deleteDisconnectedTimer = NetConfig.DeleteDisconnectedTime;
                                        disconnectedClients.Add(connectedClient);
                                    }
                                    */
                                    if (connectedClient != null)
                                    {
                                        DisconnectClient(inc.SenderConnection, $"ServerMessage.HasDisconnected~[client]={connectedClient.Name}");
                                    }
                                    else
                                    {
                                        DisconnectClient(inc.SenderConnection, string.Empty);
                                    }

                                    break;
                            }
                            break;
                        case NetIncomingMessageType.ConnectionApproval:
                            var msgContent = inc.SenderConnection.RemoteHailMessage ?? inc;
                            ClientPacketHeader packetHeader = (ClientPacketHeader)msgContent.ReadByte();
                            if (packetHeader == ClientPacketHeader.REQUEST_AUTH || 
                                packetHeader == ClientPacketHeader.REQUEST_STEAMAUTH)
                            {
                                HandleOwnership(msgContent, inc.SenderConnection);
                            }

                            DebugConsole.Log(packetHeader.ToString());
                            if (inc.SenderConnection != OwnerConnection && serverSettings.BanList.IsBanned(inc.SenderEndPoint.Address, 0))
                            {
                                inc.SenderConnection.Deny(DisconnectReason.Banned.ToString());
                            }
                            else if (ConnectedClients.Count >= serverSettings.MaxPlayers)
                            {
                                inc.SenderConnection.Deny(DisconnectReason.ServerFull.ToString());
                            }
                            else
                            {
                                if (packetHeader == ClientPacketHeader.REQUEST_AUTH)
                                {
                                    inc.SenderConnection.Approve();
                                    HandleClientAuthRequest(inc.SenderConnection);
                                }
                                else if (packetHeader == ClientPacketHeader.REQUEST_STEAMAUTH)
                                {
                                    ReadClientSteamAuthRequest(msgContent, inc.SenderConnection, out ulong clientSteamID);
                                    if (inc.SenderConnection != OwnerConnection && serverSettings.BanList.IsBanned(null, clientSteamID))
                                    {
                                        inc.SenderConnection.Deny(DisconnectReason.Banned.ToString());
                                    }
                                    else
                                    {
                                        inc.SenderConnection.Approve();
                                    }
                                }
                            }
                            break;
                    }
                }

                catch (Exception e)
                {
                    string errorMsg = "Server failed to read an incoming message. {" + e + "}\n" + e.StackTrace;
                    GameAnalyticsManager.AddErrorEventOnce("GameServer.Update:ClientReadException" + e.TargetSite.ToString(), GameAnalyticsSDK.Net.EGAErrorSeverity.Error, errorMsg);
                    if (GameSettings.VerboseLogging)
                    {
                        DebugConsole.ThrowError(errorMsg);
                    }
                }
            }

            // if update interval has passed
            if (updateTimer < DateTime.Now)
            {
                if (server.ConnectionsCount > 0)
                {
                    foreach (Client c in ConnectedClients)
                    {
                        try
                        {
                            ClientWrite(c);
                        }
                        catch (Exception e)
                        {
                            DebugConsole.ThrowError("Failed to write a network message for the client \"" + c.Name + "\"!", e);
                            GameAnalyticsManager.AddErrorEventOnce("GameServer.Update:ClientWriteFailed" + e.StackTrace, GameAnalyticsSDK.Net.EGAErrorSeverity.Error,
                                "Failed to write a network message for the client \"" + c.Name + "\"! (MidRoundSyncing: " + c.NeedsMidRoundSync + ")\n"
                                + e.Message + "\n" + e.StackTrace);
                        }
                    }

                    foreach (Character character in Character.CharacterList)
                    {
                        if (character.healthUpdateTimer <= 0.0f)
                        {
                            character.healthUpdateTimer = character.HealthUpdateInterval;
                        }
                        else
                        {
                            character.healthUpdateTimer -= (float)UpdateInterval.TotalSeconds;
                        }
                        character.HealthUpdateInterval += (float)UpdateInterval.TotalSeconds;
                    }
                }

                updateTimer = DateTime.Now + updateInterval;
            }

            if (registeredToMaster && (DateTime.Now > refreshMasterTimer || serverSettings.ServerDetailsChanged))
            {
                if (GameMain.Config.UseSteamMatchmaking)
                {
                    bool refreshSuccessful = SteamManager.RefreshServerDetails(this);
                    if (GameSettings.VerboseLogging)
                    {
                        Log(refreshSuccessful ?
                            "Refreshed server info on the server list." :
                            "Refreshing server info on the server list failed.", ServerLog.MessageType.ServerMessage);
                    }
                }
                else
                {
                    CoroutineManager.StartCoroutine(RefreshMaster());
                }
                refreshMasterTimer = DateTime.Now + refreshMasterInterval;
                serverSettings.ServerDetailsChanged = false;
            }
        }
        
        private void ReadDataMessage(NetIncomingMessage inc)
        {
            var connectedClient = connectedClients.Find(c => c.Connection == inc.SenderConnection);
            if (inc.SenderConnection != OwnerConnection && serverSettings.BanList.IsBanned(inc.SenderEndPoint.Address, connectedClient == null ? 0 : connectedClient.SteamID))
            {
                KickClient(inc.SenderConnection, "You have been banned from the server.");
                return;
            }

            ClientPacketHeader header = (ClientPacketHeader)inc.ReadByte();
            switch (header)
            {
                case ClientPacketHeader.REQUEST_AUTH:
                    HandleOwnership(inc, inc.SenderConnection);
                    HandleClientAuthRequest(inc.SenderConnection);
                    break;
                case ClientPacketHeader.REQUEST_STEAMAUTH:
                    HandleOwnership(inc, inc.SenderConnection);
                    ReadClientSteamAuthRequest(inc, inc.SenderConnection, out _);
                    break;
                case ClientPacketHeader.REQUEST_INIT:
                    ClientInitRequest(inc);
                    break;
                case ClientPacketHeader.RESPONSE_STARTGAME:
                    if (connectedClient != null)
                    {
                        connectedClient.ReadyToStart = inc.ReadBoolean();
                        UpdateCharacterInfo(inc, connectedClient);

                        //game already started -> send start message immediately
                        if (gameStarted)
                        {
                            SendStartMessage(roundStartSeed, Submarine.MainSub, GameMain.GameSession.GameMode.Preset, connectedClient);
                        }
                    }
                    break;
                case ClientPacketHeader.UPDATE_LOBBY:
                    ClientReadLobby(inc);
                    break;
                case ClientPacketHeader.UPDATE_INGAME:
                    if (!gameStarted) return;

                    ClientReadIngame(inc);
                    break;
                case ClientPacketHeader.CAMPAIGN_SETUP_INFO:
                    bool isNew = inc.ReadBoolean(); inc.ReadPadBits();
                    if (isNew)
                    {
                        string saveName = inc.ReadString();
                        string seed = inc.ReadString();
                        string subName = inc.ReadString();
                        string subHash = inc.ReadString();

                        var matchingSub = Submarine.SavedSubmarines.FirstOrDefault(s => s.Name == subName && s.MD5Hash.Hash == subHash);

                        if (matchingSub == null)
                        {
                            SendDirectChatMessage(
                                TextManager.GetWithVariable("CampaignStartFailedSubNotFound", "[subname]", subName), 
                                connectedClient, ChatMessageType.MessageBox);
                        }
                        else
                        {
                            string localSavePath = SaveUtil.CreateSavePath(SaveUtil.SaveType.Multiplayer, saveName);
                            if (connectedClient.HasPermission(ClientPermissions.SelectMode))
                            {
                                MultiPlayerCampaign.StartNewCampaign(localSavePath, matchingSub.FilePath, seed);
                            }
                        }
                     }
                    else
                    {
                        string saveName = inc.ReadString();
                        if (connectedClient.HasPermission(ClientPermissions.SelectMode)) MultiPlayerCampaign.LoadCampaign(saveName);
                    }
                    break;
                case ClientPacketHeader.VOICE:
                    if (serverSettings.VoiceChatEnabled && !connectedClient.Muted)
                    {
                        byte id = inc.ReadByte();
                        if (connectedClient.ID != id)
                        {
#if DEBUG
                            DebugConsole.ThrowError(
                                "Client \"" + connectedClient.Name + "\" sent a VOIP update that didn't match its ID (" + id.ToString() + "!=" + connectedClient.ID.ToString() + ")");
#endif
                            return;
                        }
                        connectedClient.VoipQueue.Read(inc);
                    }
                    break;
                case ClientPacketHeader.SERVER_SETTINGS:
                    serverSettings.ServerRead(inc, connectedClient);
                    break;
                case ClientPacketHeader.SERVER_COMMAND:
                    ClientReadServerCommand(inc);
                    break;
                case ClientPacketHeader.FILE_REQUEST:
                    if (serverSettings.AllowFileTransfers)
                    {
                        fileSender.ReadFileRequest(inc, connectedClient);
                    }
                    break;
                case ClientPacketHeader.ERROR:
                    HandleClientError(inc, connectedClient);
                    break;
            }
        }

        private void HandleClientError(NetIncomingMessage inc, Client c)
        {
            string errorStr = "Unhandled error report";

            ClientNetError error = (ClientNetError)inc.ReadByte();
            int levelEqualityCheckVal = inc.ReadInt32();
            switch (error)
            {
                case ClientNetError.MISSING_EVENT:
                    UInt16 expectedID = inc.ReadUInt16();
                    UInt16 receivedID = inc.ReadUInt16();
                    errorStr = "Expecting event id " + expectedID.ToString() + ", received " + receivedID.ToString();
                    break;
                case ClientNetError.MISSING_ENTITY:
                    UInt16 eventID = inc.ReadUInt16();
                    UInt16 entityID = inc.ReadUInt16();
                    Entity entity = Entity.FindEntityByID(entityID);
                    if (entity == null)
                    {
                        errorStr = "Received an update for an entity that doesn't exist (event id " + eventID.ToString() + ", entity id " + entityID.ToString() + ").";
                    }
                    else if (entity is Character character)
                    {
                        errorStr = "Missing character " + character.Name + " (event id " + eventID.ToString() + ", entity id " + entityID.ToString() + ").";
                    }
                    else if (entity is Item item)
                    {
                        errorStr = "Missing item " + item.Name + " (event id " + eventID.ToString() + ", entity id " + entityID.ToString() + ").";
                    }
                    else
                    {
                        errorStr = "Missing entity " + entity.ToString() + " (event id " + eventID.ToString() + ", entity id " + entityID.ToString() + ").";
                    }
                    break;
            }

            if (Level.Loaded != null && levelEqualityCheckVal != Level.Loaded.EqualityCheckVal)
            {
                errorStr += " Level equality check failed. The level generated at your end doesn't match the level generated by the server (seed " + Level.Loaded.Seed + ").";
            }

            Log(c.Name + " has reported an error: " + errorStr, ServerLog.MessageType.Error);
            GameAnalyticsManager.AddErrorEventOnce("GameServer.HandleClientError:LevelsDontMatch" + error, GameAnalyticsSDK.Net.EGAErrorSeverity.Error, errorStr);

            if (c.Connection == OwnerConnection)
            {
                SendDirectChatMessage(errorStr, c, ChatMessageType.MessageBox);
                EndGame();
            }
            else
            {
                KickClient(c, errorStr);
            }
        }

        public override void CreateEntityEvent(INetSerializable entity, object[] extraData = null)
        {
            if (!(entity is IServerSerializable)) throw new InvalidCastException("entity is not IServerSerializable");
            entityEventManager.CreateEvent(entity as IServerSerializable, extraData);
        }

        private byte GetNewClientID()
        {
            byte userID = 1;
            while (connectedClients.Any(c => c.ID == userID))
            {
                userID++;
            }
            return userID;
        }

        private void ClientReadLobby(NetIncomingMessage inc)
        {
            Client c = ConnectedClients.Find(x => x.Connection == inc.SenderConnection);
            if (c == null)
            {
                inc.SenderConnection.Disconnect("You're not a connected client.");
                return;
            }

            ClientNetObject objHeader;
            while ((objHeader = (ClientNetObject)inc.ReadByte()) != ClientNetObject.END_OF_MESSAGE)
            {
                switch (objHeader)
                {
                    case ClientNetObject.SYNC_IDS:
                        //TODO: might want to use a clever class for this
                        c.LastRecvLobbyUpdate = NetIdUtils.Clamp(inc.ReadUInt16(), c.LastRecvLobbyUpdate, GameMain.NetLobbyScreen.LastUpdateID);
                        c.LastRecvChatMsgID = NetIdUtils.Clamp(inc.ReadUInt16(), c.LastRecvChatMsgID, c.LastChatMsgQueueID);
                        c.LastRecvClientListUpdate = NetIdUtils.Clamp(inc.ReadUInt16(), c.LastRecvClientListUpdate, LastClientListUpdateID);
                        
                        TryChangeClientName(c, inc.ReadString());                        

                        c.LastRecvCampaignSave = inc.ReadUInt16();
                        if (c.LastRecvCampaignSave > 0)
                        {
                            byte campaignID = inc.ReadByte();
                            c.LastRecvCampaignUpdate = inc.ReadUInt16();
                            bool characterDiscarded = inc.ReadBoolean();

                            if (GameMain.GameSession?.GameMode is MultiPlayerCampaign campaign)
                            {
                                if (characterDiscarded)
                                {
                                    campaign.DiscardClientCharacterData(c);
                                }

                                //the client has a campaign save for another campaign 
                                //(the server started a new campaign and the client isn't aware of it yet?)
                                if (campaign.CampaignID != campaignID)
                                {
                                    c.LastRecvCampaignSave = (ushort)(campaign.LastSaveID - 1);
                                    c.LastRecvCampaignUpdate = (ushort)(campaign.LastUpdateID - 1);
                                }
                            }
                        }
                        break;
                    case ClientNetObject.CHAT_MESSAGE:
                        ChatMessage.ServerRead(inc, c);
                        break;
                    case ClientNetObject.VOTE:
                        serverSettings.Voting.ServerRead(inc, c);
                        break;
                    default:
                        return;
                }

                //don't read further messages if the client has been disconnected (kicked due to spam for example)
                if (!connectedClients.Contains(c)) break;
            }
        }

        private void ClientReadIngame(NetIncomingMessage inc)
        {
            Client c = ConnectedClients.Find(x => x.Connection == inc.SenderConnection);
            if (c == null)
            {
                inc.SenderConnection.Disconnect("You're not a connected client.");
                return;
            }

            if (gameStarted)
            {
                if (!c.InGame)
                {
                    //check if midround syncing is needed due to missed unique events
                    entityEventManager.InitClientMidRoundSync(c);
                    c.InGame = true;
                }
            }

            ClientNetObject objHeader;
            while ((objHeader = (ClientNetObject)inc.ReadByte()) != ClientNetObject.END_OF_MESSAGE)
            {
                switch (objHeader)
                {
                    case ClientNetObject.SYNC_IDS:
                        //TODO: might want to use a clever class for this

                        UInt16 lastRecvChatMsgID = inc.ReadUInt16();
                        UInt16 lastRecvEntityEventID = inc.ReadUInt16();
                        UInt16 lastRecvClientListUpdate = inc.ReadUInt16();
                        
                        //last msgs we've created/sent, the client IDs should never be higher than these
                        UInt16 lastEntityEventID = entityEventManager.Events.Count == 0 ? (UInt16)0 : entityEventManager.Events.Last().ID;

                        if (c.NeedsMidRoundSync)
                        {
                            //received all the old events -> client in sync, we can switch to normal behavior
                            if (lastRecvEntityEventID >= c.UnreceivedEntityEventCount - 1 ||
                                c.UnreceivedEntityEventCount == 0)
                            {
                                ushort prevID = lastRecvEntityEventID;
                                c.NeedsMidRoundSync = false;
                                lastRecvEntityEventID = (UInt16)(c.FirstNewEventID - 1);
                                c.LastRecvEntityEventID = lastRecvEntityEventID;
                                DebugConsole.Log("Finished midround syncing " + c.Name + " - switching from ID " + prevID + " to " + c.LastRecvEntityEventID);
                            }
                            else
                            {
                                lastEntityEventID = (UInt16)(c.UnreceivedEntityEventCount - 1);
                            }
                        }

                        if (NetIdUtils.IdMoreRecent(lastRecvChatMsgID, c.LastRecvChatMsgID) &&   //more recent than the last ID received by the client
                            !NetIdUtils.IdMoreRecent(lastRecvChatMsgID, c.LastChatMsgQueueID)) //NOT more recent than the latest existing ID
                        {
                            c.LastRecvChatMsgID = lastRecvChatMsgID;
                        }
                        else if (lastRecvChatMsgID != c.LastRecvChatMsgID && GameSettings.VerboseLogging)
                        {
                            DebugConsole.ThrowError(
                                "Invalid lastRecvChatMsgID  " + lastRecvChatMsgID +
                                " (previous: " + c.LastChatMsgQueueID + ", latest: " + c.LastChatMsgQueueID + ")");
                        }

                        if (NetIdUtils.IdMoreRecent(lastRecvEntityEventID, c.LastRecvEntityEventID) &&
                            !NetIdUtils.IdMoreRecent(lastRecvEntityEventID, lastEntityEventID))
                        {
                            if (c.NeedsMidRoundSync)
                            {
                                //give midround-joining clients a bit more time to get in sync if they keep receiving messages
                                int receivedEventCount = lastRecvEntityEventID - c.LastRecvEntityEventID;
                                if (receivedEventCount < 0) receivedEventCount += ushort.MaxValue;
                                c.MidRoundSyncTimeOut += receivedEventCount * 0.01f;
                                DebugConsole.Log("Midround sync timeout " + c.MidRoundSyncTimeOut.ToString("0.##") + "/" + Timing.TotalTime.ToString("0.##"));
                            }

                            c.LastRecvEntityEventID = lastRecvEntityEventID;
                        }
                        else if (lastRecvEntityEventID != c.LastRecvEntityEventID && GameSettings.VerboseLogging)
                        {
                            DebugConsole.ThrowError(
                                "Invalid lastRecvEntityEventID  " + lastRecvEntityEventID +
                                " (previous: " + c.LastRecvEntityEventID + ", latest: " + lastEntityEventID + ")");
                        }

                        if (NetIdUtils.IdMoreRecent(lastRecvClientListUpdate, c.LastRecvClientListUpdate))
                        {
                            c.LastRecvClientListUpdate = lastRecvClientListUpdate;
                        }

                        break;
                    case ClientNetObject.CHAT_MESSAGE:
                        ChatMessage.ServerRead(inc, c);
                        break;
                    case ClientNetObject.CHARACTER_INPUT:
                        if (c.Character != null)
                        {
                            c.Character.ServerRead(objHeader, inc, c);
                        }
                        break;
                    case ClientNetObject.ENTITY_STATE:
                        entityEventManager.Read(inc, c);
                        break;
                    case ClientNetObject.VOTE:
                        serverSettings.Voting.ServerRead(inc, c);
                        break;
                    case ClientNetObject.SPECTATING_POS:
                        c.SpectatePos = new Vector2(inc.ReadFloat(), inc.ReadFloat());
                        break;
                    default:
                        return;
                }

                //don't read further messages if the client has been disconnected (kicked due to spam for example)
                if (!connectedClients.Contains(c)) break;
            }
        }

        private void ClientReadServerCommand(NetIncomingMessage inc)
        {
            Client sender = ConnectedClients.Find(x => x.Connection == inc.SenderConnection);
            if (sender == null)
            {
                inc.SenderConnection.Disconnect("You're not a connected client.");
                return;
            }

            ClientPermissions command = ClientPermissions.None;
            try
            {
                command = (ClientPermissions)inc.ReadUInt16();
            }
            catch
            {
                return;
            }

            //clients are allowed to end the round by talking with the watchman in multiplayer 
            //campaign even if they don't have the special permission
            if (command == ClientPermissions.ManageRound && inc.PeekBoolean() && 
                GameMain.GameSession?.GameMode is MultiPlayerCampaign mpCampaign)
            {
                if (!mpCampaign.AllowedToEndRound(sender.Character) && !sender.HasPermission(command))
                {
                    return;
                }
            }
            else if (!sender.HasPermission(command))
            {
                Log("Client \"" + sender.Name + "\" sent a server command \"" + command + "\". Permission denied.", ServerLog.MessageType.ServerMessage);
                return;
            }

            switch (command)
            {
                case ClientPermissions.Kick:
                    string kickedName = inc.ReadString().ToLowerInvariant();
                    string kickReason = inc.ReadString();
                    var kickedClient = connectedClients.Find(cl => cl != sender && cl.Name.ToLowerInvariant() == kickedName && cl.Connection != OwnerConnection);
                    if (kickedClient != null)
                    {
                        Log("Client \"" + sender.Name + "\" kicked \"" + kickedClient.Name + "\".", ServerLog.MessageType.ServerMessage);
                        KickClient(kickedClient, string.IsNullOrEmpty(kickReason) ? $"ServerMessage.KickedBy~[initiator]={sender.Name}" : kickReason);
                    }
                    else
                    {
                        SendDirectChatMessage(TextManager.GetServerMessage($"ServerMessage.PlayerNotFound~[player]={kickedName}"), sender, ChatMessageType.Console);
                    }
                    break;
                case ClientPermissions.Ban:
                    string bannedName = inc.ReadString().ToLowerInvariant();
                    string banReason = inc.ReadString();
                    bool range = inc.ReadBoolean();
                    double durationSeconds = inc.ReadDouble();

                    var bannedClient = connectedClients.Find(cl => cl != sender && cl.Name.ToLowerInvariant() == bannedName && cl.Connection != OwnerConnection);
                    if (bannedClient != null)
                    {
                        Log("Client \"" + sender.Name + "\" banned \"" + bannedClient.Name + "\".", ServerLog.MessageType.ServerMessage);
                        if (durationSeconds > 0)
                        {
                            BanClient(bannedClient, string.IsNullOrEmpty(banReason) ? $"ServerMessage.BannedBy~[initiator]={sender.Name}" : banReason, range, TimeSpan.FromSeconds(durationSeconds));
                        }
                        else
                        {
                            BanClient(bannedClient, string.IsNullOrEmpty(banReason) ? $"ServerMessage.BannedBy~[initiator]={sender.Name}" : banReason, range);
                        }
                    }
                    else
                    {
                        SendDirectChatMessage(TextManager.GetServerMessage($"ServerMessage.PlayerNotFound~[player]={bannedName}"), sender, ChatMessageType.Console);
                    }
                    break;
                case ClientPermissions.Unban:
                    string unbannedName = inc.ReadString();
                    string unbannedIP = inc.ReadString();
                    UnbanPlayer(unbannedName, unbannedIP);
                    break;
                case ClientPermissions.ManageRound:
                    bool end = inc.ReadBoolean();
                    if (gameStarted && end)
                    {
                        Log("Client \"" + sender.Name + "\" ended the round.", ServerLog.MessageType.ServerMessage);
                        EndGame();
                    }
                    else if (!gameStarted && !end && !initiatedStartGame)
                    {
                        Log("Client \"" + sender.Name + "\" started the round.", ServerLog.MessageType.ServerMessage);
                        StartGame();
                    }
                    break;
                case ClientPermissions.SelectSub:
                    bool isShuttle = inc.ReadBoolean();
                    inc.ReadPadBits();
                    UInt16 subIndex = inc.ReadUInt16();
                    var subList = GameMain.NetLobbyScreen.GetSubList();
                    if (subIndex >= subList.Count)
                    {
                        DebugConsole.NewMessage("Client \"" + sender.Name + "\" attempted to select a sub, index out of bounds (" + subIndex + ")", Color.Red);
                    }
                    else
                    {
                        if (isShuttle)
                        {
                            GameMain.NetLobbyScreen.SelectedShuttle = subList[subIndex];
                        }
                        else
                        {
                            GameMain.NetLobbyScreen.SelectedSub = subList[subIndex];
                        }
                    }
                    break;
                case ClientPermissions.SelectMode:
                    UInt16 modeIndex = inc.ReadUInt16();
                    if (GameMain.NetLobbyScreen.GameModes[modeIndex].Identifier.ToLowerInvariant() == "multiplayercampaign")
                    {
                        string[] saveFiles = SaveUtil.GetSaveFiles(SaveUtil.SaveType.Multiplayer).ToArray();
                        for (int i = 0; i < saveFiles.Length; i++)
                        {
                            XDocument doc = SaveUtil.LoadGameSessionDoc(saveFiles[i]);
                            if (doc?.Root != null)
                            {
                                saveFiles[i] =
                                    string.Join(";",
                                        saveFiles[i].Replace(';', ' '),
                                        doc.Root.GetAttributeString("submarine", ""),
                                        doc.Root.GetAttributeString("savetime", ""));
                            }
                        }

                        NetOutgoingMessage msg = server.CreateMessage();
                        msg.Write((byte)ServerPacketHeader.CAMPAIGN_SETUP_INFO);
                        msg.Write((UInt16)saveFiles.Count());
                        foreach (string saveFile in saveFiles)
                        {
                            msg.Write(saveFile);
                        }
                            
                        server.SendMessage(msg, sender.Connection, NetDeliveryMethod.ReliableUnordered);
                    }
                    else
                    {
                        GameMain.NetLobbyScreen.SelectedModeIndex = modeIndex;
                        Log("Gamemode changed to " + GameMain.NetLobbyScreen.GameModes[GameMain.NetLobbyScreen.SelectedModeIndex].Name, ServerLog.MessageType.ServerMessage);
                    }
                    break;
                case ClientPermissions.ManageCampaign:
                    MultiPlayerCampaign campaign = GameMain.GameSession.GameMode as MultiPlayerCampaign;
                    if (campaign != null)
                    {
                        campaign.ServerRead(inc, sender);
                    }
                    break;
                case ClientPermissions.ConsoleCommands:
                    {
                        string consoleCommand = inc.ReadString();
                        Vector2 clientCursorPos = new Vector2(inc.ReadSingle(), inc.ReadSingle());
                        DebugConsole.ExecuteClientCommand(sender, clientCursorPos, consoleCommand);
                    }
                    break;
                case ClientPermissions.ManagePermissions:
                    byte targetClientID = inc.ReadByte();
                    Client targetClient = connectedClients.Find(c => c.ID == targetClientID);
                    if (targetClient == null || targetClient == sender || targetClient.Connection == OwnerConnection) { return; }

                    targetClient.ReadPermissions(inc);

                    List<string> permissionNames = new List<string>();
                    foreach (ClientPermissions permission in Enum.GetValues(typeof(ClientPermissions)))
                    {
                        if (permission == ClientPermissions.None || permission == ClientPermissions.All)
                        {
                            continue;
                        }
                        if (targetClient.Permissions.HasFlag(permission)) { permissionNames.Add(permission.ToString()); }
                    }

                    string logMsg;
                    if (permissionNames.Any())
                    {
                        logMsg = "Client \"" + sender.Name + "\" set the permissions of the client \"" + targetClient.Name + "\" to "
                            + string.Join(", ", permissionNames);
                    }
                    else
                    {
                        logMsg = "Client \"" + sender.Name + "\" removed all permissions from the client \"" + targetClient.Name + ".";
                    }
                    Log(logMsg, ServerLog.MessageType.ServerMessage);

                    UpdateClientPermissions(targetClient);

                    break;
            }

            inc.ReadPadBits();
        }


        private void ClientWrite(Client c)
        {
            if ((gameStarted && c.InGame) || EndCinematic != null)
            {
                ClientWriteIngame(c);
            }
            else
            {
                //if 30 seconds have passed since the round started and the client isn't ingame yet,
                //consider the client's character disconnected (causing it to die if the client does not join soon)
                if (gameStarted && c.Character != null && (DateTime.Now - roundStartTime).Seconds > 30.0f)
                {
                    c.Character.ClientDisconnected = true;
                }

                ClientWriteLobby(c);

                if (GameMain.GameSession?.GameMode is MultiPlayerCampaign campaign && 
                    GameMain.NetLobbyScreen.SelectedMode == campaign.Preset &&
                    NetIdUtils.IdMoreRecent(campaign.LastSaveID, c.LastRecvCampaignSave))
                {
                    //already sent an up-to-date campaign save
                    if (c.LastCampaignSaveSendTime != null && campaign.LastSaveID == c.LastCampaignSaveSendTime.First)
                    {
                        //the save was sent less than 5 second ago, don't attempt to resend yet
                        //(the client may have received it but hasn't acked us yet)
                        if (c.LastCampaignSaveSendTime.Second > NetTime.Now - 5.0f)
                        {
                            return;
                        }                        
                    }

                    if (!fileSender.ActiveTransfers.Any(t => t.Connection == c.Connection && t.FileType == FileTransferType.CampaignSave))
                    {
                        fileSender.StartTransfer(c.Connection, FileTransferType.CampaignSave, GameMain.GameSession.SavePath);
                        c.LastCampaignSaveSendTime = new Pair<ushort, float>(campaign.LastSaveID, (float)NetTime.Now);
                    }
                }
            }
        }

        /// <summary>
        /// Write info that the client needs when joining the server
        /// </summary>
        private void ClientWriteInitial(Client c, NetBuffer outmsg)
        {
            if (GameSettings.VerboseLogging)
            {
                DebugConsole.NewMessage("Sending initial lobby update", Color.Gray);
            }

            outmsg.Write(c.ID);

            var subList = GameMain.NetLobbyScreen.GetSubList();
            outmsg.Write((UInt16)subList.Count);
            for (int i = 0; i < subList.Count; i++)
            {
                outmsg.Write(subList[i].Name);
                outmsg.Write(subList[i].MD5Hash.ToString());
            }

            outmsg.Write(GameStarted);
            outmsg.Write(serverSettings.AllowSpectating);
            
            c.WritePermissions(outmsg);
        }

        private const int COMPRESSION_THRESHOLD = 500;
        public void CompressOutgoingMessage(NetOutgoingMessage outmsg)
        {
            if (outmsg.LengthBytes > COMPRESSION_THRESHOLD)
            {
                byte[] data = outmsg.Data;
                using (MemoryStream stream = new MemoryStream())
                {
                    stream.Write(data, 0, outmsg.LengthBytes);
                    stream.Position = 0;
                    using (MemoryStream compressed = new MemoryStream())
                    {
                        using (DeflateStream deflate = new DeflateStream(compressed, CompressionLevel.Fastest, false))
                        {
                            stream.CopyTo(deflate);
                        }

                        byte[] newData = compressed.ToArray();

                        outmsg.Data = newData;
                        outmsg.LengthBytes = newData.Length;
                        outmsg.Position = outmsg.LengthBits;
                    }
                }
                outmsg.Write((byte)1); //is compressed
            }
            else
            {
                outmsg.WritePadBits(); outmsg.Write((byte)0); //isn't compressed
            }
        }

        private void ClientWriteIngame(Client c)
        {
            //don't send position updates to characters who are still midround syncing
            //characters or items spawned mid-round don't necessarily exist at the client's end yet
            if (!c.NeedsMidRoundSync)
            {
                foreach (Character character in Character.CharacterList)
                {
                    if (!character.Enabled) continue;

                    if (c.SpectatePos == null)
                    {
                        if (c.Character != null && Vector2.DistanceSquared(character.WorldPosition, c.Character.WorldPosition) >= NetConfig.DisableCharacterDistSqr)
                        {
                            continue;
                        }
                    }
                    else
                    {
                        if (Vector2.DistanceSquared(character.WorldPosition, c.SpectatePos.Value) >= NetConfig.DisableCharacterDistSqr)
                        {
                            continue;
                        }
                    }

                    float updateInterval = character.GetPositionUpdateInterval(c);
                    c.PositionUpdateLastSent.TryGetValue(character.ID, out float lastSent);
                    if (lastSent > NetTime.Now - updateInterval) { continue; }

                    if (!c.PendingPositionUpdates.Contains(character)) c.PendingPositionUpdates.Enqueue(character);
                }

                foreach (Submarine sub in Submarine.Loaded)
                {
                    //if docked to a sub with a smaller ID, don't send an update
                    //  (= update is only sent for the docked sub that has the smallest ID, doesn't matter if it's the main sub or a shuttle)
                    if (sub.IsOutpost || sub.DockedTo.Any(s => s.ID < sub.ID)) continue;
                    if (!c.PendingPositionUpdates.Contains(sub)) c.PendingPositionUpdates.Enqueue(sub);
                }

                foreach (Item item in Item.ItemList)
                {
                    if (item.PositionUpdateInterval == float.PositiveInfinity) { continue; }
                    float updateInterval = item.GetPositionUpdateInterval(c);
                    c.PositionUpdateLastSent.TryGetValue(item.ID, out float lastSent);
                    if (lastSent > NetTime.Now - item.PositionUpdateInterval) { continue; }
                    if (!c.PendingPositionUpdates.Contains(item)) c.PendingPositionUpdates.Enqueue(item);
                }
            }

            NetOutgoingMessage outmsg = server.CreateMessage();
            outmsg.Write((byte)ServerPacketHeader.UPDATE_INGAME);

            outmsg.Write((float)NetTime.Now);

            outmsg.Write((byte)ServerNetObject.SYNC_IDS);
            outmsg.Write(c.LastSentChatMsgID); //send this to client so they know which chat messages weren't received by the server
            outmsg.Write(c.LastSentEntityEventID);

            int clientListBytes = outmsg.LengthBytes;
            WriteClientList(c, outmsg);
            clientListBytes = outmsg.LengthBytes - clientListBytes;

            int chatMessageBytes = outmsg.LengthBytes;
            WriteChatMessages(outmsg, c);
            chatMessageBytes = outmsg.LengthBytes - chatMessageBytes;

            //write as many position updates as the message can fit (only after midround syncing is done)
            int positionUpdateBytes = outmsg.LengthBytes;
            while (!c.NeedsMidRoundSync && c.PendingPositionUpdates.Count > 0)
            {
                var entity = c.PendingPositionUpdates.Peek();
                if (entity == null || entity.Removed || 
                    (entity is Item item && item.PositionUpdateInterval == float.PositiveInfinity))
                {
                    c.PendingPositionUpdates.Dequeue();
                    continue;
                }

                NetBuffer tempBuffer = new NetBuffer();
                tempBuffer.Write((byte)ServerNetObject.ENTITY_POSITION);
                if (entity is Item)
                {
                    ((Item)entity).ServerWritePosition(tempBuffer, c);
                }
                else
                {
                    ((IServerSerializable)entity).ServerWrite(tempBuffer, c);
                }

                //no more room in this packet
                if (outmsg.LengthBytes + tempBuffer.LengthBytes > NetPeerConfiguration.MaximumTransmissionUnit - 20)
                {
                    break;
                }

                outmsg.Write(tempBuffer);
                outmsg.WritePadBits();

                c.PositionUpdateLastSent[entity.ID] = (float)NetTime.Now;
                c.PendingPositionUpdates.Dequeue();
            }
            positionUpdateBytes = outmsg.LengthBytes - positionUpdateBytes;

            outmsg.Write((byte)ServerNetObject.END_OF_MESSAGE);

            if (outmsg.LengthBytes > NetPeerConfiguration.MaximumTransmissionUnit)
            {
                string errorMsg = "Maximum packet size exceeded (" + outmsg.LengthBytes + " > " + NetPeerConfiguration.MaximumTransmissionUnit + ")\n";
                errorMsg +=
                    "  Client list size: " + clientListBytes + " bytes\n" +
                    "  Chat message size: " + chatMessageBytes + " bytes\n" +
                    "  Position update size: " + positionUpdateBytes + " bytes\n\n";
                DebugConsole.ThrowError(errorMsg);
                GameAnalyticsManager.AddErrorEventOnce("GameServer.ClientWriteIngame1:PacketSizeExceeded" + outmsg.LengthBytes, GameAnalyticsSDK.Net.EGAErrorSeverity.Error, errorMsg);
            }

            CompressOutgoingMessage(outmsg);
            server.SendMessage(outmsg, c.Connection, NetDeliveryMethod.Unreliable);

            //---------------------------------------------------------------------------

            for (int i = 0; i < NetConfig.MaxEventPacketsPerUpdate; i++)
            {
                outmsg = server.CreateMessage();
                outmsg.Write((byte)ServerPacketHeader.UPDATE_INGAME);
                outmsg.Write((float)NetTime.Now);

                int eventManagerBytes = outmsg.LengthBytes;
                entityEventManager.Write(c, outmsg, out List<NetEntityEvent> sentEvents);
                eventManagerBytes = outmsg.LengthBytes - eventManagerBytes;

                if (sentEvents.Count == 0)
                {
                    break;
                }

                outmsg.Write((byte)ServerNetObject.END_OF_MESSAGE);

                if (outmsg.LengthBytes > NetPeerConfiguration.MaximumTransmissionUnit)
                {
                    string errorMsg = "Maximum packet size exceeded (" + outmsg.LengthBytes + " > " + NetPeerConfiguration.MaximumTransmissionUnit + ")\n";
                    errorMsg +=
                        "  Event size: " + eventManagerBytes + " bytes\n";

                    if (sentEvents != null && sentEvents.Count > 0)
                    {
                        errorMsg += "Sent events: \n";
                        foreach (var entityEvent in sentEvents)
                        {
                            errorMsg += "  - " + (entityEvent.Entity?.ToString() ?? "null") + "\n";
                        }
                    }

                    DebugConsole.ThrowError(errorMsg);
                    GameAnalyticsManager.AddErrorEventOnce("GameServer.ClientWriteIngame2:PacketSizeExceeded" + outmsg.LengthBytes, GameAnalyticsSDK.Net.EGAErrorSeverity.Error, errorMsg);
                }

                CompressOutgoingMessage(outmsg);
                server.SendMessage(outmsg, c.Connection, NetDeliveryMethod.Unreliable);     
            }                  
        }

        private void WriteClientList(Client c, NetOutgoingMessage outmsg)
        {
            bool hasChanged = NetIdUtils.IdMoreRecent(LastClientListUpdateID, c.LastRecvClientListUpdate);
            if (!hasChanged) return;
            
            outmsg.Write((byte)ServerNetObject.CLIENT_LIST);
            outmsg.Write(LastClientListUpdateID);
            
            outmsg.Write((byte)connectedClients.Count);
            foreach (Client client in connectedClients)
            {
                outmsg.Write(client.ID);
                outmsg.Write(client.Name);
                outmsg.Write(client.Character == null || !gameStarted ? (ushort)0 : client.Character.ID);
                outmsg.Write(client.Muted);
                outmsg.Write(client.Connection != OwnerConnection); //is kicking the player allowed
                outmsg.WritePadBits();
            }
        }

        private void ClientWriteLobby(Client c)
        {
            bool isInitialUpdate = false;

            NetOutgoingMessage outmsg = server.CreateMessage();
            outmsg.Write((byte)ServerPacketHeader.UPDATE_LOBBY);

            outmsg.Write((byte)ServerNetObject.SYNC_IDS);

            if (NetIdUtils.IdMoreRecent(GameMain.NetLobbyScreen.LastUpdateID, c.LastRecvLobbyUpdate))
            {
                outmsg.Write(true);
                outmsg.WritePadBits();
                
                outmsg.Write(GameMain.NetLobbyScreen.LastUpdateID);

                NetBuffer settingsBuf = new NetBuffer();
                serverSettings.ServerWrite(settingsBuf, c);

                outmsg.Write((UInt16)settingsBuf.LengthBytes);
                outmsg.Write(settingsBuf.Data,0,settingsBuf.LengthBytes);

                outmsg.Write(c.LastRecvLobbyUpdate < 1);
                if (c.LastRecvLobbyUpdate < 1)
                {
                    isInitialUpdate = true;
                    ClientWriteInitial(c, outmsg);
                }
                outmsg.Write(GameMain.NetLobbyScreen.SelectedSub.Name);
                outmsg.Write(GameMain.NetLobbyScreen.SelectedSub.MD5Hash.ToString());
                outmsg.Write(serverSettings.UseRespawnShuttle);
                outmsg.Write(GameMain.NetLobbyScreen.SelectedShuttle.Name);
                outmsg.Write(GameMain.NetLobbyScreen.SelectedShuttle.MD5Hash.ToString());

                outmsg.Write(serverSettings.Voting.AllowSubVoting);
                outmsg.Write(serverSettings.Voting.AllowModeVoting);

                outmsg.Write(serverSettings.VoiceChatEnabled);

                outmsg.Write(serverSettings.AllowSpectating);

                outmsg.WriteRangedInteger(0, 2, (int)serverSettings.TraitorsEnabled);

                outmsg.WriteRangedInteger(0, Enum.GetValues(typeof(MissionType)).Length - 1, (GameMain.NetLobbyScreen.MissionTypeIndex));

                outmsg.Write((byte)GameMain.NetLobbyScreen.SelectedModeIndex);
                outmsg.Write(GameMain.NetLobbyScreen.LevelSeed);
                outmsg.Write(serverSettings.SelectedLevelDifficulty);

                outmsg.Write((byte)serverSettings.BotCount);
                outmsg.Write(serverSettings.BotSpawnMode == BotSpawnMode.Fill);

                outmsg.Write(serverSettings.AutoRestart);
                if (serverSettings.AutoRestart)
                {
                    outmsg.Write(autoRestartTimerRunning ? serverSettings.AutoRestartTimer : 0.0f);
                }
            }
            else
            {
                outmsg.Write(false);
                outmsg.WritePadBits();
            }

            var campaign = GameMain.GameSession?.GameMode as MultiPlayerCampaign;
            if (campaign != null && campaign.Preset == GameMain.NetLobbyScreen.SelectedMode && 
                NetIdUtils.IdMoreRecent(campaign.LastUpdateID, c.LastRecvCampaignUpdate))
            {
                outmsg.Write(true);
                outmsg.WritePadBits();
                campaign.ServerWrite(outmsg, c);
            }
            else
            {
                outmsg.Write(false);
                outmsg.WritePadBits();
            }

            outmsg.Write(c.LastSentChatMsgID); //send this to client so they know which chat messages weren't received by the server

            WriteClientList(c, outmsg);

            WriteChatMessages(outmsg, c);

            outmsg.Write((byte)ServerNetObject.END_OF_MESSAGE);

            CompressOutgoingMessage(outmsg);

            if (isInitialUpdate)
            {
                //the initial update may be very large if the host has a large number
                //of submarine files, so the message may have to be fragmented

                //unreliable messages don't play nicely with fragmenting, so we'll send the message reliably
                server.SendMessage(outmsg, c.Connection, NetDeliveryMethod.ReliableUnordered);

                //and assume the message was received, so we don't have to keep resending
                //these large initial messages until the client acknowledges receiving them
                c.LastRecvLobbyUpdate++;

                SendVoteStatus(new List<Client>() { c });
            }
            else
            {
                if (outmsg.LengthBytes > NetPeerConfiguration.MaximumTransmissionUnit)
                {
                    DebugConsole.ThrowError("Maximum packet size exceeded (" + outmsg.LengthBytes + " > " + NetPeerConfiguration.MaximumTransmissionUnit + ")");
                }

                server.SendMessage(outmsg, c.Connection, NetDeliveryMethod.Unreliable);
            }
        }

        private void WriteChatMessages(NetOutgoingMessage outmsg, Client c)
        {
            c.ChatMsgQueue.RemoveAll(cMsg => !NetIdUtils.IdMoreRecent(cMsg.NetStateID, c.LastRecvChatMsgID));
            for (int i = 0; i < c.ChatMsgQueue.Count && i < ChatMessage.MaxMessagesPerPacket; i++)
            {
                if (outmsg.LengthBytes + c.ChatMsgQueue[i].EstimateLengthBytesServer(c) > NetPeerConfiguration.MaximumTransmissionUnit - 5)
                {
                    //not enough room in this packet
                    return;
                }
                c.ChatMsgQueue[i].ServerWrite(outmsg, c);
            }
        }

        public bool StartGame()
        {
            Log("Starting a new round...", ServerLog.MessageType.ServerMessage);

            Submarine selectedSub = null;
            Submarine selectedShuttle = GameMain.NetLobbyScreen.SelectedShuttle;

            if (serverSettings.Voting.AllowSubVoting)
            {
                selectedSub = serverSettings.Voting.HighestVoted<Submarine>(VoteType.Sub, connectedClients);
                if (selectedSub == null) selectedSub = GameMain.NetLobbyScreen.SelectedSub;
            }
            else
            {
                selectedSub = GameMain.NetLobbyScreen.SelectedSub;
            }

            if (selectedSub == null)
            {
                return false;
            }

            if (selectedShuttle == null)
            {
                return false;
            }

            GameModePreset selectedMode = serverSettings.Voting.HighestVoted<GameModePreset>(VoteType.Mode, connectedClients);
            if (selectedMode == null) selectedMode = GameMain.NetLobbyScreen.SelectedMode;

            if (selectedMode == null)
            {
                return false;
            }

            initiatedStartGame = true;
            startGameCoroutine = CoroutineManager.StartCoroutine(InitiateStartGame(selectedSub, selectedShuttle, serverSettings.UseRespawnShuttle, selectedMode), "InitiateStartGame");

            return true;
        }

        private IEnumerable<object> InitiateStartGame(Submarine selectedSub, Submarine selectedShuttle, bool usingShuttle, GameModePreset selectedMode)
        {
            initiatedStartGame = true;
            
            if (connectedClients.Any())
            {
                NetOutgoingMessage msg = server.CreateMessage();
                msg.Write((byte)ServerPacketHeader.QUERY_STARTGAME);

                msg.Write(selectedSub.Name);
                msg.Write(selectedSub.MD5Hash.Hash);

                msg.Write(usingShuttle);
                msg.Write(selectedShuttle.Name);
                msg.Write(selectedShuttle.MD5Hash.Hash);

                connectedClients.ForEach(c => c.ReadyToStart = false);

                CompressOutgoingMessage(msg);

                server.SendMessage(msg, connectedClients.Select(c => c.Connection).ToList(), NetDeliveryMethod.ReliableUnordered, 0);

                //give the clients a few seconds to request missing sub/shuttle files before starting the round
                float waitForResponseTimer = 5.0f;
                while (connectedClients.Any(c => !c.ReadyToStart) && waitForResponseTimer > 0.0f)
                {
                    waitForResponseTimer -= CoroutineManager.UnscaledDeltaTime;
                    yield return CoroutineStatus.Running;
                }

                if (fileSender.ActiveTransfers.Count > 0)
                {
                    float waitForTransfersTimer = 20.0f;
                    while (fileSender.ActiveTransfers.Count > 0 && waitForTransfersTimer > 0.0f)
                    {
                        waitForTransfersTimer -= CoroutineManager.UnscaledDeltaTime;
                        
                        yield return CoroutineStatus.Running;
                    }
                }
            }

            startGameCoroutine = GameMain.Instance.ShowLoading(StartGame(selectedSub, selectedShuttle, usingShuttle, selectedMode), false);

            yield return CoroutineStatus.Success;
        }

        private IEnumerable<object> StartGame(Submarine selectedSub, Submarine selectedShuttle, bool usingShuttle, GameModePreset selectedMode)
        {
            entityEventManager.Clear();
            
            roundStartSeed = DateTime.Now.Millisecond;
            Rand.SetSyncedSeed(roundStartSeed);

            int teamCount = 1;
            MultiPlayerCampaign campaign = selectedMode == GameMain.GameSession?.GameMode.Preset ?
                GameMain.GameSession?.GameMode as MultiPlayerCampaign : null;

            if (campaign != null && campaign.Map == null)
            {
                initiatedStartGame = false;
                startGameCoroutine = null;
                string errorMsg = "Starting the round failed. Campaign was still active, but the map has been disposed. Try selecting another game mode.";
                DebugConsole.ThrowError(errorMsg);
                GameAnalyticsManager.AddErrorEventOnce("GameServer.StartGame:InvalidCampaignState", GameAnalyticsSDK.Net.EGAErrorSeverity.Error, errorMsg);
                if (OwnerConnection != null)
                {
                    SendDirectChatMessage(errorMsg, connectedClients.Find(c => c.Connection == OwnerConnection), ChatMessageType.Error);
                }
                yield return CoroutineStatus.Failure;
            }

            //don't instantiate a new gamesession if we're playing a campaign
            if (campaign == null || GameMain.GameSession == null)
            {
                GameMain.GameSession = new GameSession(selectedSub, "", selectedMode, (MissionType)GameMain.NetLobbyScreen.MissionTypeIndex);
            }

            if (GameMain.GameSession.GameMode.Mission != null &&
                GameMain.GameSession.GameMode.Mission.AssignTeamIDs(connectedClients))
            {
                teamCount = 2;
            }
            else
            {
                connectedClients.ForEach(c => c.TeamID = Character.TeamType.Team1);
            }

            if (campaign != null)
            {
                GameMain.GameSession.StartRound(campaign.Map.SelectedConnection.Level,
                    reloadSub: true,
                    loadSecondSub: teamCount > 1,
                    mirrorLevel: campaign.Map.CurrentLocation != campaign.Map.SelectedConnection.Locations[0]);

                campaign.AssignClientCharacterInfos(connectedClients);
                Log("Game mode: " + selectedMode.Name, ServerLog.MessageType.ServerMessage);
                Log("Submarine: " + GameMain.GameSession.Submarine.Name, ServerLog.MessageType.ServerMessage);
                Log("Level seed: " + campaign.Map.SelectedConnection.Level.Seed, ServerLog.MessageType.ServerMessage);
            }
            else
            {
                GameMain.GameSession.StartRound(GameMain.NetLobbyScreen.LevelSeed, serverSettings.SelectedLevelDifficulty, teamCount > 1);
                Log("Game mode: " + selectedMode.Name, ServerLog.MessageType.ServerMessage);
                Log("Submarine: " + selectedSub.Name, ServerLog.MessageType.ServerMessage);
                Log("Level seed: " + GameMain.NetLobbyScreen.LevelSeed, ServerLog.MessageType.ServerMessage);
            }

            MissionMode missionMode = GameMain.GameSession.GameMode as MissionMode;
            bool missionAllowRespawn = campaign == null && (missionMode?.Mission == null || missionMode.Mission.AllowRespawn);

            if (serverSettings.AllowRespawn && missionAllowRespawn) respawnManager = new RespawnManager(this, usingShuttle ? selectedShuttle : null);

            entityEventManager.RefreshEntityIDs();

            //assign jobs and spawnpoints separately for each team
            for (int n = 0; n < teamCount; n++)
            {
                var teamID = n == 0 ? Character.TeamType.Team1 : Character.TeamType.Team2;

                Submarine.MainSubs[n].TeamID = teamID;
                foreach (Submarine sub in Submarine.MainSubs[n].DockedTo)
                {
                    sub.TeamID = teamID;
                }

                //find the clients in this team
                List<Client> teamClients = teamCount == 1 ? 
                    new List<Client>(connectedClients) : 
                    connectedClients.FindAll(c => c.TeamID == teamID);
                if (serverSettings.AllowSpectating)
                {
                    teamClients.RemoveAll(c => c.SpectateOnly);
                }
                //always allow the server owner to spectate even if it's disallowed in server settings
                teamClients.RemoveAll(c => c.Connection == OwnerConnection && c.SpectateOnly);

                if (!teamClients.Any() && n > 0) { continue; }

                AssignJobs(teamClients);

                List<CharacterInfo> characterInfos = new List<CharacterInfo>();
                foreach (Client client in teamClients)
                {
                    client.NeedsMidRoundSync = false;

                    client.PendingPositionUpdates.Clear();
                    client.EntityEventLastSent.Clear();
                    client.LastSentEntityEventID = 0;
                    client.LastRecvEntityEventID = 0;
                    client.UnreceivedEntityEventCount = 0;

                    if (client.CharacterInfo == null)
                    {
                        client.CharacterInfo = new CharacterInfo(Character.HumanConfigFile, client.Name);
                    }
                    characterInfos.Add(client.CharacterInfo);
                    if (client.CharacterInfo.Job == null || client.CharacterInfo.Job.Prefab != client.AssignedJob)
                    {
                        client.CharacterInfo.Job = new Job(client.AssignedJob);
                    }
                }
                
                List<CharacterInfo> bots = new List<CharacterInfo>();
                int botsToSpawn = serverSettings.BotSpawnMode == BotSpawnMode.Fill ? serverSettings.BotCount - characterInfos.Count : serverSettings.BotCount;
                for (int i = 0; i < botsToSpawn; i++)
                {
                    var botInfo = new CharacterInfo(Character.HumanConfigFile);
                    characterInfos.Add(botInfo);
                    bots.Add(botInfo);
                }
                AssignBotJobs(bots, teamID);
                
                WayPoint[] assignedWayPoints = WayPoint.SelectCrewSpawnPoints(characterInfos, Submarine.MainSubs[n]);
                for (int i = 0; i < teamClients.Count; i++)
                {
                    Character spawnedCharacter = Character.Create(teamClients[i].CharacterInfo, assignedWayPoints[i].WorldPosition, teamClients[i].CharacterInfo.Name, true, false);
                    spawnedCharacter.AnimController.Frozen = true;
                    spawnedCharacter.TeamID = teamID;
                    var characterData = campaign?.GetClientCharacterData(teamClients[i]);
                    if (characterData == null)
                    {
                        spawnedCharacter.GiveJobItems(assignedWayPoints[i]);
                    }
                    else
                    {
                        characterData.SpawnInventoryItems(spawnedCharacter.Info, spawnedCharacter.Inventory);
                    }

                    teamClients[i].Character = spawnedCharacter;
                    spawnedCharacter.OwnerClientIP = teamClients[i].Connection.RemoteEndPoint.Address.ToString();
                    spawnedCharacter.OwnerClientName = teamClients[i].Name;
                }

                for (int i = teamClients.Count; i < teamClients.Count + bots.Count; i++)
                {
                    Character spawnedCharacter = Character.Create(characterInfos[i], assignedWayPoints[i].WorldPosition, characterInfos[i].Name, false, true);
                    spawnedCharacter.TeamID = teamID;
                    spawnedCharacter.GiveJobItems(assignedWayPoints[i]);
                }
            }

            foreach (Submarine sub in Submarine.MainSubs)
            {
                if (sub == null) continue;

                List<PurchasedItem> spawnList = new List<PurchasedItem>();
                foreach (KeyValuePair<ItemPrefab, int> kvp in serverSettings.ExtraCargo)
                {
                    spawnList.Add(new PurchasedItem(kvp.Key, kvp.Value));
                }

                CargoManager.CreateItems(spawnList);
            }

            TraitorManager = null;
            if (serverSettings.TraitorsEnabled == YesNoMaybe.Yes ||
                (serverSettings.TraitorsEnabled == YesNoMaybe.Maybe && Rand.Range(0.0f, 1.0f) < 0.5f))
            {
                List<Character> characters = new List<Character>();
                foreach (Client client in ConnectedClients)
                {
                    if (client.Character != null) characters.Add(client.Character);
                }
                
                int max = Math.Max(serverSettings.TraitorUseRatio ? (int)Math.Round(characters.Count * serverSettings.TraitorRatio, 1) : 1, 1);
                int traitorCount = Rand.Range(1, max + 1);
                TraitorManager = new TraitorManager(this, traitorCount);

                if (TraitorManager.TraitorList.Count > 0)
                {
                    for (int i = 0; i < TraitorManager.TraitorList.Count; i++)
                    {
                        Log(TraitorManager.TraitorList[i].Character.Name + " is the traitor and the target is " + TraitorManager.TraitorList[i].TargetCharacter.Name, ServerLog.MessageType.ServerMessage);
                    }
                }
            }

            GameAnalyticsManager.AddDesignEvent("Traitors:" + (TraitorManager == null ? "Disabled" : "Enabled"));

            SendStartMessage(roundStartSeed, Submarine.MainSub, GameMain.GameSession.GameMode.Preset, connectedClients);

            yield return CoroutineStatus.Running;

            GameMain.GameScreen.Cam.TargetPos = Vector2.Zero;
            GameMain.GameScreen.Select();
            
            Log("Round started.", ServerLog.MessageType.ServerMessage);
                    
            gameStarted = true;
            initiatedStartGame = false;
            GameMain.ResetFrameTime();

            LastClientListUpdateID++;

            roundStartTime = DateTime.Now;

            yield return CoroutineStatus.Success;
        }

        private void SendStartMessage(int seed, Submarine selectedSub, GameModePreset selectedMode, List<Client> clients)
        {
            foreach (Client client in clients)
            {
                SendStartMessage(seed, selectedSub, selectedMode, client);
            }
        }

        private void SendStartMessage(int seed, Submarine selectedSub, GameModePreset selectedMode, Client client)
        {
            NetOutgoingMessage msg = server.CreateMessage();
            msg.Write((byte)ServerPacketHeader.STARTGAME);

            msg.Write(seed);
            msg.Write(GameMain.GameSession.Level.Seed);
            msg.Write(GameMain.GameSession.Level.EqualityCheckVal);
            msg.Write(serverSettings.SelectedLevelDifficulty);

            msg.Write((byte)GameMain.Config.LosMode);

            msg.Write((byte)GameMain.NetLobbyScreen.MissionTypeIndex);

            msg.Write(selectedSub.Name);
            msg.Write(selectedSub.MD5Hash.Hash);
            msg.Write(serverSettings.UseRespawnShuttle);
            msg.Write(GameMain.NetLobbyScreen.SelectedShuttle.Name);
            msg.Write(GameMain.NetLobbyScreen.SelectedShuttle.MD5Hash.Hash);

            msg.Write(selectedMode.Identifier);
            msg.Write((short)(GameMain.GameSession.GameMode?.Mission == null ?
                -1 : MissionPrefab.List.IndexOf(GameMain.GameSession.GameMode.Mission.Prefab)));

            MultiPlayerCampaign campaign = GameMain.GameSession?.GameMode as MultiPlayerCampaign;

            MissionMode missionMode = GameMain.GameSession.GameMode as MissionMode;
            bool missionAllowRespawn = campaign == null && (missionMode?.Mission == null || missionMode.Mission.AllowRespawn);
            msg.Write(serverSettings.AllowRespawn && missionAllowRespawn);
            msg.Write(Submarine.MainSubs[1] != null); //loadSecondSub

            msg.Write(serverSettings.AllowDisguises);
            msg.Write(serverSettings.AllowRewiring);

            Traitor traitor = null;
            if (TraitorManager != null && TraitorManager.TraitorList.Count > 0)
                traitor = TraitorManager.TraitorList.Find(t => t.Character == client.Character);
            if (traitor != null)
            {
                msg.Write(true);
                msg.Write(traitor.TargetCharacter.Name);
            }
            else
            {
                msg.Write(false);
            }

            msg.Write(serverSettings.AllowRagdollButton);

            serverSettings.WriteMonsterEnabled(msg);

            CompressOutgoingMessage(msg);

            server.SendMessage(msg, client.Connection, NetDeliveryMethod.ReliableUnordered);
        }

        public void EndGame()
        {
            if (!gameStarted) { return; }
            if (GameSettings.VerboseLogging)
            {
                Log("Ending the round...\n" + Environment.StackTrace, ServerLog.MessageType.ServerMessage);

            }
            else
            {
                Log("Ending the round...", ServerLog.MessageType.ServerMessage);
            }

            string endMessage = "The round has ended." + '\n';

            if (TraitorManager != null)
            {
                endMessage += TraitorManager.GetEndMessage();
            }

            Mission mission = GameMain.GameSession.Mission;
            GameMain.GameSession.GameMode.End(endMessage);
            
            endRoundTimer = 0.0f;

            if (serverSettings.AutoRestart)
            {
                serverSettings.AutoRestartTimer = serverSettings.AutoRestartInterval;
                //send a netlobby update to get the clients' autorestart timers up to date
                GameMain.NetLobbyScreen.LastUpdateID++;
            }

            if (serverSettings.SaveServerLogs) serverSettings.ServerLog.Save();
            
            GameMain.GameScreen.Cam.TargetPos = Vector2.Zero;

            entityEventManager.Clear();
            foreach (Client c in connectedClients)
            {
                c.EntityEventLastSent.Clear();
                c.PendingPositionUpdates.Clear();
                c.PositionUpdateLastSent.Clear();
            }

#if DEBUG
            messageCount.Clear();
#endif

            respawnManager = null;
            gameStarted = false;

            if (connectedClients.Count > 0)
            {
                NetOutgoingMessage msg = server.CreateMessage();
                msg.Write((byte)ServerPacketHeader.ENDGAME);
                msg.Write(endMessage);
                msg.Write(mission != null && mission.Completed);
                msg.Write(GameMain.GameSession?.WinningTeam == null ? (byte)0 : (byte)GameMain.GameSession.WinningTeam);

                CompressOutgoingMessage(msg);
                if (server.ConnectionsCount > 0)
                {
                    server.SendMessage(msg, server.Connections, NetDeliveryMethod.ReliableOrdered, 0);
                }

                foreach (Client client in connectedClients)
                {
                    client.Character = null;
                    client.HasSpawned = false;
                    client.InGame = false;
                }
            }
<<<<<<< HEAD

            CoroutineManager.StartCoroutine(StartEndCinematic(), "EndCinematic");

            GameMain.NetLobbyScreen.RandomizeSettings();
        }

        public IEnumerable<object> StartEndCinematic()
        {
            float endPreviewLength = 10.0f;

            EndCinematic = new RoundEndCinematic(Submarine.MainSub, GameMain.GameScreen.Cam, endPreviewLength);

            do
            {
                yield return CoroutineStatus.Running;
            } while (EndCinematic.Running);
            EndCinematic = null;

=======
            
>>>>>>> 90375920
            Submarine.Unload();
            entityEventManager.Clear();
            GameMain.NetLobbyScreen.Select();
            Log("Round ended.", ServerLog.MessageType.ServerMessage);

            GameMain.NetLobbyScreen.RandomizeSettings();
        }
        
        public override void AddChatMessage(ChatMessage message)
        {
            if (string.IsNullOrEmpty(message.Text)) { return; }
            Log(message.TextWithSender, ServerLog.MessageType.Chat);

            base.AddChatMessage(message);
        }

        private bool TryChangeClientName(Client c, string newName)
        {
            if (c == null || string.IsNullOrEmpty(newName)) { return false; }

            newName = Client.SanitizeName(newName);
            if (newName == c.Name) { return false; }

            //update client list even if the name cannot be changed to the one sent by the client,
            //so the client will be informed what their actual name is
            LastClientListUpdateID++;

            if (!Client.IsValidName(newName, this))
            {
                SendDirectChatMessage("Could not change your name to \"" + newName + "\" (the name contains disallowed symbols).", c, ChatMessageType.MessageBox);
                return false;
            }
            if (c.Connection != OwnerConnection && Homoglyphs.Compare(newName.ToLower(), Name.ToLower()))
            {
                SendDirectChatMessage("Could not change your name to \"" + newName + "\" (too similar to the server's name).", c, ChatMessageType.MessageBox);
                return false;
            }
            Client nameTaken = ConnectedClients.Find(c2 => c != c2 && Homoglyphs.Compare(c2.Name.ToLower(), newName.ToLower()));
            if (nameTaken != null)
            {
                SendDirectChatMessage("Could not change your name to \"" + newName + "\" (too similar to the name of the client \"" + nameTaken.Name + "\").", c, ChatMessageType.MessageBox);
                return false;
            }

            SendChatMessage("Player \"" + c.Name + "\" has changed their name to \"" + newName + "\".", ChatMessageType.Server);
            c.Name = newName;
            return true;
        }

        public override void KickPlayer(string playerName, string reason)
        {
            playerName = playerName.ToLowerInvariant();

            Client client = connectedClients.Find(c =>
                c.Name.ToLowerInvariant() == playerName ||
                (c.Character != null && c.Character.Name.ToLowerInvariant() == playerName));

            KickClient(client, reason);
        }

        public void KickClient(NetConnection conn, string reason)
        {
            if (conn == OwnerConnection) return;

            Client client = connectedClients.Find(c => c.Connection == conn);
            KickClient(client, reason);
        }

        public void KickClient(Client client, string reason)
        {
            if (client == null || client.Connection == OwnerConnection) return;

            string msg = DisconnectReason.Kicked.ToString();
            string logMsg = $"ServerMessage.KickedFromServer~[client]={client.Name}";
            DisconnectClient(client, logMsg, msg, reason);
        }

        public override void BanPlayer(string playerName, string reason, bool range = false, TimeSpan? duration = null)
        {
            playerName = playerName.ToLowerInvariant();

            Client client = connectedClients.Find(c =>
                c.Name.ToLowerInvariant() == playerName ||
                (c.Character != null && c.Character.Name.ToLowerInvariant() == playerName));

            if (client == null)
            {
                DebugConsole.ThrowError("Client \"" + playerName + "\" not found.");
                return;
            }

            BanClient(client, reason, range, duration);
        }

        public void BanClient(Client client, string reason, bool range = false, TimeSpan? duration = null)
        {
            if (client == null) return;
            if (client.Connection == OwnerConnection) return;

            string targetMsg = DisconnectReason.Banned.ToString();
            DisconnectClient(client, $"ServerMessage.BannedFromServer~[client]={client.Name}", targetMsg, reason);

            if (client.SteamID == 0 || range)
            {
                string ip = client.Connection.RemoteEndPoint.Address.IsIPv4MappedToIPv6 ?
                    client.Connection.RemoteEndPoint.Address.MapToIPv4().ToString() :
                    client.Connection.RemoteEndPoint.Address.ToString();
                if (range) { ip = serverSettings.BanList.ToRange(ip); }
                serverSettings.BanList.BanPlayer(client.Name, ip, reason, duration);
            }
            if (client.SteamID > 0)
            {
                serverSettings.BanList.BanPlayer(client.Name, client.SteamID, reason, duration);
            }
        }

        public override void UnbanPlayer(string playerName, string playerIP)
        {
            if (!string.IsNullOrEmpty(playerIP))
            {
                serverSettings.BanList.UnbanIP(playerIP);
            }
            else if (!string.IsNullOrEmpty(playerName))
            {
                serverSettings.BanList.UnbanPlayer(playerName);
            }
        }

        public void DisconnectClient(NetConnection senderConnection, string msg = "", string targetmsg = "")
        {
            if (senderConnection == OwnerConnection)
            {
                DebugConsole.NewMessage("Owner disconnected: closing server", Color.Yellow);
                GameMain.ShouldRun = false;
            }
            Client client = connectedClients.Find(x => x.Connection == senderConnection);
            if (client == null) return;

            DisconnectClient(client, msg, targetmsg, string.Empty);
        }

        public void DisconnectClient(Client client, string msg = "", string targetmsg = "", string reason = "")
        {
            if (client == null) return;

            if (gameStarted && client.Character != null)
            {
                client.Character.ClientDisconnected = true;
                client.Character.ClearInputs();
            }

            client.Character = null;
            client.HasSpawned = false;
            client.InGame = false;

            if (string.IsNullOrWhiteSpace(msg)) msg = $"ServerMessage.ClientLeftServer~[client]={client.Name}";
            if (string.IsNullOrWhiteSpace(targetmsg)) targetmsg = "ServerMessage.YouLeftServer";
            if (!string.IsNullOrWhiteSpace(reason))
            {
                msg += $"/ /ServerMessage.Reason/: /{reason}";
                targetmsg += $"/\n/ServerMessage.Reason/: /{reason}";
            }

            if (client.SteamID > 0) { SteamManager.StopAuthSession(client.SteamID); }

            var previousPlayer = previousPlayers.Find(p => p.MatchesClient(client));
            if (previousPlayer == null)
            {
                previousPlayer = new PreviousPlayer(client);
                previousPlayers.Add(previousPlayer);
            }
            previousPlayer.Name = client.Name;
            previousPlayer.KickVoters.Clear();
            foreach (Client c in connectedClients)
            {
                if (client.HasKickVoteFrom(c)) { previousPlayer.KickVoters.Add(c); }
            }

            client.Connection.Disconnect(targetmsg);
            client.Dispose();
            connectedClients.Remove(client);

            UpdateVoteStatus();

            SendChatMessage(msg, ChatMessageType.Server);

            UpdateCrewFrame();

            serverSettings.ServerDetailsChanged = true;
            refreshMasterTimer = DateTime.Now;
        }

        private void UpdateCrewFrame()
        {
            foreach (Client c in connectedClients)
            {
                if (c.Character == null || !c.InGame) continue;
            }
        }

        public void SendDirectChatMessage(string txt, Client recipient, ChatMessageType messageType = ChatMessageType.Server)
        {
            ChatMessage msg = ChatMessage.Create("", txt, messageType, null);
            SendDirectChatMessage(msg, recipient);
        }

        public void SendConsoleMessage(string txt, Client recipient)
        {
            ChatMessage msg = ChatMessage.Create("", txt, ChatMessageType.Console, null);
            SendDirectChatMessage(msg, recipient);
        }

        public void SendDirectChatMessage(ChatMessage msg, Client recipient)
        {
            if (recipient == null)
            {
                string errorMsg = "Attempted to send a chat message to a null client.\n" + Environment.StackTrace;
                DebugConsole.ThrowError(errorMsg);
                GameAnalyticsManager.AddErrorEventOnce("GameServer.SendDirectChatMessage:ClientNull", GameAnalyticsSDK.Net.EGAErrorSeverity.Error, errorMsg);
                return;
            }

            msg.NetStateID = recipient.ChatMsgQueue.Count > 0 ?
                (ushort)(recipient.ChatMsgQueue.Last().NetStateID + 1) :
                (ushort)(recipient.LastRecvChatMsgID + 1);

            recipient.ChatMsgQueue.Add(msg);
            recipient.LastChatMsgQueueID = msg.NetStateID;
        }

        /// <summary>
        /// Add the message to the chatbox and pass it to all clients who can receive it
        /// </summary>
        public void SendChatMessage(string message, ChatMessageType? type = null, Client senderClient = null, Character senderCharacter = null)
        {
            string senderName = "";

            Client targetClient = null;

            if (type == null)
            {
                string command = ChatMessage.GetChatMessageCommand(message, out string tempStr);
                switch (command.ToLowerInvariant())
                {
                    case "r":
                    case "radio":
                        type = ChatMessageType.Radio;
                        break;
                    case "d":
                    case "dead":
                        type = ChatMessageType.Dead;
                        break;
                    default:
                        if (command != "")
                        {
                            if (command == name.ToLowerInvariant())
                            {
                                //a private message to the host
                            }
                            else
                            {
                                targetClient = connectedClients.Find(c =>
                                    command == c.Name.ToLowerInvariant() ||
                                    (c.Character != null && command == c.Character.Name.ToLowerInvariant()));

                                if (targetClient == null)
                                {
                                    if (senderClient != null)
                                    {
                                        var chatMsg = ChatMessage.Create(
                                            "", $"ServerMessage.PlayerNotFound~[player]={command}",
                                            ChatMessageType.Error, null);

                                        chatMsg.NetStateID = senderClient.ChatMsgQueue.Count > 0 ?
                                            (ushort)(senderClient.ChatMsgQueue.Last().NetStateID + 1) :
                                            (ushort)(senderClient.LastRecvChatMsgID + 1);

                                        senderClient.ChatMsgQueue.Add(chatMsg);
                                        senderClient.LastChatMsgQueueID = chatMsg.NetStateID;
                                    }
                                    else
                                    {
                                        AddChatMessage($"ServerMessage.PlayerNotFound~[player]={command}", ChatMessageType.Error);
                                    }

                                    return;
                                }
                            }

                            type = ChatMessageType.Private;
                        }
                        else
                        {
                            type = ChatMessageType.Default;
                        }
                        break;
                }

                message = tempStr;
            }

            if (gameStarted)
            {
                if (senderClient == null)
                {
                    //msg sent by the server
                    if (senderCharacter == null)
                    {
                        senderName = name;
                    }
                    else //msg sent by an AI character
                    {
                        senderName = senderCharacter.Name;
                    }
                }
                else //msg sent by a client
                {
                    senderCharacter = senderClient.Character;
                    senderName = senderCharacter == null ? senderClient.Name : senderCharacter.Name;

                    //sender doesn't have a character or the character can't speak -> only ChatMessageType.Dead allowed
                    if (senderCharacter == null || senderCharacter.IsDead || senderCharacter.SpeechImpediment >= 100.0f)
                    {
                        type = ChatMessageType.Dead;
                    }
                    else if (type == ChatMessageType.Private)
                    {
                        //sender has an alive character, sending private messages not allowed
                        return;
                    }

                }
            }
            else
            {
                if (senderClient == null)
                {
                    //msg sent by the server
                    if (senderCharacter == null)
                    {
                        senderName = name;
                    }
                    else //sent by an AI character, not allowed when the game is not running
                    {
                        return;
                    }
                }
                else //msg sent by a client          
                {
                    //game not started -> clients can only send normal and private chatmessages
                    if (type != ChatMessageType.Private) type = ChatMessageType.Default;
                    senderName = senderClient.Name;
                }
            }

            //check if the client is allowed to send the message
            WifiComponent senderRadio = null;
            switch (type)
            {
                case ChatMessageType.Radio:
                case ChatMessageType.Order:
                    if (senderCharacter == null) return;

                    //return if senderCharacter doesn't have a working radio
                    var radio = senderCharacter.Inventory?.Items.FirstOrDefault(i => i != null && i.GetComponent<WifiComponent>() != null);
                    if (radio == null || !senderCharacter.HasEquippedItem(radio)) return;

                    senderRadio = radio.GetComponent<WifiComponent>();
                    if (!senderRadio.CanTransmit()) return;
                    break;
                case ChatMessageType.Dead:
                    //character still alive and capable of speaking -> dead chat not allowed
                    if (senderClient != null && senderCharacter != null && !senderCharacter.IsDead && senderCharacter.SpeechImpediment < 100.0f)
                    {
                        return;
                    }
                    break;
            }

            if (type == ChatMessageType.Server)
            {
                senderName = null;
                senderCharacter = null;
            }
            else if (type == ChatMessageType.Radio)
            {
                //send to chat-linked wifi components
                senderRadio.TransmitSignal(0, message, senderRadio.Item, senderCharacter, false);
            }

            //check which clients can receive the message and apply distance effects
            foreach (Client client in ConnectedClients)
            {
                string modifiedMessage = message;

                switch (type)
                {
                    case ChatMessageType.Default:
                    case ChatMessageType.Radio:
                    case ChatMessageType.Order:
                        if (senderCharacter != null &&
                            client.Character != null && !client.Character.IsDead)
                        {
                            if (senderCharacter != client.Character)
                            {
                                modifiedMessage = ChatMessage.ApplyDistanceEffect(message, (ChatMessageType)type, senderCharacter, client.Character);
                            }

                            //too far to hear the msg -> don't send
                            if (string.IsNullOrWhiteSpace(modifiedMessage)) continue;
                        }
                        break;
                    case ChatMessageType.Dead:
                        //character still alive -> don't send
                        if (client != senderClient && client.Character != null && !client.Character.IsDead) continue;
                        break;
                    case ChatMessageType.Private:
                        //private msg sent to someone else than this client -> don't send
                        if (client != targetClient && client != senderClient) continue;
                        break;
                }

                var chatMsg = ChatMessage.Create(
                    senderName,
                    modifiedMessage,
                    (ChatMessageType)type,
                    senderCharacter);

                SendDirectChatMessage(chatMsg, client);
            }

            if (type.Value != ChatMessageType.MessageBox)
            {
                string myReceivedMessage = type == ChatMessageType.Server || type == ChatMessageType.Error ? TextManager.GetServerMessage(message) : message;
                if (!string.IsNullOrWhiteSpace(myReceivedMessage) &&
                    (targetClient == null || senderClient == null))
                {
                    AddChatMessage(myReceivedMessage, (ChatMessageType)type, senderName, senderCharacter);
                }
            }
        }

        public void SendOrderChatMessage(OrderChatMessage message)
        {
            if (message.Sender == null || message.Sender.SpeechImpediment >= 100.0f) return;
            ChatMessageType messageType = ChatMessage.CanUseRadio(message.Sender) ? ChatMessageType.Radio : ChatMessageType.Default;

            //check which clients can receive the message and apply distance effects
            foreach (Client client in ConnectedClients)
            {
                string modifiedMessage = message.Text;

                if (message.Sender != null &&
                    client.Character != null && !client.Character.IsDead)
                {
                    if (message.Sender != client.Character)
                    {
                        modifiedMessage = ChatMessage.ApplyDistanceEffect(message.Text, messageType, message.Sender, client.Character);
                    }

                    //too far to hear the msg -> don't send
                    if (string.IsNullOrWhiteSpace(modifiedMessage)) continue;
                }

                SendDirectChatMessage(new OrderChatMessage(message.Order, message.OrderOption, message.TargetEntity, message.TargetCharacter, message.Sender), client);
            }

            string myReceivedMessage = message.Text;
            
            if (!string.IsNullOrWhiteSpace(myReceivedMessage))
            {
                AddChatMessage(new OrderChatMessage(message.Order, message.OrderOption, myReceivedMessage, message.TargetEntity, message.TargetCharacter, message.Sender));
            }
        }

        private void FileTransferChanged(FileSender.FileTransferOut transfer)
        {
            Client recipient = connectedClients.Find(c => c.Connection == transfer.Connection);
            if (transfer.FileType == FileTransferType.CampaignSave &&
                (transfer.Status == FileTransferStatus.Sending || transfer.Status == FileTransferStatus.Finished) &&
                recipient.LastCampaignSaveSendTime != null)
            {
                recipient.LastCampaignSaveSendTime.Second = (float)NetTime.Now;
            }
        }

        public void SendCancelTransferMsg(FileSender.FileTransferOut transfer)
        {
            NetOutgoingMessage msg = server.CreateMessage();
            msg.Write((byte)ServerPacketHeader.FILE_TRANSFER);
            msg.Write((byte)FileTransferMessageType.Cancel);
            msg.Write((byte)transfer.SequenceChannel);
            CompressOutgoingMessage(msg);
            server.SendMessage(msg, transfer.Connection, NetDeliveryMethod.ReliableOrdered, transfer.SequenceChannel);
        }

        public void UpdateVoteStatus()
        {
            if (server.Connections.Count == 0 || connectedClients.Count == 0) return;

            Client.UpdateKickVotes(connectedClients);

            var clientsToKick = connectedClients.FindAll(c => 
                c.Connection != OwnerConnection &&
                c.KickVoteCount >= connectedClients.Count * serverSettings.KickVoteRequiredRatio);
            foreach (Client c in clientsToKick)
            {
                var previousPlayer = previousPlayers.Find(p => p.MatchesClient(c));
                if (previousPlayer != null)
                {
                    //reset the client's kick votes (they can rejoin after their ban expires)
                    previousPlayer.KickVoters.Clear();
                }

                SendChatMessage($"ServerMessage.KickedFromServer~[client]={c.Name}", ChatMessageType.Server, null);
                KickClient(c, "ServerMessage.KickedByVote");
                BanClient(c, "ServerMessage.KickedByVoteAutoBan", duration: TimeSpan.FromSeconds(serverSettings.AutoBanTime));
            }

            GameMain.NetLobbyScreen.LastUpdateID++;

            SendVoteStatus(connectedClients);

            if (serverSettings.Voting.AllowEndVoting && EndVoteMax > 0 &&
                ((float)EndVoteCount / (float)EndVoteMax) >= serverSettings.EndVoteRequiredRatio)
            {
                Log("Ending round by votes (" + EndVoteCount + "/" + (EndVoteMax - EndVoteCount) + ")", ServerLog.MessageType.ServerMessage);
                EndGame();
            }
        }

        public void SendVoteStatus(List<Client> recipients)
        {
            if (!recipients.Any()) { return; }

            NetOutgoingMessage msg = server.CreateMessage();
            msg.Write((byte)ServerPacketHeader.UPDATE_LOBBY);
            msg.Write((byte)ServerNetObject.VOTE);
            serverSettings.Voting.ServerWrite(msg);
            msg.Write((byte)ServerNetObject.END_OF_MESSAGE);

            CompressOutgoingMessage(msg);

            server.SendMessage(msg, recipients.Select(c => c.Connection).ToList(), NetDeliveryMethod.ReliableUnordered, 0);
        }

        public void UpdateClientPermissions(Client client)
        {
            if (client.SteamID > 0)
            {
                serverSettings.ClientPermissions.RemoveAll(cp => cp.SteamID == client.SteamID);
                if (client.Permissions != ClientPermissions.None)
                {
                    serverSettings.ClientPermissions.Add(new ServerSettings.SavedClientPermission(
                        client.Name,
                        client.SteamID,
                        client.Permissions,
                        client.PermittedConsoleCommands));
                }
            }
            else
            {
                serverSettings.ClientPermissions.RemoveAll(cp => client.IPMatches(cp.IP));
                if (client.Permissions != ClientPermissions.None)
                {
                    serverSettings.ClientPermissions.Add(new ServerSettings.SavedClientPermission(
                        client.Name,
                        client.Connection.RemoteEndPoint.Address,
                        client.Permissions,
                        client.PermittedConsoleCommands));
                }
            }

            var msg = server.CreateMessage();
            msg.Write((byte)ServerPacketHeader.PERMISSIONS);
            client.WritePermissions(msg);
            CompressOutgoingMessage(msg);

            //send the message to the client whose permissions are being modified and the clients who are allowed to modify permissions
            List<NetConnection> recipients = new List<NetConnection>() { client.Connection };
            foreach (Client otherClient in connectedClients)
            {
                if (otherClient.HasPermission(ClientPermissions.ManagePermissions) && !recipients.Contains(otherClient.Connection))
                {
                    recipients.Add(otherClient.Connection);
                }
            }
            if (recipients.Any())
            {
                server.SendMessage(msg, recipients, NetDeliveryMethod.ReliableUnordered, 0); 
            }           

            serverSettings.SaveClientPermissions();
        }
        
        public void GiveAchievement(Character character, string achievementIdentifier)
        {
            achievementIdentifier = achievementIdentifier.ToLowerInvariant();
            foreach (Client client in connectedClients)
            {
                if (client.Character == character)
                {
                    GiveAchievement(client, achievementIdentifier);
                    return;
                }
            }
        }

        public void GiveAchievement(Client client, string achievementIdentifier)
        {
            if (client.GivenAchievements.Contains(achievementIdentifier)) return;
            client.GivenAchievements.Add(achievementIdentifier);

            var msg = server.CreateMessage();
            msg.Write((byte)ServerPacketHeader.ACHIEVEMENT);
            msg.Write(achievementIdentifier);

            CompressOutgoingMessage(msg);

            server.SendMessage(msg, client.Connection, NetDeliveryMethod.ReliableUnordered);
        }

        public void UpdateCheatsEnabled()
        {
            if (!connectedClients.Any()) { return; }

            var msg = server.CreateMessage();
            msg.Write((byte)ServerPacketHeader.CHEATS_ENABLED);
            msg.Write(DebugConsole.CheatsEnabled);
            msg.WritePadBits();

            CompressOutgoingMessage(msg);

            server.SendMessage(msg, connectedClients.Select(c => c.Connection).ToList(), NetDeliveryMethod.ReliableUnordered, 0);            
        }

        public void SetClientCharacter(Client client, Character newCharacter)
        {
            if (client == null) return;

            //the client's previous character is no longer a remote player
            if (client.Character != null)
            {
                client.Character.IsRemotePlayer = false;
                client.Character.OwnerClientIP = null;
                client.Character.OwnerClientName = null;
            }

            if (newCharacter == null)
            {
                if (client.Character != null) //removing control of the current character
                {
                    CreateEntityEvent(client.Character, new object[] { NetEntityEvent.Type.Control, null });
                    client.Character = null;
                }
            }
            else //taking control of a new character
            {
                newCharacter.ClientDisconnected = false;
                newCharacter.KillDisconnectedTimer = 0.0f;
                newCharacter.ResetNetState();
                if (client.Character != null)
                {
                    newCharacter.LastNetworkUpdateID = client.Character.LastNetworkUpdateID;
                }

                newCharacter.OwnerClientIP = client.Connection.RemoteEndPoint.Address.ToString();
                newCharacter.OwnerClientName = client.Name;
                newCharacter.IsRemotePlayer = true;
                newCharacter.Enabled = true;
                client.Character = newCharacter;
                CreateEntityEvent(newCharacter, new object[] { NetEntityEvent.Type.Control, client });
            }
        }

        private void UpdateCharacterInfo(NetIncomingMessage message, Client sender)
        {
            sender.SpectateOnly = message.ReadBoolean() && (serverSettings.AllowSpectating || sender.Connection == OwnerConnection);
            if (sender.SpectateOnly)
            {
                return;
            }

            Gender gender = Gender.Male;
            Race race = Race.White;
            int headSpriteId = 0;
            try
            {
                gender = (Gender)message.ReadByte();
                race = (Race)message.ReadByte();
                headSpriteId = message.ReadByte();
            }
            catch (Exception e)
            {
                //gender = Gender.Male;
                //race = Race.White;
                //headSpriteId = 0;
                DebugConsole.Log("Received invalid characterinfo from \"" + sender.Name + "\"! { " + e.Message + " }");
            }
            int hairIndex = message.ReadByte();
            int beardIndex = message.ReadByte();
            int moustacheIndex = message.ReadByte();
            int faceAttachmentIndex = message.ReadByte();

            List<JobPrefab> jobPreferences = new List<JobPrefab>();
            int count = message.ReadByte();
            for (int i = 0; i < Math.Min(count, 3); i++)
            {
                string jobIdentifier = message.ReadString();

                JobPrefab jobPrefab = JobPrefab.List.Find(jp => jp.Identifier == jobIdentifier);
                if (jobPrefab != null) jobPreferences.Add(jobPrefab);
            }

            sender.CharacterInfo = new CharacterInfo(Character.HumanConfigFile, sender.Name);
            sender.CharacterInfo.RecreateHead(headSpriteId, race, gender, hairIndex, beardIndex, moustacheIndex, faceAttachmentIndex);

            //if the client didn't provide job preferences, we'll use the preferences that are randomly assigned in the Client constructor
            Debug.Assert(sender.JobPreferences.Count > 0);
            if (jobPreferences.Count > 0)
            {
                sender.JobPreferences = jobPreferences;
            }
        }

        public void AssignJobs(List<Client> unassigned)
        {
            unassigned = new List<Client>(unassigned);

            Dictionary<JobPrefab, int> assignedClientCount = new Dictionary<JobPrefab, int>();
            foreach (JobPrefab jp in JobPrefab.List)
            {
                assignedClientCount.Add(jp, 0);
            }

            Character.TeamType teamID = Character.TeamType.None;
            if (unassigned.Count > 0) { teamID = unassigned[0].TeamID; }

            //if we're playing a multiplayer campaign, check which clients already have a character and a job
            //(characters are persistent in campaigns)
            if (GameMain.GameSession.GameMode is MultiPlayerCampaign multiplayerCampaign)
            {
                var campaignAssigned = multiplayerCampaign.GetAssignedJobs(connectedClients);
                //remove already assigned clients from unassigned
                unassigned.RemoveAll(u => campaignAssigned.ContainsKey(u));
                //add up to assigned client count
                foreach (KeyValuePair<Client, Job> clientJob in campaignAssigned)
                {
                    assignedClientCount[clientJob.Value.Prefab]++;
                    clientJob.Key.AssignedJob = clientJob.Value.Prefab;
                }
            }

            //count the clients who already have characters with an assigned job
            foreach (Client c in connectedClients)
            {
                if (c.TeamID != teamID || unassigned.Contains(c)) continue;
                if (c.Character?.Info?.Job != null && !c.Character.IsDead)
                {
                    assignedClientCount[c.Character.Info.Job.Prefab]++;
                }
            }

            //if any of the players has chosen a job that is Always Allowed, give them that job
            for (int i = unassigned.Count - 1; i >= 0; i--)
            {
                if (unassigned[i].JobPreferences.Count == 0) continue;
                if (!unassigned[i].JobPreferences[0].AllowAlways) continue;
                unassigned[i].AssignedJob = unassigned[i].JobPreferences[0];
                unassigned.RemoveAt(i);
            }

            //go throught the jobs whose MinNumber>0 (i.e. at least one crew member has to have the job)
            bool unassignedJobsFound = true;
            while (unassignedJobsFound && unassigned.Count > 0)
            {
                unassignedJobsFound = false;

                foreach (JobPrefab jobPrefab in JobPrefab.List)
                {
                    if (unassigned.Count == 0) break;
                    if (jobPrefab.MinNumber < 1 || assignedClientCount[jobPrefab] >= jobPrefab.MinNumber) continue;

                    //find the client that wants the job the most, or force it to random client if none of them want it
                    Client assignedClient = FindClientWithJobPreference(unassigned, jobPrefab, true);

                    assignedClient.AssignedJob = jobPrefab;
                    assignedClientCount[jobPrefab]++;
                    unassigned.Remove(assignedClient);

                    //the job still needs more crew members, set unassignedJobsFound to true to keep the while loop running
                    if (assignedClientCount[jobPrefab] < jobPrefab.MinNumber) unassignedJobsFound = true;
                }
            }

            //attempt to give the clients a job they have in their job preferences
            for (int i = unassigned.Count - 1; i >= 0; i--)
            {
                foreach (JobPrefab preferredJob in unassigned[i].JobPreferences)
                {
                    //the maximum number of players that can have this job hasn't been reached yet
                    // -> assign it to the client
                    if (assignedClientCount[preferredJob] < preferredJob.MaxNumber && unassigned[i].Karma >= preferredJob.MinKarma)
                    {
                        unassigned[i].AssignedJob = preferredJob;
                        assignedClientCount[preferredJob]++;
                        unassigned.RemoveAt(i);
                        break;
                    }
                }
            }

            //give random jobs to rest of the clients
            foreach (Client c in unassigned)
            {
                //find all jobs that are still available
                var remainingJobs = JobPrefab.List.FindAll(jp => assignedClientCount[jp] < jp.MaxNumber && c.Karma >= jp.MinKarma);

                //all jobs taken, give a random job
                if (remainingJobs.Count == 0)
                {
                    DebugConsole.ThrowError("Failed to assign a suitable job for \"" + c.Name + "\" (all jobs already have the maximum numbers of players). Assigning a random job...");
                    int jobIndex = Rand.Range(0, JobPrefab.List.Count);
                    int skips = 0;
                    while (c.Karma < JobPrefab.List[jobIndex].MinKarma)
                    {
                        jobIndex++;
                        skips++;
                        if (jobIndex >= JobPrefab.List.Count) jobIndex -= JobPrefab.List.Count;
                        if (skips >= JobPrefab.List.Count) break;
                    }
                    c.AssignedJob = JobPrefab.List[jobIndex];
                    assignedClientCount[c.AssignedJob]++;
                }
                else //some jobs still left, choose one of them by random
                {
                    c.AssignedJob = remainingJobs[Rand.Range(0, remainingJobs.Count)];
                    assignedClientCount[c.AssignedJob]++;
                }
            }
        }

        public void AssignBotJobs(List<CharacterInfo> bots, Character.TeamType teamID)
        {
            Dictionary<JobPrefab, int> assignedPlayerCount = new Dictionary<JobPrefab, int>();
            foreach (JobPrefab jp in JobPrefab.List)
            {
                assignedPlayerCount.Add(jp, 0);
            }
            
            //count the clients who already have characters with an assigned job
            foreach (Client c in connectedClients)
            {
                if (c.TeamID != teamID) continue;
                if (c.Character?.Info?.Job != null && !c.Character.IsDead)
                {
                    assignedPlayerCount[c.Character.Info.Job.Prefab]++;
                }
                else if (c.CharacterInfo?.Job != null)
                {
                    assignedPlayerCount[c.CharacterInfo?.Job.Prefab]++;
                }
            }

            List<CharacterInfo> unassignedBots = new List<CharacterInfo>(bots);
            foreach (CharacterInfo bot in bots)
            {
                foreach (JobPrefab jobPrefab in JobPrefab.List)
                {
                    if (jobPrefab.MinNumber < 1 || assignedPlayerCount[jobPrefab] >= jobPrefab.MinNumber) continue;
                    bot.Job = new Job(jobPrefab);
                    assignedPlayerCount[jobPrefab]++;
                    unassignedBots.Remove(bot);
                    break;
                }
            }

            //find a suitable job for the rest of the players
            foreach (CharacterInfo c in unassignedBots)
            {
                //find all jobs that are still available
                var remainingJobs = JobPrefab.List.FindAll(jp => assignedPlayerCount[jp] < jp.MaxNumber);
                //all jobs taken, give a random job
                if (remainingJobs.Count == 0)
                {
                    DebugConsole.ThrowError("Failed to assign a suitable job for bot \"" + c.Name + "\" (all jobs already have the maximum numbers of players). Assigning a random job...");
                    c.Job = new Job(JobPrefab.List[Rand.Range(0, JobPrefab.List.Count)]);
                    assignedPlayerCount[c.Job.Prefab]++;
                }
                else //some jobs still left, choose one of them by random
                {
                    c.Job = new Job(remainingJobs[Rand.Range(0, remainingJobs.Count)]);
                    assignedPlayerCount[c.Job.Prefab]++;
                }
            }
        }

        private Client FindClientWithJobPreference(List<Client> clients, JobPrefab job, bool forceAssign = false)
        {
            int bestPreference = 0;
            Client preferredClient = null;
            foreach (Client c in clients)
            {
                if (c.Karma < job.MinKarma) continue;
                int index = c.JobPreferences.IndexOf(job);
                if (index == -1) index = 1000;

                if (preferredClient == null || index < bestPreference)
                {
                    bestPreference = index;
                    preferredClient = c;
                }
            }

            //none of the clients wants the job, assign it to random client
            if (forceAssign && preferredClient == null)
            {
                preferredClient = clients[Rand.Int(clients.Count)];
            }

            return preferredClient;
        }

        public static void Log(string line, ServerLog.MessageType messageType)
        {
            if (GameMain.Server == null || !GameMain.Server.ServerSettings.SaveServerLogs) return;

            GameMain.Server.ServerSettings.ServerLog.WriteLine(line, messageType);

            foreach (Client client in GameMain.Server.ConnectedClients)
            {
                if (!client.HasPermission(ClientPermissions.ServerLog)) continue;
                //use sendername as the message type
                GameMain.Server.SendDirectChatMessage(
                    ChatMessage.Create(messageType.ToString(), line, ChatMessageType.ServerLog, null),
                    client);
            }
        }

        public override void Disconnect()
        {
            serverSettings.BanList.Save();
            serverSettings.SaveSettings();
            SteamManager.CloseServer();

            if (registeredToMaster)
            {
                if (restClient != null)
                {
                    var request = new RestRequest("masterserver2.php", Method.GET);
                    request.AddParameter("action", "removeserver");
                    request.AddParameter("serverport", Port);
                    restClient.Execute(request);
                    restClient = null;
                }
            }

            if (serverSettings.SaveServerLogs)
            {
                Log("Shutting down the server...", ServerLog.MessageType.ServerMessage);
                serverSettings.ServerLog.Save();
            }

            GameAnalyticsManager.AddDesignEvent("GameServer:ShutDown");
            server.Shutdown(DisconnectReason.ServerShutdown.ToString());
        }

        void InitUPnP()
        {
            server.UPnP.ForwardPort(NetPeerConfiguration.Port, "barotrauma");
            if (Steam.SteamManager.USE_STEAM)
            {
                server.UPnP.ForwardPort(QueryPort, "barotrauma");
            }
        }

        bool DiscoveringUPnP()
        {
            return server.UPnP.Status == UPnPStatus.Discovering;
        }

        void FinishUPnP()
        {
            //do nothing
        }
    }
    
    partial class PreviousPlayer
    {
        public string Name;
        public string IP;
        public UInt64 SteamID;
        public readonly List<Client> KickVoters = new List<Client>();

        public PreviousPlayer(Client c)
        {
            Name = c.Name;
            IP = c.Connection?.RemoteEndPoint?.Address?.ToString() ?? "";
            SteamID = c.SteamID;
        }

        public bool MatchesClient(Client c)
        {
            if (c.SteamID > 0 && SteamID > 0) { return c.SteamID == SteamID; }
            return c.IPMatches(IP);
        }
    }
}<|MERGE_RESOLUTION|>--- conflicted
+++ resolved
@@ -58,7 +58,6 @@
         
         private bool initiatedStartGame;
         private CoroutineHandle startGameCoroutine;
-        public RoundEndCinematic EndCinematic;
 
         public TraitorManager TraitorManager;
 
@@ -1244,7 +1243,7 @@
 
         private void ClientWrite(Client c)
         {
-            if ((gameStarted && c.InGame) || EndCinematic != null)
+            if ((gameStarted && c.InGame)/* || EndCinematic != null*/)
             {
                 ClientWriteIngame(c);
             }
@@ -2088,28 +2087,7 @@
                     client.InGame = false;
                 }
             }
-<<<<<<< HEAD
-
-            CoroutineManager.StartCoroutine(StartEndCinematic(), "EndCinematic");
-
-            GameMain.NetLobbyScreen.RandomizeSettings();
-        }
-
-        public IEnumerable<object> StartEndCinematic()
-        {
-            float endPreviewLength = 10.0f;
-
-            EndCinematic = new RoundEndCinematic(Submarine.MainSub, GameMain.GameScreen.Cam, endPreviewLength);
-
-            do
-            {
-                yield return CoroutineStatus.Running;
-            } while (EndCinematic.Running);
-            EndCinematic = null;
-
-=======
-            
->>>>>>> 90375920
+
             Submarine.Unload();
             entityEventManager.Clear();
             GameMain.NetLobbyScreen.Select();
