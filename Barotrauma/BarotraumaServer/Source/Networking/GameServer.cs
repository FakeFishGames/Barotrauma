--- conflicted
+++ resolved
@@ -13,6 +13,7 @@
 using Barotrauma.Steam;
 using System.Xml.Linq;
 using System.Threading;
+using Barotrauma.Extensions;
 
 namespace Barotrauma.Networking
 {
@@ -1875,19 +1876,13 @@
                 }
 
                 //find the clients in this team
-<<<<<<< HEAD
-                List<Client> teamClients = teamCount == 1 ?
-                    new List<Client>(playingClients) : 
-                    playingClients.FindAll(c => c.TeamID == teamID);
-=======
-                List<Client> teamClients = teamCount == 1 ? new List<Client>(connectedClients) : connectedClients.FindAll(c => c.TeamID == teamID);
+                List<Client> teamClients = teamCount == 1 ? new List<Client>(playingClients) : playingClients.FindAll(c => c.TeamID == teamID);
                 if (serverSettings.AllowSpectating)
                 {
                     teamClients.RemoveAll(c => c.SpectateOnly);
                 }
                 //always allow the server owner to spectate even if it's disallowed in server settings
                 teamClients.RemoveAll(c => c.Connection == OwnerConnection && c.SpectateOnly);
->>>>>>> 5ed9eec1
 
                 if (!teamClients.Any() && n > 0) { continue; }
 
@@ -1919,14 +1914,10 @@
                 int botsToSpawn = serverSettings.BotSpawnMode == BotSpawnMode.Fill ? serverSettings.BotCount - characterInfos.Count : serverSettings.BotCount;
                 for (int i = 0; i < botsToSpawn; i++)
                 {
-<<<<<<< HEAD
-                    var botInfo = new CharacterInfo(Character.HumanSpeciesName);
-=======
-                    var botInfo = new CharacterInfo(Character.HumanConfigFile)
+                    var botInfo = new CharacterInfo(Character.HumanSpeciesName)
                     {
                         TeamID = teamID
                     };
->>>>>>> 5ed9eec1
                     characterInfos.Add(botInfo);
                     bots.Add(botInfo);
                 }
@@ -3021,7 +3012,7 @@
                 {
                     if (unassigned.Count == 0) { break; }
 
-                    JobPrefab job = spawnPoint.AssignedJob ?? JobPrefab.List[Rand.Int(JobPrefab.List.Count)];
+                    JobPrefab job = spawnPoint.AssignedJob ?? JobPrefab.List.Values.GetRandom();
                     if (assignedClientCount[job] >= job.MaxNumber) { continue; }
 
                     Client assignedClient = FindClientWithJobPreference(unassigned, job, true);
@@ -3084,9 +3075,8 @@
 
         public void AssignBotJobs(List<CharacterInfo> bots, Character.TeamType teamID)
         {
-            var jobList = JobPrefab.List.Values.ToList();
             Dictionary<JobPrefab, int> assignedPlayerCount = new Dictionary<JobPrefab, int>();
-            foreach (JobPrefab jp in jobList)
+            foreach (JobPrefab jp in JobPrefab.List.Values)
             {
                 assignedPlayerCount.Add(jp, 0);
             }
@@ -3116,16 +3106,12 @@
             bool canAssign = false;
             do
             {
-<<<<<<< HEAD
-                foreach (JobPrefab jobPrefab in jobList)
-=======
                 canAssign = false;
                 foreach (WayPoint spawnPoint in spawnPoints)
->>>>>>> 5ed9eec1
                 {
                     if (unassignedBots.Count == 0) { break; }
 
-                    JobPrefab jobPrefab = spawnPoint.AssignedJob ?? JobPrefab.List[Rand.Int(JobPrefab.List.Count)];
+                    JobPrefab jobPrefab = spawnPoint.AssignedJob ?? JobPrefab.List.Values.GetRandom();
                     if (assignedPlayerCount[jobPrefab] >= jobPrefab.MaxNumber) { continue; }
 
                     unassignedBots[0].Job = new Job(jobPrefab);
@@ -3139,9 +3125,9 @@
             foreach (CharacterInfo c in unassignedBots)
             {
                 //find all jobs that are still available
-                var remainingJobs = jobList.FindAll(jp => assignedPlayerCount[jp] < jp.MaxNumber);
+                var remainingJobs = JobPrefab.List.Values.Where(jp => assignedPlayerCount[jp] < jp.MaxNumber);
                 //all jobs taken, give a random job
-                if (remainingJobs.Count == 0)
+                if (remainingJobs.Count() == 0)
                 {
                     DebugConsole.ThrowError("Failed to assign a suitable job for bot \"" + c.Name + "\" (all jobs already have the maximum numbers of players). Assigning a random job...");
                     c.Job = Job.Random();
@@ -3149,7 +3135,7 @@
                 }
                 else //some jobs still left, choose one of them by random
                 {
-                    c.Job = new Job(remainingJobs[Rand.Range(0, remainingJobs.Count)]);
+                    c.Job = new Job(remainingJobs.GetRandom());
                     assignedPlayerCount[c.Job.Prefab]++;
                 }
             }
