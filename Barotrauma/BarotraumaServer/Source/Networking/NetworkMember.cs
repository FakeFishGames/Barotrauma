<<<<<<< HEAD
﻿namespace Barotrauma.Networking
{
    abstract partial class NetworkMember
    {
        public Character Character
        {
            get { return null; }
        }
    }
}
=======
﻿namespace Barotrauma.Networking
{
    abstract partial class NetworkMember
    {
        protected const CharacterInfo characterInfo = null;

        protected const Character myCharacter = null;

        public CharacterInfo CharacterInfo
        {
            get { return null; }
            set
            { 
                //do nothing 
            }
        }

        public Character Character
        {
            get { return null; }
        }

        private void InitProjSpecific()
        {
            //do nothing
        }
    }
}
>>>>>>> 603321fd
<|MERGE_RESOLUTION|>--- conflicted
+++ resolved
@@ -1,4 +1,3 @@
-<<<<<<< HEAD
 ﻿namespace Barotrauma.Networking
 {
     abstract partial class NetworkMember
@@ -8,34 +7,4 @@
             get { return null; }
         }
     }
-}
-=======
-﻿namespace Barotrauma.Networking
-{
-    abstract partial class NetworkMember
-    {
-        protected const CharacterInfo characterInfo = null;
-
-        protected const Character myCharacter = null;
-
-        public CharacterInfo CharacterInfo
-        {
-            get { return null; }
-            set
-            { 
-                //do nothing 
-            }
-        }
-
-        public Character Character
-        {
-            get { return null; }
-        }
-
-        private void InitProjSpecific()
-        {
-            //do nothing
-        }
-    }
-}
->>>>>>> 603321fd
+}