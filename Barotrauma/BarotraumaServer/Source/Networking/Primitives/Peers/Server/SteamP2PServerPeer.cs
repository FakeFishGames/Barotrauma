--- conflicted
+++ resolved
@@ -40,11 +40,7 @@
                 Retries = 0;
                 SteamID = steamId;
                 PasswordSalt = null;
-<<<<<<< HEAD
-                UpdateTime = Timing.TotalTime;
-=======
                 UpdateTime = Timing.TotalTime+Timing.Step*3.0;
->>>>>>> 3d81ee9e
                 TimeOut = NetworkConnection.TimeoutThreshold;
                 AuthSessionStarted = false;
             }
