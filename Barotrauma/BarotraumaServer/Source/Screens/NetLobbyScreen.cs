--- conflicted
+++ resolved
@@ -174,31 +174,10 @@
             lastUpdateID++;
         }
 
-<<<<<<< HEAD
-        public override void Select()
-        {
-            GameMain.Server.Voting.ResetVotes(GameMain.Server.ConnectedClients);
-
-            if (GameMain.Server.RandomizeSeed && !IsStarting) LevelSeed = ToolBox.RandomSeed(8);
-
-            if (GameMain.Server.SubSelectionMode == Barotrauma.Networking.SelectionMode.Random)
-            {
-                selectedSub = subs.First(s => !s.HasTag(SubmarineTag.Shuttle));
-
-                var nonShuttles = subs.FindAll(c => c is Submarine && !((Submarine)c).HasTag(SubmarineTag.Shuttle));
-                selectedSub = nonShuttles[Rand.Range(0, nonShuttles.Count)];
-            }
-
-            if (GameMain.Server.ModeSelectionMode == Barotrauma.Networking.SelectionMode.Random) SelectedModeIndex = Rand.Range(0, GameModes.Length);
-
-            GameMain.NetworkMember.EndVoteCount = 0;
-            GameMain.NetworkMember.EndVoteMax = 1;
-
-            IsStarting = false;
-            base.Select();
-=======
         public void RandomizeSettings()
         {
+            GameMain.Server.Voting.ResetVotes(GameMain.Server.ConnectedClients);
+
             if (GameMain.Server.RandomizeSeed) LevelSeed = ToolBox.RandomSeed(8);
 
             if (GameMain.Server.SubSelectionMode == SelectionMode.Random)
@@ -211,7 +190,9 @@
                 var allowedGameModes = Array.FindAll(gameModes, m => !m.IsSinglePlayer && m.Name != "Campaign");
                 SelectedModeName = allowedGameModes[Rand.Range(0, allowedGameModes.Length)].Name;
             }
->>>>>>> fa52c667
+
+            GameMain.NetworkMember.EndVoteCount = 0;
+            GameMain.NetworkMember.EndVoteMax = 1;
         }
     }
 }