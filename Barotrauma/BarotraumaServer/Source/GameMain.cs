--- conflicted
+++ resolved
@@ -83,12 +83,9 @@
             LevelGenerationParams.LoadPresets();
 
             JobPrefab.LoadAll(SelectedPackage.GetFilesOfType(ContentType.Jobs));
-<<<<<<< HEAD
-=======
             //todo: get config file paths from content package
             NPCConversation.Load(Path.Combine("Content", "Characters", "Human", "NpcConversations.xml"));
-
->>>>>>> 70d8e613
+            
             StructurePrefab.LoadAll(SelectedPackage.GetFilesOfType(ContentType.Structure));
             ItemPrefab.LoadAll(SelectedPackage.GetFilesOfType(ContentType.Item));
 
