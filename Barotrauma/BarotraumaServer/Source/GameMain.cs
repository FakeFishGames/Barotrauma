--- conflicted
+++ resolved
@@ -130,11 +130,8 @@
 
         public void CloseServer()
         {
-<<<<<<< HEAD
+            //TODO: fix
             SteamManager.ShutDown();
-            if (GameSettings.SendUserStatistics) GameAnalytics.OnStop();
-=======
->>>>>>> 30a45319
             Server.Disconnect();
             Server = null;
         }
