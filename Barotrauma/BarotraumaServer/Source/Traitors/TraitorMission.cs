--- conflicted
+++ resolved
@@ -223,16 +223,11 @@
                 {
                     traitor.Greet(server, CodeWords, CodeResponse, message => messages[traitor].Add(message));
                 }
-<<<<<<< HEAD
+
                 messages.ForEach(traitor => traitor.Value.ForEach(message => traitor.Key.SendChatMessage(message, Identifier)));
                 messages.ForEach(traitor => traitor.Value.ForEach(message => traitor.Key.SendChatMessageBox(message, Identifier)));
-                Update(0.0f, GameMain.Server.EndGame);
-=======
-
-                messages.ForEach(traitor => traitor.Value.ForEach(message => traitor.Key.SendChatMessage(message)));
                 Update(0.0f, () => { GameMain.Server.TraitorManager.ShouldEndRound = true; });
-                messages.ForEach(traitor => traitor.Value.ForEach(message => traitor.Key.SendChatMessageBox(message)));
->>>>>>> 0fddb7e9
+
 #if SERVER
                 foreach (var traitor in Traitors.Values)
                 {
@@ -274,7 +269,6 @@
                             {
                                 //the mission fails if an objective cannot be started
                                 objective.EndMessage();
-                                objective.End(true);
                                 pendingObjectives.Clear();
                                 break;
                             }
