--- conflicted
+++ resolved
@@ -48,10 +48,6 @@
             sb.AppendLine("Barotrauma Dedicated Server crash report (generated on " + DateTime.Now + ")");
             sb.AppendLine("\n");
             sb.AppendLine("Barotrauma seems to have crashed. Sorry for the inconvenience! ");
-<<<<<<< HEAD
-            sb.AppendLine("If you'd like to help fix the bug that caused the crash, please send this file to the developers on Barotrauma's GitHub issue tracker: https://github.com/Regalis11/Barotrauma/issues/.");
-=======
->>>>>>> 8428dfb4
             sb.AppendLine("\n");
             sb.AppendLine("Game version " + GameMain.Version);
             sb.AppendLine("Selected content packages: " + (!GameMain.SelectedPackages.Any() ? "None" : string.Join(", ", GameMain.SelectedPackages.Select(c => c.Name))));
