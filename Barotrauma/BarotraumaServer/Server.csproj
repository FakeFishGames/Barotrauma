﻿<?xml version="1.0" encoding="utf-8"?>
<Project ToolsVersion="14.0" DefaultTargets="Build" xmlns="http://schemas.microsoft.com/developer/msbuild/2003">
  <PropertyGroup>
    <Configuration Condition=" '$(Configuration)' == '' ">ReleaseLinux</Configuration>
    <Platform Condition=" '$(Platform)' == '' ">x64</Platform>
    <ProjectGuid>{85232B20-074D-4723-B0C6-91495391E448}</ProjectGuid>
    <OutputType>Exe</OutputType>
    <AppDesignerFolder>Properties</AppDesignerFolder>
    <RootNamespace>Barotrauma</RootNamespace>
    <AssemblyName>DedicatedServer</AssemblyName>
    <TargetFrameworkVersion>v4.5</TargetFrameworkVersion>
    <FileAlignment>512</FileAlignment>
    <AutoGenerateBindingRedirects>true</AutoGenerateBindingRedirects>
    <TargetFrameworkProfile />
    <PublishUrl>publish\</PublishUrl>
    <Install>true</Install>
    <InstallFrom>Disk</InstallFrom>
    <UpdateEnabled>false</UpdateEnabled>
    <UpdateMode>Foreground</UpdateMode>
    <UpdateInterval>7</UpdateInterval>
    <UpdateIntervalUnits>Days</UpdateIntervalUnits>
    <UpdatePeriodically>false</UpdatePeriodically>
    <UpdateRequired>false</UpdateRequired>
    <MapFileExtensions>true</MapFileExtensions>
    <ApplicationRevision>0</ApplicationRevision>
    <ApplicationVersion>1.0.0.%2a</ApplicationVersion>
    <IsWebBootstrapper>false</IsWebBootstrapper>
    <UseApplicationTrust>false</UseApplicationTrust>
    <BootstrapperEnabled>true</BootstrapperEnabled>
    <ReleaseVersion>0.9.0.0</ReleaseVersion>
    <NuGetPackageImportStamp>
    </NuGetPackageImportStamp>
  </PropertyGroup>
  <PropertyGroup>
    <ApplicationIcon>..\BarotraumaShared\Icon.ico</ApplicationIcon>
  </PropertyGroup>
  <PropertyGroup Condition="'$(Configuration)|$(Platform)' == 'ReleaseLinux|x64'">
    <DebugSymbols>true</DebugSymbols>
    <OutputPath>..\bin\ReleaseLinux\</OutputPath>
    <DefineConstants>TRACE;SERVER</DefineConstants>
    <Optimize>true</Optimize>
    <DebugType>pdbonly</DebugType>
    <PlatformTarget>x64</PlatformTarget>
    <CodeAnalysisRuleSet>MinimumRecommendedRules.ruleset</CodeAnalysisRuleSet>
    <Prefer32Bit>true</Prefer32Bit>
  </PropertyGroup>
  <PropertyGroup Condition="'$(Configuration)|$(Platform)' == 'DebugLinux|x64'">
    <DebugSymbols>true</DebugSymbols>
    <OutputPath>..\bin\DebugLinux\</OutputPath>
    <DefineConstants>TRACE;SERVER;DEBUG</DefineConstants>
    <DebugType>full</DebugType>
    <PlatformTarget>x64</PlatformTarget>
    <CodeAnalysisRuleSet>MinimumRecommendedRules.ruleset</CodeAnalysisRuleSet>
    <Prefer32Bit>true</Prefer32Bit>
  </PropertyGroup>
  <PropertyGroup Condition="'$(Configuration)|$(Platform)' == 'ReleaseMac|x64'">
    <DebugSymbols>true</DebugSymbols>
    <OutputPath>..\bin\ReleaseMac\</OutputPath>
    <DefineConstants>TRACE;SERVER</DefineConstants>
    <Optimize>true</Optimize>
    <DebugType>pdbonly</DebugType>
    <PlatformTarget>x64</PlatformTarget>
    <CodeAnalysisRuleSet>MinimumRecommendedRules.ruleset</CodeAnalysisRuleSet>
    <Prefer32Bit>true</Prefer32Bit>
  </PropertyGroup>
  <PropertyGroup Condition="'$(Configuration)|$(Platform)' == 'DebugMac|x64'">
    <DebugSymbols>true</DebugSymbols>
    <OutputPath>..\bin\DebugMac\</OutputPath>
    <DefineConstants>TRACE;SERVER;DEBUG</DefineConstants>
    <DebugType>full</DebugType>
    <PlatformTarget>x64</PlatformTarget>
    <CodeAnalysisRuleSet>MinimumRecommendedRules.ruleset</CodeAnalysisRuleSet>
    <Prefer32Bit>true</Prefer32Bit>
  </PropertyGroup>
  <PropertyGroup Condition="'$(Configuration)|$(Platform)' == 'ReleaseWindows|x64'">
    <DebugSymbols>true</DebugSymbols>
    <OutputPath>..\bin\ReleaseWindows\</OutputPath>
    <DefineConstants>TRACE;SERVER;USE_STEAM</DefineConstants>
    <Optimize>true</Optimize>
    <DebugType>pdbonly</DebugType>
    <PlatformTarget>x64</PlatformTarget>
    <CodeAnalysisRuleSet>MinimumRecommendedRules.ruleset</CodeAnalysisRuleSet>
    <Prefer32Bit>true</Prefer32Bit>
  </PropertyGroup>
  <PropertyGroup Condition="'$(Configuration)|$(Platform)' == 'DebugWindows|x64'">
    <DebugSymbols>true</DebugSymbols>
    <OutputPath>..\bin\DebugWindows\</OutputPath>
    <DefineConstants>TRACE;DEBUG;SERVER;USE_STEAM</DefineConstants>
    <DebugType>full</DebugType>
    <PlatformTarget>x64</PlatformTarget>
    <CodeAnalysisRuleSet>MinimumRecommendedRules.ruleset</CodeAnalysisRuleSet>
    <Prefer32Bit>true</Prefer32Bit>
  </PropertyGroup>
  <PropertyGroup Condition="'$(Configuration)|$(Platform)' == 'ReleaseLinux|x86'">
    <DebugSymbols>true</DebugSymbols>
    <OutputPath>bin\x86\ReleaseLinux\</OutputPath>
    <DefineConstants>TRACE;SERVER</DefineConstants>
    <Optimize>true</Optimize>
    <DebugType>pdbonly</DebugType>
    <PlatformTarget>x86</PlatformTarget>
    <CodeAnalysisRuleSet>MinimumRecommendedRules.ruleset</CodeAnalysisRuleSet>
    <Prefer32Bit>true</Prefer32Bit>
  </PropertyGroup>
  <PropertyGroup Condition="'$(Configuration)|$(Platform)' == 'DebugLinux|x86'">
    <DebugSymbols>true</DebugSymbols>
    <OutputPath>bin\x86\DebugLinux\</OutputPath>
    <DefineConstants>TRACE;SERVER;DEBUG</DefineConstants>
    <DebugType>full</DebugType>
    <PlatformTarget>x86</PlatformTarget>
    <CodeAnalysisRuleSet>MinimumRecommendedRules.ruleset</CodeAnalysisRuleSet>
    <Prefer32Bit>true</Prefer32Bit>
  </PropertyGroup>
  <PropertyGroup Condition="'$(Configuration)|$(Platform)' == 'ReleaseMac|x86'">
    <DebugSymbols>true</DebugSymbols>
    <OutputPath>bin\x86\ReleaseMac\</OutputPath>
    <DefineConstants>TRACE;SERVER</DefineConstants>
    <Optimize>true</Optimize>
    <DebugType>pdbonly</DebugType>
    <PlatformTarget>x86</PlatformTarget>
    <CodeAnalysisRuleSet>MinimumRecommendedRules.ruleset</CodeAnalysisRuleSet>
    <Prefer32Bit>true</Prefer32Bit>
  </PropertyGroup>
  <PropertyGroup Condition="'$(Configuration)|$(Platform)' == 'DebugMac|x86'">
    <DebugSymbols>true</DebugSymbols>
    <OutputPath>bin\x86\DebugMac\</OutputPath>
    <DefineConstants>TRACE;SERVER;DEBUG</DefineConstants>
    <DebugType>full</DebugType>
    <PlatformTarget>x86</PlatformTarget>
    <CodeAnalysisRuleSet>MinimumRecommendedRules.ruleset</CodeAnalysisRuleSet>
    <Prefer32Bit>true</Prefer32Bit>
  </PropertyGroup>
  <PropertyGroup Condition="'$(Configuration)|$(Platform)' == 'ReleaseWindows|x86'">
    <DebugSymbols>true</DebugSymbols>
    <OutputPath>bin\x86\ReleaseWindows\</OutputPath>
    <DefineConstants>TRACE;SERVER</DefineConstants>
    <Optimize>true</Optimize>
    <DebugType>pdbonly</DebugType>
    <PlatformTarget>x86</PlatformTarget>
    <CodeAnalysisRuleSet>MinimumRecommendedRules.ruleset</CodeAnalysisRuleSet>
    <Prefer32Bit>true</Prefer32Bit>
  </PropertyGroup>
  <PropertyGroup Condition="'$(Configuration)|$(Platform)' == 'DebugWindows|x86'">
    <DebugSymbols>true</DebugSymbols>
    <OutputPath>bin\x86\DebugWindows\</OutputPath>
    <DefineConstants>TRACE;SERVER;DEBUG</DefineConstants>
    <DebugType>full</DebugType>
    <PlatformTarget>x86</PlatformTarget>
    <CodeAnalysisRuleSet>MinimumRecommendedRules.ruleset</CodeAnalysisRuleSet>
    <Prefer32Bit>true</Prefer32Bit>
  </PropertyGroup>
  <ItemGroup>
    <Reference Include="GameAnalytics.Mono, Version=1.0.7018.15293, Culture=neutral, processorArchitecture=MSIL">
      <HintPath>..\..\Libraries\NuGet\GameAnalytics.Mono.SDK.2.1.6\lib\net45\GameAnalytics.Mono.dll</HintPath>
    </Reference>
    <Reference Include="System" />
    <Reference Include="System.Data.SQLite, Version=1.0.102.0, Culture=neutral, PublicKeyToken=db937bc2d44ff139, processorArchitecture=MSIL">
      <HintPath>..\..\Libraries\NuGet\GameAnalytics.Mono.SDK.2.1.6\lib\net45\System.Data.SQLite.dll</HintPath>
    </Reference>
    <Reference Include="System.Xml" />
    <Reference Include="System.Xml.Linq" />
    <Reference Include="Microsoft.CSharp" />
    <Reference Include="System.Configuration" />
    <Reference Include="System.Core" />
    <Reference Include="System.Data" />
    <Reference Include="System.IO.Compression" />
    <Reference Include="System.Runtime.Serialization" />
    <Reference Include="System.ServiceModel" />
    <Reference Include="System.Transactions" />
    <Reference Include="NLog">
      <HintPath>..\..\Libraries\NuGet\NLog.4.3.8\lib\net45\NLog.dll</HintPath>
    </Reference>
    <Reference Include="RestSharp">
      <HintPath>..\..\Libraries\NuGet\RestSharp.105.2.3\lib\net45\RestSharp.dll</HintPath>
    </Reference>
  </ItemGroup>
  <ItemGroup>
    <Compile Include="Properties\AssemblyInfo.cs" />
    <Compile Include="Source\Camera.cs" />
    <Compile Include="Source\Characters\Character.cs" />
    <Compile Include="Source\Characters\CharacterInfo.cs" />
    <Compile Include="Source\Characters\CharacterNetworking.cs" />
    <Compile Include="Source\DebugConsole.cs" />
    <Compile Include="Source\Events\Missions\CombatMission.cs" />
    <Compile Include="Source\Events\Missions\Mission.cs" />
    <Compile Include="Source\GameMain.cs" />
    <Compile Include="Source\GameSession\CrewManager.cs" />
    <Compile Include="Source\GameSession\GameModes\CampaignMode.cs" />
    <Compile Include="Source\GameSession\GameModes\CharacterCampaignData.cs" />
    <Compile Include="Source\GameSession\GameModes\MissionMode.cs" />
    <Compile Include="Source\GameSession\GameModes\MultiPlayerCampaign.cs" />
    <Compile Include="Source\Items\Components\Door.cs" />
<<<<<<< HEAD
    <Compile Include="Source\Items\Components\Holdable\LevelResource.cs" />
=======
    <Compile Include="Source\Items\Components\Holdable\Holdable.cs" />
>>>>>>> 776439e3
    <Compile Include="Source\Items\Components\ItemComponent.cs" />
    <Compile Include="Source\Items\Components\ItemLabel.cs" />
    <Compile Include="Source\Items\Components\Machines\Controller.cs" />
    <Compile Include="Source\Items\Components\Machines\Deconstructor.cs" />
    <Compile Include="Source\Items\Components\Machines\Engine.cs" />
    <Compile Include="Source\Items\Components\Machines\Fabricator.cs" />
    <Compile Include="Source\Items\Components\Machines\Pump.cs" />
    <Compile Include="Source\Items\Components\Machines\Reactor.cs" />
    <Compile Include="Source\Items\Components\Machines\Steering.cs" />
    <Compile Include="Source\Items\Components\Power\PowerContainer.cs" />
    <Compile Include="Source\Items\Components\Repairable.cs" />
    <Compile Include="Source\Items\Components\Signal\ConnectionPanel.cs" />
    <Compile Include="Source\Items\Components\Signal\CustomInterface.cs" />
    <Compile Include="Source\Items\Components\Signal\Keyboard.cs" />
    <Compile Include="Source\Items\Components\Signal\Wire.cs" />
    <Compile Include="Source\Items\Inventory.cs" />
    <Compile Include="Source\Items\Item.cs" />
    <Compile Include="Source\Map\Hull.cs" />
    <Compile Include="Source\Map\Structure.cs" />
    <Compile Include="Source\Map\Submarine.cs" />
    <Compile Include="Source\Networking\BanList.cs" />
    <Compile Include="Source\Networking\ChatMessage.cs" />
    <Compile Include="Source\Networking\Client.cs" />
    <Compile Include="Source\Networking\EntitySpawner.cs" />
    <Compile Include="Source\Networking\FileTransfer\FileSender.cs" />
    <Compile Include="Source\Networking\GameServer.cs" />
    <Compile Include="Source\Networking\KarmaManager.cs" />
    <Compile Include="Source\Networking\NetEntityEvent\ServerEntityEventManager.cs" />
    <Compile Include="Source\Networking\NetworkMember.cs" />
    <Compile Include="Source\Networking\OrderChatMessage.cs" />
    <Compile Include="Source\Networking\Primitives\Peers\Server\LidgrenServerPeer.cs" />
    <Compile Include="Source\Networking\Primitives\Peers\Server\ServerPeer.cs" />
    <Compile Include="Source\Networking\Primitives\Peers\Server\SteamP2PServerPeer.cs" />
    <Compile Include="Source\Networking\RespawnManager.cs" />
    <Compile Include="Source\Networking\ServerSettings.cs" />
    <Compile Include="Source\Networking\SteamManager.cs" />
    <Compile Include="Source\Networking\Voip\VoipServer.cs" />
    <Compile Include="Source\Networking\Voting.cs" />
    <Compile Include="Source\Networking\WhiteList.cs" />
    <Compile Include="Source\Physics\PhysicsBody.cs" />
    <Compile Include="Source\PlayerInput.cs" />
    <Compile Include="Source\Program.cs" />
    <Compile Include="Source\Screens\NetLobbyScreen.cs" />
    <Compile Include="Source\Screens\UnimplementedScreen.cs" />
    <Compile Include="Source\Traitors\Goals\GoalInjectTarget.cs" />
    <Compile Include="Source\Traitors\Goals\GoalEntityTransformation.cs" />
    <Compile Include="Source\Traitors\Goals\GoalKeepTransformedAlive.cs" />
    <Compile Include="Source\Traitors\Goals\GoalUnwiring.cs" />
    <Compile Include="Source\Traitors\Goals\GoalWaitForTraitors.cs" />
    <Compile Include="Source\Traitors\Goals\HumanoidGoal.cs" />
    <Compile Include="Source\Traitors\Goals\Modifiers\GoalIsOptional.cs" />
    <Compile Include="Source\Traitors\Goals\Modifiers\Modifier.cs" />
    <Compile Include="Source\Utils\MonogameTypes\Color.cs" />
    <Compile Include="Source\Utils\MonogameTypes\Graphics\SpriteEffects.cs" />
    <Compile Include="Source\Utils\MonogameTypes\Input\KeyboardState.cs" />
    <Compile Include="Source\Utils\MonogameTypes\Input\Keys.cs" />
    <Compile Include="Source\Utils\MonogameTypes\Input\KeyState.cs" />
    <Compile Include="Source\Utils\MonogameTypes\Point.cs" />
    <Compile Include="Source\Utils\MonogameTypes\Quaternion.cs" />
    <Compile Include="Source\Utils\MonogameTypes\Rectangle.cs" />
    <Compile Include="Source\Utils\MonogameTypes\Vector4.cs" />
    <Compile Include="Source\Utils\XnaToConsoleColor.cs" />
    <Compile Include="Source\Traitors\TraitorManager.cs" />
    <Compile Include="Source\Traitors\TraitorMissionPrefab.cs" />
    <Compile Include="Source\Traitors\Goals\Goal.cs" />
    <Compile Include="Source\Traitors\Objective.cs" />
    <Compile Include="Source\Traitors\TraitorMission.cs" />
    <Compile Include="Source\Traitors\Goals\GoalKillTarget.cs" />
    <Compile Include="Source\Traitors\Goals\Modifiers\GoalHasDuration.cs" />
    <Compile Include="Source\Traitors\Goals\GoalSabotageItems.cs" />
    <Compile Include="Source\Traitors\Goals\GoalDestroyItemsWithTag.cs" />
    <Compile Include="Source\Traitors\Goals\GoalFloodPercentOfSub.cs" />
    <Compile Include="Source\Traitors\Goals\GoalFindItem.cs" />
    <Compile Include="Source\Traitors\Goals\GoalReplaceInventory.cs" />
    <Compile Include="Source\Traitors\Traitor.cs" />
    <Compile Include="Source\Traitors\Goals\Modifiers\GoalHasTimeLimit.cs" />
    <Compile Include="Source\Traitors\Goals\GoalReachDistanceFromSub.cs" />
  </ItemGroup>
  <ItemGroup>
    <ProjectReference Include="..\..\Libraries\Facepunch.Steamworks\Facepunch.Steamworks.csproj">
      <Project>{3af0347c-5a9b-4421-868c-8ee3dbfaebc6}</Project>
      <Name>Facepunch.Steamworks</Name>
    </ProjectReference>
    <ProjectReference Include="..\..\Libraries\Farseer Physics Engine 3.5\Farseer Physics.csproj">
      <Project>{a4610e4c-dd34-428b-babb-779ca0b5993a}</Project>
      <Name>Farseer Physics</Name>
    </ProjectReference>
    <ProjectReference Include="..\..\Libraries\Hyper.ComponentModel\Hyper.ComponentModel.csproj">
      <Project>{3b8f9edb-6e5e-450c-abc2-ec49075d0b50}</Project>
      <Name>Hyper.ComponentModel</Name>
    </ProjectReference>
    <ProjectReference Include="..\..\Libraries\Lidgren.Network\Lidgren.Network.csproj">
      <Project>{49ba1c69-6104-41ac-a5d8-b54fa9f696e8}</Project>
      <Name>Lidgren.Network</Name>
    </ProjectReference>
  </ItemGroup>
  <ItemGroup>
    <BootstrapperPackage Include=".NETFramework,Version=v4.5">
      <Visible>False</Visible>
      <ProductName>Microsoft .NET Framework 4.5 %28x86 and x64%29</ProductName>
      <Install>true</Install>
    </BootstrapperPackage>
    <BootstrapperPackage Include="Microsoft.Net.Framework.3.5.SP1">
      <Visible>False</Visible>
      <ProductName>.NET Framework 3.5 SP1</ProductName>
      <Install>false</Install>
    </BootstrapperPackage>
  </ItemGroup>
  <ItemGroup>
    <WCFMetadata Include="Service References\" />
  </ItemGroup>
  <ItemGroup Condition="$(Configuration.EndsWith('Linux')) Or $(Configuration.EndsWith('Mac'))">
    <None Include="DedicatedServer">
      <CopyToOutputDirectory>PreserveNewest</CopyToOutputDirectory>
    </None>
    <None Include="DedicatedServer.bin.x86">
      <CopyToOutputDirectory>PreserveNewest</CopyToOutputDirectory>
    </None>
    <None Include="DedicatedServer.bin.x86_64">
      <CopyToOutputDirectory>PreserveNewest</CopyToOutputDirectory>
    </None>
    <None Include="DedicatedServer.bin.osx">
      <CopyToOutputDirectory>PreserveNewest</CopyToOutputDirectory>
    </None>
    <None Include="packages.config" />
  </ItemGroup>
  <ItemGroup />
  <Import Project="..\BarotraumaShared\SharedCode.projitems" Label="Shared" />
  <Import Project="..\BarotraumaShared\SharedContent.projitems" Label="Shared" />
  <Import Project="$(MSBuildToolsPath)\Microsoft.CSharp.targets" />
  <Import Project="..\..\Libraries\NuGet\GameAnalytics.Mono.SDK.2.1.6\build\net45\GameAnalytics.Mono.SDK.targets" Condition="Exists('..\..\Libraries\NuGet\GameAnalytics.Mono.SDK.2.1.6\build\net45\GameAnalytics.Mono.SDK.targets')" />
</Project><|MERGE_RESOLUTION|>--- conflicted
+++ resolved
@@ -1,328 +1,325 @@
-﻿<?xml version="1.0" encoding="utf-8"?>
-<Project ToolsVersion="14.0" DefaultTargets="Build" xmlns="http://schemas.microsoft.com/developer/msbuild/2003">
-  <PropertyGroup>
-    <Configuration Condition=" '$(Configuration)' == '' ">ReleaseLinux</Configuration>
-    <Platform Condition=" '$(Platform)' == '' ">x64</Platform>
-    <ProjectGuid>{85232B20-074D-4723-B0C6-91495391E448}</ProjectGuid>
-    <OutputType>Exe</OutputType>
-    <AppDesignerFolder>Properties</AppDesignerFolder>
-    <RootNamespace>Barotrauma</RootNamespace>
-    <AssemblyName>DedicatedServer</AssemblyName>
-    <TargetFrameworkVersion>v4.5</TargetFrameworkVersion>
-    <FileAlignment>512</FileAlignment>
-    <AutoGenerateBindingRedirects>true</AutoGenerateBindingRedirects>
-    <TargetFrameworkProfile />
-    <PublishUrl>publish\</PublishUrl>
-    <Install>true</Install>
-    <InstallFrom>Disk</InstallFrom>
-    <UpdateEnabled>false</UpdateEnabled>
-    <UpdateMode>Foreground</UpdateMode>
-    <UpdateInterval>7</UpdateInterval>
-    <UpdateIntervalUnits>Days</UpdateIntervalUnits>
-    <UpdatePeriodically>false</UpdatePeriodically>
-    <UpdateRequired>false</UpdateRequired>
-    <MapFileExtensions>true</MapFileExtensions>
-    <ApplicationRevision>0</ApplicationRevision>
-    <ApplicationVersion>1.0.0.%2a</ApplicationVersion>
-    <IsWebBootstrapper>false</IsWebBootstrapper>
-    <UseApplicationTrust>false</UseApplicationTrust>
-    <BootstrapperEnabled>true</BootstrapperEnabled>
-    <ReleaseVersion>0.9.0.0</ReleaseVersion>
-    <NuGetPackageImportStamp>
-    </NuGetPackageImportStamp>
-  </PropertyGroup>
-  <PropertyGroup>
-    <ApplicationIcon>..\BarotraumaShared\Icon.ico</ApplicationIcon>
-  </PropertyGroup>
-  <PropertyGroup Condition="'$(Configuration)|$(Platform)' == 'ReleaseLinux|x64'">
-    <DebugSymbols>true</DebugSymbols>
-    <OutputPath>..\bin\ReleaseLinux\</OutputPath>
-    <DefineConstants>TRACE;SERVER</DefineConstants>
-    <Optimize>true</Optimize>
-    <DebugType>pdbonly</DebugType>
-    <PlatformTarget>x64</PlatformTarget>
-    <CodeAnalysisRuleSet>MinimumRecommendedRules.ruleset</CodeAnalysisRuleSet>
-    <Prefer32Bit>true</Prefer32Bit>
-  </PropertyGroup>
-  <PropertyGroup Condition="'$(Configuration)|$(Platform)' == 'DebugLinux|x64'">
-    <DebugSymbols>true</DebugSymbols>
-    <OutputPath>..\bin\DebugLinux\</OutputPath>
-    <DefineConstants>TRACE;SERVER;DEBUG</DefineConstants>
-    <DebugType>full</DebugType>
-    <PlatformTarget>x64</PlatformTarget>
-    <CodeAnalysisRuleSet>MinimumRecommendedRules.ruleset</CodeAnalysisRuleSet>
-    <Prefer32Bit>true</Prefer32Bit>
-  </PropertyGroup>
-  <PropertyGroup Condition="'$(Configuration)|$(Platform)' == 'ReleaseMac|x64'">
-    <DebugSymbols>true</DebugSymbols>
-    <OutputPath>..\bin\ReleaseMac\</OutputPath>
-    <DefineConstants>TRACE;SERVER</DefineConstants>
-    <Optimize>true</Optimize>
-    <DebugType>pdbonly</DebugType>
-    <PlatformTarget>x64</PlatformTarget>
-    <CodeAnalysisRuleSet>MinimumRecommendedRules.ruleset</CodeAnalysisRuleSet>
-    <Prefer32Bit>true</Prefer32Bit>
-  </PropertyGroup>
-  <PropertyGroup Condition="'$(Configuration)|$(Platform)' == 'DebugMac|x64'">
-    <DebugSymbols>true</DebugSymbols>
-    <OutputPath>..\bin\DebugMac\</OutputPath>
-    <DefineConstants>TRACE;SERVER;DEBUG</DefineConstants>
-    <DebugType>full</DebugType>
-    <PlatformTarget>x64</PlatformTarget>
-    <CodeAnalysisRuleSet>MinimumRecommendedRules.ruleset</CodeAnalysisRuleSet>
-    <Prefer32Bit>true</Prefer32Bit>
-  </PropertyGroup>
-  <PropertyGroup Condition="'$(Configuration)|$(Platform)' == 'ReleaseWindows|x64'">
-    <DebugSymbols>true</DebugSymbols>
-    <OutputPath>..\bin\ReleaseWindows\</OutputPath>
-    <DefineConstants>TRACE;SERVER;USE_STEAM</DefineConstants>
-    <Optimize>true</Optimize>
-    <DebugType>pdbonly</DebugType>
-    <PlatformTarget>x64</PlatformTarget>
-    <CodeAnalysisRuleSet>MinimumRecommendedRules.ruleset</CodeAnalysisRuleSet>
-    <Prefer32Bit>true</Prefer32Bit>
-  </PropertyGroup>
-  <PropertyGroup Condition="'$(Configuration)|$(Platform)' == 'DebugWindows|x64'">
-    <DebugSymbols>true</DebugSymbols>
-    <OutputPath>..\bin\DebugWindows\</OutputPath>
-    <DefineConstants>TRACE;DEBUG;SERVER;USE_STEAM</DefineConstants>
-    <DebugType>full</DebugType>
-    <PlatformTarget>x64</PlatformTarget>
-    <CodeAnalysisRuleSet>MinimumRecommendedRules.ruleset</CodeAnalysisRuleSet>
-    <Prefer32Bit>true</Prefer32Bit>
-  </PropertyGroup>
-  <PropertyGroup Condition="'$(Configuration)|$(Platform)' == 'ReleaseLinux|x86'">
-    <DebugSymbols>true</DebugSymbols>
-    <OutputPath>bin\x86\ReleaseLinux\</OutputPath>
-    <DefineConstants>TRACE;SERVER</DefineConstants>
-    <Optimize>true</Optimize>
-    <DebugType>pdbonly</DebugType>
-    <PlatformTarget>x86</PlatformTarget>
-    <CodeAnalysisRuleSet>MinimumRecommendedRules.ruleset</CodeAnalysisRuleSet>
-    <Prefer32Bit>true</Prefer32Bit>
-  </PropertyGroup>
-  <PropertyGroup Condition="'$(Configuration)|$(Platform)' == 'DebugLinux|x86'">
-    <DebugSymbols>true</DebugSymbols>
-    <OutputPath>bin\x86\DebugLinux\</OutputPath>
-    <DefineConstants>TRACE;SERVER;DEBUG</DefineConstants>
-    <DebugType>full</DebugType>
-    <PlatformTarget>x86</PlatformTarget>
-    <CodeAnalysisRuleSet>MinimumRecommendedRules.ruleset</CodeAnalysisRuleSet>
-    <Prefer32Bit>true</Prefer32Bit>
-  </PropertyGroup>
-  <PropertyGroup Condition="'$(Configuration)|$(Platform)' == 'ReleaseMac|x86'">
-    <DebugSymbols>true</DebugSymbols>
-    <OutputPath>bin\x86\ReleaseMac\</OutputPath>
-    <DefineConstants>TRACE;SERVER</DefineConstants>
-    <Optimize>true</Optimize>
-    <DebugType>pdbonly</DebugType>
-    <PlatformTarget>x86</PlatformTarget>
-    <CodeAnalysisRuleSet>MinimumRecommendedRules.ruleset</CodeAnalysisRuleSet>
-    <Prefer32Bit>true</Prefer32Bit>
-  </PropertyGroup>
-  <PropertyGroup Condition="'$(Configuration)|$(Platform)' == 'DebugMac|x86'">
-    <DebugSymbols>true</DebugSymbols>
-    <OutputPath>bin\x86\DebugMac\</OutputPath>
-    <DefineConstants>TRACE;SERVER;DEBUG</DefineConstants>
-    <DebugType>full</DebugType>
-    <PlatformTarget>x86</PlatformTarget>
-    <CodeAnalysisRuleSet>MinimumRecommendedRules.ruleset</CodeAnalysisRuleSet>
-    <Prefer32Bit>true</Prefer32Bit>
-  </PropertyGroup>
-  <PropertyGroup Condition="'$(Configuration)|$(Platform)' == 'ReleaseWindows|x86'">
-    <DebugSymbols>true</DebugSymbols>
-    <OutputPath>bin\x86\ReleaseWindows\</OutputPath>
-    <DefineConstants>TRACE;SERVER</DefineConstants>
-    <Optimize>true</Optimize>
-    <DebugType>pdbonly</DebugType>
-    <PlatformTarget>x86</PlatformTarget>
-    <CodeAnalysisRuleSet>MinimumRecommendedRules.ruleset</CodeAnalysisRuleSet>
-    <Prefer32Bit>true</Prefer32Bit>
-  </PropertyGroup>
-  <PropertyGroup Condition="'$(Configuration)|$(Platform)' == 'DebugWindows|x86'">
-    <DebugSymbols>true</DebugSymbols>
-    <OutputPath>bin\x86\DebugWindows\</OutputPath>
-    <DefineConstants>TRACE;SERVER;DEBUG</DefineConstants>
-    <DebugType>full</DebugType>
-    <PlatformTarget>x86</PlatformTarget>
-    <CodeAnalysisRuleSet>MinimumRecommendedRules.ruleset</CodeAnalysisRuleSet>
-    <Prefer32Bit>true</Prefer32Bit>
-  </PropertyGroup>
-  <ItemGroup>
-    <Reference Include="GameAnalytics.Mono, Version=1.0.7018.15293, Culture=neutral, processorArchitecture=MSIL">
-      <HintPath>..\..\Libraries\NuGet\GameAnalytics.Mono.SDK.2.1.6\lib\net45\GameAnalytics.Mono.dll</HintPath>
-    </Reference>
-    <Reference Include="System" />
-    <Reference Include="System.Data.SQLite, Version=1.0.102.0, Culture=neutral, PublicKeyToken=db937bc2d44ff139, processorArchitecture=MSIL">
-      <HintPath>..\..\Libraries\NuGet\GameAnalytics.Mono.SDK.2.1.6\lib\net45\System.Data.SQLite.dll</HintPath>
-    </Reference>
-    <Reference Include="System.Xml" />
-    <Reference Include="System.Xml.Linq" />
-    <Reference Include="Microsoft.CSharp" />
-    <Reference Include="System.Configuration" />
-    <Reference Include="System.Core" />
-    <Reference Include="System.Data" />
-    <Reference Include="System.IO.Compression" />
-    <Reference Include="System.Runtime.Serialization" />
-    <Reference Include="System.ServiceModel" />
-    <Reference Include="System.Transactions" />
-    <Reference Include="NLog">
-      <HintPath>..\..\Libraries\NuGet\NLog.4.3.8\lib\net45\NLog.dll</HintPath>
-    </Reference>
-    <Reference Include="RestSharp">
-      <HintPath>..\..\Libraries\NuGet\RestSharp.105.2.3\lib\net45\RestSharp.dll</HintPath>
-    </Reference>
-  </ItemGroup>
-  <ItemGroup>
-    <Compile Include="Properties\AssemblyInfo.cs" />
-    <Compile Include="Source\Camera.cs" />
-    <Compile Include="Source\Characters\Character.cs" />
-    <Compile Include="Source\Characters\CharacterInfo.cs" />
-    <Compile Include="Source\Characters\CharacterNetworking.cs" />
-    <Compile Include="Source\DebugConsole.cs" />
-    <Compile Include="Source\Events\Missions\CombatMission.cs" />
-    <Compile Include="Source\Events\Missions\Mission.cs" />
-    <Compile Include="Source\GameMain.cs" />
-    <Compile Include="Source\GameSession\CrewManager.cs" />
-    <Compile Include="Source\GameSession\GameModes\CampaignMode.cs" />
-    <Compile Include="Source\GameSession\GameModes\CharacterCampaignData.cs" />
-    <Compile Include="Source\GameSession\GameModes\MissionMode.cs" />
-    <Compile Include="Source\GameSession\GameModes\MultiPlayerCampaign.cs" />
-    <Compile Include="Source\Items\Components\Door.cs" />
-<<<<<<< HEAD
-    <Compile Include="Source\Items\Components\Holdable\LevelResource.cs" />
-=======
-    <Compile Include="Source\Items\Components\Holdable\Holdable.cs" />
->>>>>>> 776439e3
-    <Compile Include="Source\Items\Components\ItemComponent.cs" />
-    <Compile Include="Source\Items\Components\ItemLabel.cs" />
-    <Compile Include="Source\Items\Components\Machines\Controller.cs" />
-    <Compile Include="Source\Items\Components\Machines\Deconstructor.cs" />
-    <Compile Include="Source\Items\Components\Machines\Engine.cs" />
-    <Compile Include="Source\Items\Components\Machines\Fabricator.cs" />
-    <Compile Include="Source\Items\Components\Machines\Pump.cs" />
-    <Compile Include="Source\Items\Components\Machines\Reactor.cs" />
-    <Compile Include="Source\Items\Components\Machines\Steering.cs" />
-    <Compile Include="Source\Items\Components\Power\PowerContainer.cs" />
-    <Compile Include="Source\Items\Components\Repairable.cs" />
-    <Compile Include="Source\Items\Components\Signal\ConnectionPanel.cs" />
-    <Compile Include="Source\Items\Components\Signal\CustomInterface.cs" />
-    <Compile Include="Source\Items\Components\Signal\Keyboard.cs" />
-    <Compile Include="Source\Items\Components\Signal\Wire.cs" />
-    <Compile Include="Source\Items\Inventory.cs" />
-    <Compile Include="Source\Items\Item.cs" />
-    <Compile Include="Source\Map\Hull.cs" />
-    <Compile Include="Source\Map\Structure.cs" />
-    <Compile Include="Source\Map\Submarine.cs" />
-    <Compile Include="Source\Networking\BanList.cs" />
-    <Compile Include="Source\Networking\ChatMessage.cs" />
-    <Compile Include="Source\Networking\Client.cs" />
-    <Compile Include="Source\Networking\EntitySpawner.cs" />
-    <Compile Include="Source\Networking\FileTransfer\FileSender.cs" />
-    <Compile Include="Source\Networking\GameServer.cs" />
-    <Compile Include="Source\Networking\KarmaManager.cs" />
-    <Compile Include="Source\Networking\NetEntityEvent\ServerEntityEventManager.cs" />
-    <Compile Include="Source\Networking\NetworkMember.cs" />
-    <Compile Include="Source\Networking\OrderChatMessage.cs" />
-    <Compile Include="Source\Networking\Primitives\Peers\Server\LidgrenServerPeer.cs" />
-    <Compile Include="Source\Networking\Primitives\Peers\Server\ServerPeer.cs" />
-    <Compile Include="Source\Networking\Primitives\Peers\Server\SteamP2PServerPeer.cs" />
-    <Compile Include="Source\Networking\RespawnManager.cs" />
-    <Compile Include="Source\Networking\ServerSettings.cs" />
-    <Compile Include="Source\Networking\SteamManager.cs" />
-    <Compile Include="Source\Networking\Voip\VoipServer.cs" />
-    <Compile Include="Source\Networking\Voting.cs" />
-    <Compile Include="Source\Networking\WhiteList.cs" />
-    <Compile Include="Source\Physics\PhysicsBody.cs" />
-    <Compile Include="Source\PlayerInput.cs" />
-    <Compile Include="Source\Program.cs" />
-    <Compile Include="Source\Screens\NetLobbyScreen.cs" />
-    <Compile Include="Source\Screens\UnimplementedScreen.cs" />
-    <Compile Include="Source\Traitors\Goals\GoalInjectTarget.cs" />
-    <Compile Include="Source\Traitors\Goals\GoalEntityTransformation.cs" />
-    <Compile Include="Source\Traitors\Goals\GoalKeepTransformedAlive.cs" />
-    <Compile Include="Source\Traitors\Goals\GoalUnwiring.cs" />
-    <Compile Include="Source\Traitors\Goals\GoalWaitForTraitors.cs" />
-    <Compile Include="Source\Traitors\Goals\HumanoidGoal.cs" />
-    <Compile Include="Source\Traitors\Goals\Modifiers\GoalIsOptional.cs" />
-    <Compile Include="Source\Traitors\Goals\Modifiers\Modifier.cs" />
-    <Compile Include="Source\Utils\MonogameTypes\Color.cs" />
-    <Compile Include="Source\Utils\MonogameTypes\Graphics\SpriteEffects.cs" />
-    <Compile Include="Source\Utils\MonogameTypes\Input\KeyboardState.cs" />
-    <Compile Include="Source\Utils\MonogameTypes\Input\Keys.cs" />
-    <Compile Include="Source\Utils\MonogameTypes\Input\KeyState.cs" />
-    <Compile Include="Source\Utils\MonogameTypes\Point.cs" />
-    <Compile Include="Source\Utils\MonogameTypes\Quaternion.cs" />
-    <Compile Include="Source\Utils\MonogameTypes\Rectangle.cs" />
-    <Compile Include="Source\Utils\MonogameTypes\Vector4.cs" />
-    <Compile Include="Source\Utils\XnaToConsoleColor.cs" />
-    <Compile Include="Source\Traitors\TraitorManager.cs" />
-    <Compile Include="Source\Traitors\TraitorMissionPrefab.cs" />
-    <Compile Include="Source\Traitors\Goals\Goal.cs" />
-    <Compile Include="Source\Traitors\Objective.cs" />
-    <Compile Include="Source\Traitors\TraitorMission.cs" />
-    <Compile Include="Source\Traitors\Goals\GoalKillTarget.cs" />
-    <Compile Include="Source\Traitors\Goals\Modifiers\GoalHasDuration.cs" />
-    <Compile Include="Source\Traitors\Goals\GoalSabotageItems.cs" />
-    <Compile Include="Source\Traitors\Goals\GoalDestroyItemsWithTag.cs" />
-    <Compile Include="Source\Traitors\Goals\GoalFloodPercentOfSub.cs" />
-    <Compile Include="Source\Traitors\Goals\GoalFindItem.cs" />
-    <Compile Include="Source\Traitors\Goals\GoalReplaceInventory.cs" />
-    <Compile Include="Source\Traitors\Traitor.cs" />
-    <Compile Include="Source\Traitors\Goals\Modifiers\GoalHasTimeLimit.cs" />
-    <Compile Include="Source\Traitors\Goals\GoalReachDistanceFromSub.cs" />
-  </ItemGroup>
-  <ItemGroup>
-    <ProjectReference Include="..\..\Libraries\Facepunch.Steamworks\Facepunch.Steamworks.csproj">
-      <Project>{3af0347c-5a9b-4421-868c-8ee3dbfaebc6}</Project>
-      <Name>Facepunch.Steamworks</Name>
-    </ProjectReference>
-    <ProjectReference Include="..\..\Libraries\Farseer Physics Engine 3.5\Farseer Physics.csproj">
-      <Project>{a4610e4c-dd34-428b-babb-779ca0b5993a}</Project>
-      <Name>Farseer Physics</Name>
-    </ProjectReference>
-    <ProjectReference Include="..\..\Libraries\Hyper.ComponentModel\Hyper.ComponentModel.csproj">
-      <Project>{3b8f9edb-6e5e-450c-abc2-ec49075d0b50}</Project>
-      <Name>Hyper.ComponentModel</Name>
-    </ProjectReference>
-    <ProjectReference Include="..\..\Libraries\Lidgren.Network\Lidgren.Network.csproj">
-      <Project>{49ba1c69-6104-41ac-a5d8-b54fa9f696e8}</Project>
-      <Name>Lidgren.Network</Name>
-    </ProjectReference>
-  </ItemGroup>
-  <ItemGroup>
-    <BootstrapperPackage Include=".NETFramework,Version=v4.5">
-      <Visible>False</Visible>
-      <ProductName>Microsoft .NET Framework 4.5 %28x86 and x64%29</ProductName>
-      <Install>true</Install>
-    </BootstrapperPackage>
-    <BootstrapperPackage Include="Microsoft.Net.Framework.3.5.SP1">
-      <Visible>False</Visible>
-      <ProductName>.NET Framework 3.5 SP1</ProductName>
-      <Install>false</Install>
-    </BootstrapperPackage>
-  </ItemGroup>
-  <ItemGroup>
-    <WCFMetadata Include="Service References\" />
-  </ItemGroup>
-  <ItemGroup Condition="$(Configuration.EndsWith('Linux')) Or $(Configuration.EndsWith('Mac'))">
-    <None Include="DedicatedServer">
-      <CopyToOutputDirectory>PreserveNewest</CopyToOutputDirectory>
-    </None>
-    <None Include="DedicatedServer.bin.x86">
-      <CopyToOutputDirectory>PreserveNewest</CopyToOutputDirectory>
-    </None>
-    <None Include="DedicatedServer.bin.x86_64">
-      <CopyToOutputDirectory>PreserveNewest</CopyToOutputDirectory>
-    </None>
-    <None Include="DedicatedServer.bin.osx">
-      <CopyToOutputDirectory>PreserveNewest</CopyToOutputDirectory>
-    </None>
-    <None Include="packages.config" />
-  </ItemGroup>
-  <ItemGroup />
-  <Import Project="..\BarotraumaShared\SharedCode.projitems" Label="Shared" />
-  <Import Project="..\BarotraumaShared\SharedContent.projitems" Label="Shared" />
-  <Import Project="$(MSBuildToolsPath)\Microsoft.CSharp.targets" />
-  <Import Project="..\..\Libraries\NuGet\GameAnalytics.Mono.SDK.2.1.6\build\net45\GameAnalytics.Mono.SDK.targets" Condition="Exists('..\..\Libraries\NuGet\GameAnalytics.Mono.SDK.2.1.6\build\net45\GameAnalytics.Mono.SDK.targets')" />
+﻿<?xml version="1.0" encoding="utf-8"?>
+<Project ToolsVersion="14.0" DefaultTargets="Build" xmlns="http://schemas.microsoft.com/developer/msbuild/2003">
+  <PropertyGroup>
+    <Configuration Condition=" '$(Configuration)' == '' ">ReleaseLinux</Configuration>
+    <Platform Condition=" '$(Platform)' == '' ">x64</Platform>
+    <ProjectGuid>{85232B20-074D-4723-B0C6-91495391E448}</ProjectGuid>
+    <OutputType>Exe</OutputType>
+    <AppDesignerFolder>Properties</AppDesignerFolder>
+    <RootNamespace>Barotrauma</RootNamespace>
+    <AssemblyName>DedicatedServer</AssemblyName>
+    <TargetFrameworkVersion>v4.5</TargetFrameworkVersion>
+    <FileAlignment>512</FileAlignment>
+    <AutoGenerateBindingRedirects>true</AutoGenerateBindingRedirects>
+    <TargetFrameworkProfile />
+    <PublishUrl>publish\</PublishUrl>
+    <Install>true</Install>
+    <InstallFrom>Disk</InstallFrom>
+    <UpdateEnabled>false</UpdateEnabled>
+    <UpdateMode>Foreground</UpdateMode>
+    <UpdateInterval>7</UpdateInterval>
+    <UpdateIntervalUnits>Days</UpdateIntervalUnits>
+    <UpdatePeriodically>false</UpdatePeriodically>
+    <UpdateRequired>false</UpdateRequired>
+    <MapFileExtensions>true</MapFileExtensions>
+    <ApplicationRevision>0</ApplicationRevision>
+    <ApplicationVersion>1.0.0.%2a</ApplicationVersion>
+    <IsWebBootstrapper>false</IsWebBootstrapper>
+    <UseApplicationTrust>false</UseApplicationTrust>
+    <BootstrapperEnabled>true</BootstrapperEnabled>
+    <ReleaseVersion>0.9.0.0</ReleaseVersion>
+    <NuGetPackageImportStamp>
+    </NuGetPackageImportStamp>
+  </PropertyGroup>
+  <PropertyGroup>
+    <ApplicationIcon>..\BarotraumaShared\Icon.ico</ApplicationIcon>
+  </PropertyGroup>
+  <PropertyGroup Condition="'$(Configuration)|$(Platform)' == 'ReleaseLinux|x64'">
+    <DebugSymbols>true</DebugSymbols>
+    <OutputPath>..\bin\ReleaseLinux\</OutputPath>
+    <DefineConstants>TRACE;SERVER</DefineConstants>
+    <Optimize>true</Optimize>
+    <DebugType>pdbonly</DebugType>
+    <PlatformTarget>x64</PlatformTarget>
+    <CodeAnalysisRuleSet>MinimumRecommendedRules.ruleset</CodeAnalysisRuleSet>
+    <Prefer32Bit>true</Prefer32Bit>
+  </PropertyGroup>
+  <PropertyGroup Condition="'$(Configuration)|$(Platform)' == 'DebugLinux|x64'">
+    <DebugSymbols>true</DebugSymbols>
+    <OutputPath>..\bin\DebugLinux\</OutputPath>
+    <DefineConstants>TRACE;SERVER;DEBUG</DefineConstants>
+    <DebugType>full</DebugType>
+    <PlatformTarget>x64</PlatformTarget>
+    <CodeAnalysisRuleSet>MinimumRecommendedRules.ruleset</CodeAnalysisRuleSet>
+    <Prefer32Bit>true</Prefer32Bit>
+  </PropertyGroup>
+  <PropertyGroup Condition="'$(Configuration)|$(Platform)' == 'ReleaseMac|x64'">
+    <DebugSymbols>true</DebugSymbols>
+    <OutputPath>..\bin\ReleaseMac\</OutputPath>
+    <DefineConstants>TRACE;SERVER</DefineConstants>
+    <Optimize>true</Optimize>
+    <DebugType>pdbonly</DebugType>
+    <PlatformTarget>x64</PlatformTarget>
+    <CodeAnalysisRuleSet>MinimumRecommendedRules.ruleset</CodeAnalysisRuleSet>
+    <Prefer32Bit>true</Prefer32Bit>
+  </PropertyGroup>
+  <PropertyGroup Condition="'$(Configuration)|$(Platform)' == 'DebugMac|x64'">
+    <DebugSymbols>true</DebugSymbols>
+    <OutputPath>..\bin\DebugMac\</OutputPath>
+    <DefineConstants>TRACE;SERVER;DEBUG</DefineConstants>
+    <DebugType>full</DebugType>
+    <PlatformTarget>x64</PlatformTarget>
+    <CodeAnalysisRuleSet>MinimumRecommendedRules.ruleset</CodeAnalysisRuleSet>
+    <Prefer32Bit>true</Prefer32Bit>
+  </PropertyGroup>
+  <PropertyGroup Condition="'$(Configuration)|$(Platform)' == 'ReleaseWindows|x64'">
+    <DebugSymbols>true</DebugSymbols>
+    <OutputPath>..\bin\ReleaseWindows\</OutputPath>
+    <DefineConstants>TRACE;SERVER;USE_STEAM</DefineConstants>
+    <Optimize>true</Optimize>
+    <DebugType>pdbonly</DebugType>
+    <PlatformTarget>x64</PlatformTarget>
+    <CodeAnalysisRuleSet>MinimumRecommendedRules.ruleset</CodeAnalysisRuleSet>
+    <Prefer32Bit>true</Prefer32Bit>
+  </PropertyGroup>
+  <PropertyGroup Condition="'$(Configuration)|$(Platform)' == 'DebugWindows|x64'">
+    <DebugSymbols>true</DebugSymbols>
+    <OutputPath>..\bin\DebugWindows\</OutputPath>
+    <DefineConstants>TRACE;DEBUG;SERVER;USE_STEAM</DefineConstants>
+    <DebugType>full</DebugType>
+    <PlatformTarget>x64</PlatformTarget>
+    <CodeAnalysisRuleSet>MinimumRecommendedRules.ruleset</CodeAnalysisRuleSet>
+    <Prefer32Bit>true</Prefer32Bit>
+  </PropertyGroup>
+  <PropertyGroup Condition="'$(Configuration)|$(Platform)' == 'ReleaseLinux|x86'">
+    <DebugSymbols>true</DebugSymbols>
+    <OutputPath>bin\x86\ReleaseLinux\</OutputPath>
+    <DefineConstants>TRACE;SERVER</DefineConstants>
+    <Optimize>true</Optimize>
+    <DebugType>pdbonly</DebugType>
+    <PlatformTarget>x86</PlatformTarget>
+    <CodeAnalysisRuleSet>MinimumRecommendedRules.ruleset</CodeAnalysisRuleSet>
+    <Prefer32Bit>true</Prefer32Bit>
+  </PropertyGroup>
+  <PropertyGroup Condition="'$(Configuration)|$(Platform)' == 'DebugLinux|x86'">
+    <DebugSymbols>true</DebugSymbols>
+    <OutputPath>bin\x86\DebugLinux\</OutputPath>
+    <DefineConstants>TRACE;SERVER;DEBUG</DefineConstants>
+    <DebugType>full</DebugType>
+    <PlatformTarget>x86</PlatformTarget>
+    <CodeAnalysisRuleSet>MinimumRecommendedRules.ruleset</CodeAnalysisRuleSet>
+    <Prefer32Bit>true</Prefer32Bit>
+  </PropertyGroup>
+  <PropertyGroup Condition="'$(Configuration)|$(Platform)' == 'ReleaseMac|x86'">
+    <DebugSymbols>true</DebugSymbols>
+    <OutputPath>bin\x86\ReleaseMac\</OutputPath>
+    <DefineConstants>TRACE;SERVER</DefineConstants>
+    <Optimize>true</Optimize>
+    <DebugType>pdbonly</DebugType>
+    <PlatformTarget>x86</PlatformTarget>
+    <CodeAnalysisRuleSet>MinimumRecommendedRules.ruleset</CodeAnalysisRuleSet>
+    <Prefer32Bit>true</Prefer32Bit>
+  </PropertyGroup>
+  <PropertyGroup Condition="'$(Configuration)|$(Platform)' == 'DebugMac|x86'">
+    <DebugSymbols>true</DebugSymbols>
+    <OutputPath>bin\x86\DebugMac\</OutputPath>
+    <DefineConstants>TRACE;SERVER;DEBUG</DefineConstants>
+    <DebugType>full</DebugType>
+    <PlatformTarget>x86</PlatformTarget>
+    <CodeAnalysisRuleSet>MinimumRecommendedRules.ruleset</CodeAnalysisRuleSet>
+    <Prefer32Bit>true</Prefer32Bit>
+  </PropertyGroup>
+  <PropertyGroup Condition="'$(Configuration)|$(Platform)' == 'ReleaseWindows|x86'">
+    <DebugSymbols>true</DebugSymbols>
+    <OutputPath>bin\x86\ReleaseWindows\</OutputPath>
+    <DefineConstants>TRACE;SERVER</DefineConstants>
+    <Optimize>true</Optimize>
+    <DebugType>pdbonly</DebugType>
+    <PlatformTarget>x86</PlatformTarget>
+    <CodeAnalysisRuleSet>MinimumRecommendedRules.ruleset</CodeAnalysisRuleSet>
+    <Prefer32Bit>true</Prefer32Bit>
+  </PropertyGroup>
+  <PropertyGroup Condition="'$(Configuration)|$(Platform)' == 'DebugWindows|x86'">
+    <DebugSymbols>true</DebugSymbols>
+    <OutputPath>bin\x86\DebugWindows\</OutputPath>
+    <DefineConstants>TRACE;SERVER;DEBUG</DefineConstants>
+    <DebugType>full</DebugType>
+    <PlatformTarget>x86</PlatformTarget>
+    <CodeAnalysisRuleSet>MinimumRecommendedRules.ruleset</CodeAnalysisRuleSet>
+    <Prefer32Bit>true</Prefer32Bit>
+  </PropertyGroup>
+  <ItemGroup>
+    <Reference Include="GameAnalytics.Mono, Version=1.0.7018.15293, Culture=neutral, processorArchitecture=MSIL">
+      <HintPath>..\..\Libraries\NuGet\GameAnalytics.Mono.SDK.2.1.6\lib\net45\GameAnalytics.Mono.dll</HintPath>
+    </Reference>
+    <Reference Include="System" />
+    <Reference Include="System.Data.SQLite, Version=1.0.102.0, Culture=neutral, PublicKeyToken=db937bc2d44ff139, processorArchitecture=MSIL">
+      <HintPath>..\..\Libraries\NuGet\GameAnalytics.Mono.SDK.2.1.6\lib\net45\System.Data.SQLite.dll</HintPath>
+    </Reference>
+    <Reference Include="System.Xml" />
+    <Reference Include="System.Xml.Linq" />
+    <Reference Include="Microsoft.CSharp" />
+    <Reference Include="System.Configuration" />
+    <Reference Include="System.Core" />
+    <Reference Include="System.Data" />
+    <Reference Include="System.IO.Compression" />
+    <Reference Include="System.Runtime.Serialization" />
+    <Reference Include="System.ServiceModel" />
+    <Reference Include="System.Transactions" />
+    <Reference Include="NLog">
+      <HintPath>..\..\Libraries\NuGet\NLog.4.3.8\lib\net45\NLog.dll</HintPath>
+    </Reference>
+    <Reference Include="RestSharp">
+      <HintPath>..\..\Libraries\NuGet\RestSharp.105.2.3\lib\net45\RestSharp.dll</HintPath>
+    </Reference>
+  </ItemGroup>
+  <ItemGroup>
+    <Compile Include="Properties\AssemblyInfo.cs" />
+    <Compile Include="Source\Camera.cs" />
+    <Compile Include="Source\Characters\Character.cs" />
+    <Compile Include="Source\Characters\CharacterInfo.cs" />
+    <Compile Include="Source\Characters\CharacterNetworking.cs" />
+    <Compile Include="Source\DebugConsole.cs" />
+    <Compile Include="Source\Events\Missions\CombatMission.cs" />
+    <Compile Include="Source\Events\Missions\Mission.cs" />
+    <Compile Include="Source\GameMain.cs" />
+    <Compile Include="Source\GameSession\CrewManager.cs" />
+    <Compile Include="Source\GameSession\GameModes\CampaignMode.cs" />
+    <Compile Include="Source\GameSession\GameModes\CharacterCampaignData.cs" />
+    <Compile Include="Source\GameSession\GameModes\MissionMode.cs" />
+    <Compile Include="Source\GameSession\GameModes\MultiPlayerCampaign.cs" />
+    <Compile Include="Source\Items\Components\Door.cs" />
+    <Compile Include="Source\Items\Components\Holdable\LevelResource.cs" />
+    <Compile Include="Source\Items\Components\Holdable\Holdable.cs" />
+    <Compile Include="Source\Items\Components\ItemComponent.cs" />
+    <Compile Include="Source\Items\Components\ItemLabel.cs" />
+    <Compile Include="Source\Items\Components\Machines\Controller.cs" />
+    <Compile Include="Source\Items\Components\Machines\Deconstructor.cs" />
+    <Compile Include="Source\Items\Components\Machines\Engine.cs" />
+    <Compile Include="Source\Items\Components\Machines\Fabricator.cs" />
+    <Compile Include="Source\Items\Components\Machines\Pump.cs" />
+    <Compile Include="Source\Items\Components\Machines\Reactor.cs" />
+    <Compile Include="Source\Items\Components\Machines\Steering.cs" />
+    <Compile Include="Source\Items\Components\Power\PowerContainer.cs" />
+    <Compile Include="Source\Items\Components\Repairable.cs" />
+    <Compile Include="Source\Items\Components\Signal\ConnectionPanel.cs" />
+    <Compile Include="Source\Items\Components\Signal\CustomInterface.cs" />
+    <Compile Include="Source\Items\Components\Signal\Keyboard.cs" />
+    <Compile Include="Source\Items\Components\Signal\Wire.cs" />
+    <Compile Include="Source\Items\Inventory.cs" />
+    <Compile Include="Source\Items\Item.cs" />
+    <Compile Include="Source\Map\Hull.cs" />
+    <Compile Include="Source\Map\Structure.cs" />
+    <Compile Include="Source\Map\Submarine.cs" />
+    <Compile Include="Source\Networking\BanList.cs" />
+    <Compile Include="Source\Networking\ChatMessage.cs" />
+    <Compile Include="Source\Networking\Client.cs" />
+    <Compile Include="Source\Networking\EntitySpawner.cs" />
+    <Compile Include="Source\Networking\FileTransfer\FileSender.cs" />
+    <Compile Include="Source\Networking\GameServer.cs" />
+    <Compile Include="Source\Networking\KarmaManager.cs" />
+    <Compile Include="Source\Networking\NetEntityEvent\ServerEntityEventManager.cs" />
+    <Compile Include="Source\Networking\NetworkMember.cs" />
+    <Compile Include="Source\Networking\OrderChatMessage.cs" />
+    <Compile Include="Source\Networking\Primitives\Peers\Server\LidgrenServerPeer.cs" />
+    <Compile Include="Source\Networking\Primitives\Peers\Server\ServerPeer.cs" />
+    <Compile Include="Source\Networking\Primitives\Peers\Server\SteamP2PServerPeer.cs" />
+    <Compile Include="Source\Networking\RespawnManager.cs" />
+    <Compile Include="Source\Networking\ServerSettings.cs" />
+    <Compile Include="Source\Networking\SteamManager.cs" />
+    <Compile Include="Source\Networking\Voip\VoipServer.cs" />
+    <Compile Include="Source\Networking\Voting.cs" />
+    <Compile Include="Source\Networking\WhiteList.cs" />
+    <Compile Include="Source\Physics\PhysicsBody.cs" />
+    <Compile Include="Source\PlayerInput.cs" />
+    <Compile Include="Source\Program.cs" />
+    <Compile Include="Source\Screens\NetLobbyScreen.cs" />
+    <Compile Include="Source\Screens\UnimplementedScreen.cs" />
+    <Compile Include="Source\Traitors\Goals\GoalInjectTarget.cs" />
+    <Compile Include="Source\Traitors\Goals\GoalEntityTransformation.cs" />
+    <Compile Include="Source\Traitors\Goals\GoalKeepTransformedAlive.cs" />
+    <Compile Include="Source\Traitors\Goals\GoalUnwiring.cs" />
+    <Compile Include="Source\Traitors\Goals\GoalWaitForTraitors.cs" />
+    <Compile Include="Source\Traitors\Goals\HumanoidGoal.cs" />
+    <Compile Include="Source\Traitors\Goals\Modifiers\GoalIsOptional.cs" />
+    <Compile Include="Source\Traitors\Goals\Modifiers\Modifier.cs" />
+    <Compile Include="Source\Utils\MonogameTypes\Color.cs" />
+    <Compile Include="Source\Utils\MonogameTypes\Graphics\SpriteEffects.cs" />
+    <Compile Include="Source\Utils\MonogameTypes\Input\KeyboardState.cs" />
+    <Compile Include="Source\Utils\MonogameTypes\Input\Keys.cs" />
+    <Compile Include="Source\Utils\MonogameTypes\Input\KeyState.cs" />
+    <Compile Include="Source\Utils\MonogameTypes\Point.cs" />
+    <Compile Include="Source\Utils\MonogameTypes\Quaternion.cs" />
+    <Compile Include="Source\Utils\MonogameTypes\Rectangle.cs" />
+    <Compile Include="Source\Utils\MonogameTypes\Vector4.cs" />
+    <Compile Include="Source\Utils\XnaToConsoleColor.cs" />
+    <Compile Include="Source\Traitors\TraitorManager.cs" />
+    <Compile Include="Source\Traitors\TraitorMissionPrefab.cs" />
+    <Compile Include="Source\Traitors\Goals\Goal.cs" />
+    <Compile Include="Source\Traitors\Objective.cs" />
+    <Compile Include="Source\Traitors\TraitorMission.cs" />
+    <Compile Include="Source\Traitors\Goals\GoalKillTarget.cs" />
+    <Compile Include="Source\Traitors\Goals\Modifiers\GoalHasDuration.cs" />
+    <Compile Include="Source\Traitors\Goals\GoalSabotageItems.cs" />
+    <Compile Include="Source\Traitors\Goals\GoalDestroyItemsWithTag.cs" />
+    <Compile Include="Source\Traitors\Goals\GoalFloodPercentOfSub.cs" />
+    <Compile Include="Source\Traitors\Goals\GoalFindItem.cs" />
+    <Compile Include="Source\Traitors\Goals\GoalReplaceInventory.cs" />
+    <Compile Include="Source\Traitors\Traitor.cs" />
+    <Compile Include="Source\Traitors\Goals\Modifiers\GoalHasTimeLimit.cs" />
+    <Compile Include="Source\Traitors\Goals\GoalReachDistanceFromSub.cs" />
+  </ItemGroup>
+  <ItemGroup>
+    <ProjectReference Include="..\..\Libraries\Facepunch.Steamworks\Facepunch.Steamworks.csproj">
+      <Project>{3af0347c-5a9b-4421-868c-8ee3dbfaebc6}</Project>
+      <Name>Facepunch.Steamworks</Name>
+    </ProjectReference>
+    <ProjectReference Include="..\..\Libraries\Farseer Physics Engine 3.5\Farseer Physics.csproj">
+      <Project>{a4610e4c-dd34-428b-babb-779ca0b5993a}</Project>
+      <Name>Farseer Physics</Name>
+    </ProjectReference>
+    <ProjectReference Include="..\..\Libraries\Hyper.ComponentModel\Hyper.ComponentModel.csproj">
+      <Project>{3b8f9edb-6e5e-450c-abc2-ec49075d0b50}</Project>
+      <Name>Hyper.ComponentModel</Name>
+    </ProjectReference>
+    <ProjectReference Include="..\..\Libraries\Lidgren.Network\Lidgren.Network.csproj">
+      <Project>{49ba1c69-6104-41ac-a5d8-b54fa9f696e8}</Project>
+      <Name>Lidgren.Network</Name>
+    </ProjectReference>
+  </ItemGroup>
+  <ItemGroup>
+    <BootstrapperPackage Include=".NETFramework,Version=v4.5">
+      <Visible>False</Visible>
+      <ProductName>Microsoft .NET Framework 4.5 %28x86 and x64%29</ProductName>
+      <Install>true</Install>
+    </BootstrapperPackage>
+    <BootstrapperPackage Include="Microsoft.Net.Framework.3.5.SP1">
+      <Visible>False</Visible>
+      <ProductName>.NET Framework 3.5 SP1</ProductName>
+      <Install>false</Install>
+    </BootstrapperPackage>
+  </ItemGroup>
+  <ItemGroup>
+    <WCFMetadata Include="Service References\" />
+  </ItemGroup>
+  <ItemGroup Condition="$(Configuration.EndsWith('Linux')) Or $(Configuration.EndsWith('Mac'))">
+    <None Include="DedicatedServer">
+      <CopyToOutputDirectory>PreserveNewest</CopyToOutputDirectory>
+    </None>
+    <None Include="DedicatedServer.bin.x86">
+      <CopyToOutputDirectory>PreserveNewest</CopyToOutputDirectory>
+    </None>
+    <None Include="DedicatedServer.bin.x86_64">
+      <CopyToOutputDirectory>PreserveNewest</CopyToOutputDirectory>
+    </None>
+    <None Include="DedicatedServer.bin.osx">
+      <CopyToOutputDirectory>PreserveNewest</CopyToOutputDirectory>
+    </None>
+    <None Include="packages.config" />
+  </ItemGroup>
+  <ItemGroup />
+  <Import Project="..\BarotraumaShared\SharedCode.projitems" Label="Shared" />
+  <Import Project="..\BarotraumaShared\SharedContent.projitems" Label="Shared" />
+  <Import Project="$(MSBuildToolsPath)\Microsoft.CSharp.targets" />
+  <Import Project="..\..\Libraries\NuGet\GameAnalytics.Mono.SDK.2.1.6\build\net45\GameAnalytics.Mono.SDK.targets" Condition="Exists('..\..\Libraries\NuGet\GameAnalytics.Mono.SDK.2.1.6\build\net45\GameAnalytics.Mono.SDK.targets')" />
 </Project>