--- conflicted
+++ resolved
@@ -31,10 +31,5 @@
 // You can specify all the values or you can default the Build and Revision Numbers 
 // by using the '*' as shown below:
 // [assembly: AssemblyVersion("1.0.*")]
-<<<<<<< HEAD
-[assembly: AssemblyVersion("0.9.200.0")]
-[assembly: AssemblyFileVersion("0.9.1.0")]
-=======
 [assembly: AssemblyVersion("0.9.204.0")]
-[assembly: AssemblyFileVersion("0.9.204.0")]
->>>>>>> 27b3ff18
+[assembly: AssemblyFileVersion("0.9.204.0")]