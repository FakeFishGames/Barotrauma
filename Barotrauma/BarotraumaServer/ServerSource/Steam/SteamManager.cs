--- conflicted
+++ resolved
@@ -43,44 +43,7 @@
             }
 
             Steamworks.SteamServer.MapName = GameMain.NetLobbyScreen?.SelectedSub?.DisplayName?.Value ?? "";
-<<<<<<< HEAD
-            Steamworks.SteamServer.SetKey("haspassword", server.ServerSettings.HasPassword.ToString());
-            Steamworks.SteamServer.SetKey("message", server.ServerSettings.ServerMessageText);
-            Steamworks.SteamServer.SetKey("version", GameMain.Version.ToString());
-            Steamworks.SteamServer.SetKey("playercount", server.ConnectedClients.Count.ToString());
-
-            //a2s seems to break if too much data is added (seems to be related to MTU?)
-            //let's restrict the number of packages to 10, clients can use packagecount to tell when the list has been truncated
-            const int MaxPackagesToList = 10;
-            int index = 0;
-            foreach (var contentPackage in contentPackages.Take(MaxPackagesToList))
-            {
-                string ugcIdStr = contentPackage.UgcId.TryUnwrap(out var ugcId) ? ugcId.StringRepresentation : string.Empty;
-                Steamworks.SteamServer.SetKey(
-                    $"contentpackage{index}",
-                    contentPackage.Name + "," + contentPackage.Hash.StringRepresentation + "," + ugcIdStr);
-                index++;
-            }
-            Steamworks.SteamServer.SetKey("packagecount", contentPackages.Count().ToString());
-            Steamworks.SteamServer.SetKey("modeselectionmode", server.ServerSettings.ModeSelectionMode.ToString());
-            Steamworks.SteamServer.SetKey("subselectionmode", server.ServerSettings.SubSelectionMode.ToString());
-            Steamworks.SteamServer.SetKey("voicechatenabled", server.ServerSettings.VoiceChatEnabled.ToString());
-            Steamworks.SteamServer.SetKey("allowspectating", server.ServerSettings.AllowSpectating.ToString());
-            Steamworks.SteamServer.SetKey("allowrespawn", server.ServerSettings.AllowRespawn.ToString());
-            Steamworks.SteamServer.SetKey("traitors", server.ServerSettings.TraitorProbability.ToString(CultureInfo.InvariantCulture));
-            Steamworks.SteamServer.SetKey("friendlyfireenabled", server.ServerSettings.AllowFriendlyFire.ToString());
-            Steamworks.SteamServer.SetKey("karmaenabled", server.ServerSettings.KarmaEnabled.ToString());
-            Steamworks.SteamServer.SetKey("gamestarted", server.GameStarted.ToString());
-            Steamworks.SteamServer.SetKey("gamemode", server.ServerSettings.GameModeIdentifier.Value);
-            Steamworks.SteamServer.SetKey("playstyle", server.ServerSettings.PlayStyle.ToString());
-            Steamworks.SteamServer.SetKey("language", server.ServerSettings.Language.ToString());
-            if (GameMain.NetLobbyScreen?.SelectedSub != null)
-            {
-                Steamworks.SteamServer.SetKey("submarine", GameMain.NetLobbyScreen.SelectedSub.Name);
-            }
-=======
             server.ServerSettings.UpdateServerListInfo(SetServerListInfo);
->>>>>>> 8face2f3
 
             Steamworks.SteamServer.DedicatedServer = true;
 
