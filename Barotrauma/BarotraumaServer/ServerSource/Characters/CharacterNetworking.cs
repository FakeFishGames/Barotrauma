﻿using Barotrauma.Networking;
using Microsoft.Xna.Framework;
using System;
using System.Collections.Generic;
using System.Linq;

namespace Barotrauma
{
    partial class Character
    {
        private Address ownerClientAddress;
        private Option<AccountId> ownerClientAccountId;

        public bool ClientDisconnected;
        public float KillDisconnectedTimer;

        private bool networkUpdateSent;

        private double LastInputTime;

        public bool HealthUpdatePending;

        public void SetOwnerClient(Client client)
        {
            if (client == null)
            {
                ownerClientAddress = null;
                ownerClientAccountId = Option<AccountId>.None();
                IsRemotePlayer = false;
            }
            else
            {
                ownerClientAddress = client.Connection.Endpoint.Address;
                ownerClientAccountId = client.AccountId;
                IsRemotePlayer = true;
            }
        }

        public bool IsClientOwner(Client client)
        {
            if (ownerClientAccountId.TryUnwrap(out var accountId)
                && client.AccountId.TryUnwrap(out var clientId))
            {
                return accountId == clientId;
            }
            else
            {
                return ownerClientAddress == client.Connection.Endpoint.Address;
            }            
        }

        public float GetPositionUpdateInterval(Client recipient)
        {
            if (!Enabled) { return 1000.0f; }

            Vector2 comparePosition = recipient.SpectatePos == null ? recipient.Character.WorldPosition : recipient.SpectatePos.Value;

            float distance = Vector2.Distance(comparePosition, WorldPosition);
            if (recipient.Character?.ViewTarget != null)
            {
                distance = Math.Min(distance, Vector2.Distance(recipient.Character.ViewTarget.WorldPosition, WorldPosition));
            }
            if (ViewTarget != null && ViewTarget != this)
            {
                distance = Math.Min(distance, Vector2.Distance(comparePosition, ViewTarget.WorldPosition));
            }

            float priority = 1.0f - MathUtils.InverseLerp(
                NetConfig.HighPrioCharacterPositionUpdateDistance, 
                NetConfig.LowPrioCharacterPositionUpdateDistance,
                distance);

            float interval = MathHelper.Lerp(
                NetConfig.LowPrioCharacterPositionUpdateInterval, 
                NetConfig.HighPrioCharacterPositionUpdateInterval,
                priority);

            if (IsDead && !AnimController.IsDraggedWithRope)
            {
                interval = Math.Max(interval * 2, 0.1f);
            }

            return interval;
        }

        partial void UpdateNetInput()
        {
            //non-ai character (a character that was previously controlled by a player) or a remote player (which can be an AI character controlled by a player)
            if (this is not AICharacter || IsRemotePlayer)
            {
                if (!CanMove)
                {
                    AnimController.Frozen = false;
                    if (memInput.Count > 0)
                    {
                        prevDequeuedInput = dequeuedInput;
                        dequeuedInput = memInput[memInput.Count - 1].states & InputNetFlags.Ragdoll;
                        memInput.RemoveAt(memInput.Count - 1);
                    }
                }
                else if (memInput.Count == 0)
                {
                    AnimController.Frozen = true;
                    if (Timing.TotalTime > LastInputTime + 0.5)
                    {
                        //no inputs have been received in 0.5 seconds, reset input
                        //(if there's a temporary network hiccup that prevents us from receiving inputs, we assume the inputs haven't changed,
                        //but if it takes too long, for example due to a client crashing/disconnecting, we don't want to keep the character
                        //firing a welding tool or whatever else they were doing until the kill disconnect timer kicks in)
                        prevDequeuedInput = dequeuedInput =
                            dequeuedInput.HasFlag(InputNetFlags.FacingLeft) ? InputNetFlags.FacingLeft : InputNetFlags.None;
                    }
                }
                else
                {
                    AnimController.Frozen = false;
                    prevDequeuedInput = dequeuedInput;

                    LastProcessedID = memInput[memInput.Count - 1].networkUpdateID;
                    dequeuedInput = memInput[memInput.Count - 1].states;

                    double aimAngle = ((double)memInput[memInput.Count - 1].intAim / 65535.0) * 2.0 * Math.PI;
                    cursorPosition = AimRefPosition + new Vector2((float)Math.Cos(aimAngle), (float)Math.Sin(aimAngle)) * 500.0f;

                    //reset focus when attempting to use/select something
                    if (memInput[memInput.Count - 1].states.HasFlag(InputNetFlags.Use) ||
                        memInput[memInput.Count - 1].states.HasFlag(InputNetFlags.Select) ||
                        memInput[memInput.Count - 1].states.HasFlag(InputNetFlags.Deselect) ||
                        memInput[memInput.Count - 1].states.HasFlag(InputNetFlags.Health) ||
                        memInput[memInput.Count - 1].states.HasFlag(InputNetFlags.Grab))
                    {
                        focusedItem = null;
                        FocusedCharacter = null;
                    }
                    var closestEntity = FindEntityByID(memInput[memInput.Count - 1].interact);
                    if (closestEntity is Item item)
                    {
                        if (CanInteractWith(item))
                        {
                            focusedItem = item;
                            FocusedCharacter = null;
                        }
                        else
                        {
                            //failed to interact with the item 
                            // -> correct the position and the state of the Holdable component (in case the item was deattached client-side)
                            item.PositionUpdateInterval = 0.0f;
                            var holdable = item.GetComponent<Items.Components.Holdable>();
                            holdable?.Item?.CreateServerEvent(holdable);
                        }
                    }
                    else if (closestEntity is Character character)
                    {
                        if (CanInteractWith(character, maxDist: 250.0f))
                        {
                            FocusedCharacter = character;
                            focusedItem = null;
                        }
                    }

                    memInput.RemoveAt(memInput.Count - 1);

                    if ((dequeuedInput == InputNetFlags.None || dequeuedInput == InputNetFlags.FacingLeft) && Math.Abs(AnimController.Collider.LinearVelocity.X) < 0.005f && Math.Abs(AnimController.Collider.LinearVelocity.Y) < 0.2f)
                    {
                        while (memInput.Count > 5 && memInput[memInput.Count - 1].states == dequeuedInput)
                        {
                            //remove inputs where the player is not moving at all
                            //helps the server catch up, shouldn't affect final position
                            LastProcessedID = memInput[memInput.Count - 1].networkUpdateID;
                            memInput.RemoveAt(memInput.Count - 1);
                        }
                    }
                }
            }
            AnimController.Frozen = false;

            if (networkUpdateSent)
            {
                foreach (Key key in keys)
                {
                    key.DequeueHit();
                    key.DequeueHeld();
                }

                networkUpdateSent = false;
            }
        }

        public void ServerReadInput(IReadMessage msg, Client c)
        {
            if (c.Character != this)
            {
#if DEBUG
                DebugConsole.Log("Received a character update message from a client who's not controlling the character");
#endif
                return;
            }

            UInt16 networkUpdateID = msg.ReadUInt16();
            byte inputCount = msg.ReadByte();

            if (AllowInput) { Enabled = true; }

            for (int i = 0; i < inputCount; i++)
            {
                InputNetFlags newInput = (InputNetFlags)msg.ReadRangedInteger(0, (int)InputNetFlags.MaxVal);
                UInt16 newAim = 0;
                UInt16 newInteract = 0;

                if (newInput != InputNetFlags.None && newInput != InputNetFlags.FacingLeft)
                {
                    c.KickAFKTimer = 0.0f;
                }
                else if (AnimController.Dir < 0.0f != newInput.HasFlag(InputNetFlags.FacingLeft))
                {
                    //character changed the direction they're facing
                    c.KickAFKTimer = 0.0f;
                }

                newAim = msg.ReadUInt16();
                if (newInput.HasFlag(InputNetFlags.Select) ||
                    newInput.HasFlag(InputNetFlags.Deselect) ||
                    newInput.HasFlag(InputNetFlags.Use) ||
                    newInput.HasFlag(InputNetFlags.Health) ||
                    newInput.HasFlag(InputNetFlags.Grab))
                {
                    newInteract = msg.ReadUInt16();
                }

                if (NetIdUtils.IdMoreRecent((ushort)(networkUpdateID - i), LastNetworkUpdateID) && (i < 60))
                {
                    if ((i > 0 && memInput[i - 1].intAim != newAim))
                    {
                        c.KickAFKTimer = 0.0f;
                    }
                    NetInputMem newMem = new NetInputMem
                    {
                        states = newInput,
                        intAim = newAim,
                        interact = newInteract,
                        networkUpdateID = (ushort)(networkUpdateID - i)
                    };
                    memInput.Insert(i, newMem);
                    LastInputTime = Timing.TotalTime;
                }
            }

            if (NetIdUtils.IdMoreRecent(networkUpdateID, LastNetworkUpdateID))
            {
                LastNetworkUpdateID = networkUpdateID;
            }
            else if (NetIdUtils.Difference(networkUpdateID, LastNetworkUpdateID) > 500)
            {
#if DEBUG || UNSTABLE
                DebugConsole.AddWarning($"Large discrepancy between a client character's network update ID server-side and client-side (client: {networkUpdateID}, server: {LastNetworkUpdateID}). Resetting the ID.");
#endif
                LastNetworkUpdateID = LastProcessedID = networkUpdateID;
            }
            if (memInput.Count > 60)
            {
                //deleting inputs from the queue here means the server is way behind and data needs to be dropped
                //we'll make the server drop down to 30 inputs for good measure
                memInput.RemoveRange(30, memInput.Count - 30);
            }
        }

        public virtual void ServerEventRead(IReadMessage msg, Client c)
        {
            EventType eventType = (EventType)msg.ReadRangedInteger((int)EventType.MinValue, (int)EventType.MaxValue);
            switch (eventType)
            {
                case EventType.InventoryState:
                    Inventory.ServerEventRead(msg, c);
                    break;
                case EventType.Treatment:
                    bool doingCPR = msg.ReadBoolean();
                    if (c.Character != this)
                    {
#if DEBUG
                        DebugConsole.Log("Received a character update message from a client who's not controlling the character");
#endif
                        return;
                    }

                    AnimController.Anim = doingCPR ? AnimController.Animation.CPR : AnimController.Animation.None;
                    break;
                case EventType.Status:
                    if (c.Character != this)
                    {
#if DEBUG
                        DebugConsole.Log("Received a character update message from a client who's not controlling the character");
#endif
                        return;
                    }

                    if (IsIncapacitated)
                    {
                        var causeOfDeath = CharacterHealth.GetCauseOfDeath();
                        Kill(causeOfDeath.type, causeOfDeath.affliction);
                    }
                    break;
                case EventType.ConfirmTalentRefund:
                    if (!CanManageTalents(c)) { return; }
                    Info?.RefundTalents();
                    break;
                case EventType.UpdateTalents:
                    if (!CanManageTalents(c)) { return; }

                    // get the full list of talents from the player, only give the ones
                    // that are not already given (or otherwise not viable)
                    ushort talentCount = msg.ReadUInt16();
                    List<Identifier> talentSelection = new List<Identifier>();
                    for (int i = 0; i < talentCount; i++)
                    {
                        UInt32 talentIdentifier = msg.ReadUInt32();
                        var prefab = TalentPrefab.TalentPrefabs.Find(p => p.UintIdentifier == talentIdentifier);
                        if (prefab == null) { continue; }

                        if (TalentTree.IsViableTalentForCharacter(this, prefab.Identifier, talentSelection))
                        {
                            GiveTalent(prefab.Identifier);
                            talentSelection.Add(prefab.Identifier);
                        }
                    }
                    if (talentSelection.Count != talentCount)
                    {
                        DebugConsole.AddWarning($"Failed to unlock talents: the amount of unlocked talents doesn't match (client: {talentCount}, server: {talentSelection.Count})");
                    }
                    break;
            }

            bool CanManageTalents(Client client)
            {
                if (client.Character != this)
                {
                    if (client.TeamID != TeamID || !IsBot || !client.HasPermission(ClientPermissions.ManageBotTalents) || client.Spectating)
                    {
#if DEBUG
                        DebugConsole.Log("A client tried to manage talents of a character they don't control or have permission to manage");
#endif
                        return false;
                    }
                }

                return true;
            }
        }

        public void ServerWritePosition(ReadWriteMessage tempBuffer, Client c)
        {
            if (this == c.Character)
            {
                tempBuffer.WriteBoolean(true);
                if (LastNetworkUpdateID < memInput.Count + 1)
                {
                    tempBuffer.WriteUInt16((UInt16)0);
                }
                else
                {
                    tempBuffer.WriteUInt16((UInt16)(LastNetworkUpdateID - memInput.Count - 1));
                }
            }
            else
            {
                tempBuffer.WriteBoolean(false);

                bool aiming = false;
                bool use = false;
                bool attack = false;
                bool shoot = false;

                if (IsRemotePlayer)
                {
                    aiming  = dequeuedInput.HasFlag(InputNetFlags.Aim);
                    use     = dequeuedInput.HasFlag(InputNetFlags.Use);
                    attack  = dequeuedInput.HasFlag(InputNetFlags.Attack);
                    shoot   = dequeuedInput.HasFlag(InputNetFlags.Shoot);
                }
                else if (keys != null)
                {
                    aiming  = keys[(int)InputType.Aim].GetHeldQueue;
                    use     = keys[(int)InputType.Use].GetHeldQueue;
                    attack  = keys[(int)InputType.Attack].GetHeldQueue;
                    shoot   = keys[(int)InputType.Shoot].GetHeldQueue;
                    networkUpdateSent = true;
                }

                tempBuffer.WriteBoolean(aiming);
                tempBuffer.WriteBoolean(shoot);
                tempBuffer.WriteBoolean(use);

                if (AnimController is HumanoidAnimController humanAnim)
                {
                    tempBuffer.WriteBoolean(humanAnim.Crouching);
                }
                else if (AnimController is FishAnimController fishAnim)
                {
                    tempBuffer.WriteBoolean(fishAnim.Reverse);
                }

                tempBuffer.WriteBoolean(attack);

                Vector2 relativeCursorPos = cursorPosition - AimRefPosition;
                tempBuffer.WriteUInt16((UInt16)(65535.0 * Math.Atan2(relativeCursorPos.Y, relativeCursorPos.X) / (2.0 * Math.PI)));

                tempBuffer.WriteBoolean(IsRagdolled || Stun > 0.0f || IsDead || IsIncapacitated);

                tempBuffer.WriteBoolean(AnimController.Dir > 0.0f);
            }

            if (SelectedCharacter != null || HasSelectedAnyItem)
            {
                tempBuffer.WriteBoolean(true);
                tempBuffer.WriteUInt16(SelectedCharacter != null ? SelectedCharacter.ID : NullEntityID);
                tempBuffer.WriteUInt16(SelectedItem != null ? SelectedItem.ID : NullEntityID);
                tempBuffer.WriteUInt16(SelectedSecondaryItem != null ? SelectedSecondaryItem.ID : NullEntityID);
                if (SelectedCharacter != null)
                {
                    tempBuffer.WriteBoolean(AnimController.Anim == AnimController.Animation.CPR);
                }
            }
            else
            {
                tempBuffer.WriteBoolean(false);
            }

            tempBuffer.WriteSingle(SimPosition.X);
            tempBuffer.WriteSingle(SimPosition.Y);
            float MaxVel = NetConfig.MaxPhysicsBodyVelocity;
            AnimController.Collider.LinearVelocity = new Vector2(
                NetConfig.Quantize(AnimController.Collider.LinearVelocity.X, -MaxVel, MaxVel, 12),
                NetConfig.Quantize(AnimController.Collider.LinearVelocity.Y, -MaxVel, MaxVel, 12));
            tempBuffer.WriteRangedSingle(AnimController.Collider.LinearVelocity.X, -MaxVel, MaxVel, 12);
            tempBuffer.WriteRangedSingle(AnimController.Collider.LinearVelocity.Y, -MaxVel, MaxVel, 12);

            AnimController.TargetMovement = new Vector2(
                NetConfig.Quantize(AnimController.TargetMovement.X, -Ragdoll.MAX_SPEED, Ragdoll.MAX_SPEED, 12),
                NetConfig.Quantize(AnimController.TargetMovement.Y, -Ragdoll.MAX_SPEED, Ragdoll.MAX_SPEED, 12));
            tempBuffer.WriteRangedSingle(AnimController.TargetMovement.X, -Ragdoll.MAX_SPEED, Ragdoll.MAX_SPEED, 12);
            tempBuffer.WriteRangedSingle(AnimController.TargetMovement.Y, -Ragdoll.MAX_SPEED, Ragdoll.MAX_SPEED, 12);

            bool fixedRotation = AnimController.Collider.FarseerBody.FixedRotation;
            tempBuffer.WriteBoolean(fixedRotation);
            if (!fixedRotation)
            {
                tempBuffer.WriteSingle(AnimController.Collider.Rotation);
<<<<<<< HEAD
                float MaxAngularVel = NetConfig.MaxPhysicsBodyAngularVelocity;
                AnimController.Collider.AngularVelocity =
                    AnimController.Collider.PhysEnabled ?
                    0.0f :
                    NetConfig.Quantize(AnimController.Collider.AngularVelocity, -MaxAngularVel, MaxAngularVel, 8);
                tempBuffer.WriteRangedSingle(MathHelper.Clamp(AnimController.Collider.AngularVelocity, -MaxAngularVel, MaxAngularVel), -MaxAngularVel, MaxAngularVel, 8);
=======
                tempBuffer.WriteSingle(AnimController.Collider.AngularVelocity);
>>>>>>> 14f61af4
            }


            tempBuffer.WriteBoolean(AnimController.IgnorePlatforms);

            bool writeStatus = healthUpdateTimer <= 0.0f;
            tempBuffer.WriteBoolean(writeStatus);
            if (writeStatus)
            {
                WriteStatus(tempBuffer);
                tempBuffer.WriteBoolean(AIController is EnemyAIController);
                if (AIController is EnemyAIController enemyAi)
                {
                    tempBuffer.WriteByte((byte)enemyAi.State);
                    tempBuffer.WriteBoolean(enemyAi.PetBehavior is PetBehavior);
                    if (enemyAi.PetBehavior is PetBehavior petBehavior)
                    {
                        tempBuffer.WriteByte((byte)((petBehavior.Happiness / petBehavior.MaxHappiness) * byte.MaxValue));
                        tempBuffer.WriteByte((byte)((petBehavior.Hunger / petBehavior.MaxHunger) * byte.MaxValue));
                    }
                }
                HealthUpdatePending = false;
            }
        }

        public virtual void ServerEventWrite(IWriteMessage msg, Client c, NetEntityEvent.IData extraData = null)
        {
            if (extraData is not IEventData eventData) { throw new Exception($"Malformed character event: expected {nameof(Character)}.{nameof(IEventData)}, got {extraData?.GetType().Name ?? "[NULL]"}"); }

            msg.WriteRangedInteger((int)eventData.EventType, (int)EventType.MinValue, (int)EventType.MaxValue);
            switch (eventData)
            {
                case InventoryStateEventData inventoryData:
                    msg.WriteUInt16(GameMain.Server.EntityEventManager.Events.Last()?.ID ?? (ushort)0);
                    Inventory.ServerEventWrite(msg, c, inventoryData);
                    break;
                case ControlEventData controlEventData:
                    Client owner = controlEventData.Owner;
                    msg.WriteBoolean(owner == c && owner.Character == this);
                    msg.WriteByte(owner != null && owner.Character == this && GameMain.Server.ConnectedClients.Contains(owner) ? owner.SessionId : (byte)0);
                    msg.WriteBoolean(info is { RenamingEnabled: true });
                    break;
                case CharacterStatusEventData statusEventData:
                    WriteStatus(msg, statusEventData.ForceAfflictionData);
                    msg.WriteBoolean(GodMode);
                    break;
                case UpdateSkillsEventData updateSkillsData:
                    if (Info?.Job is { } job)
                    {
                        msg.WriteIdentifier(updateSkillsData.SkillIdentifier);
                        msg.WriteBoolean(updateSkillsData.ForceNotification);
                        //don't use Character.GetSkillLevel here, because it applies all the temporary boosts from items and afflictions on the skill level
                        msg.WriteSingle(job.GetSkillLevel(updateSkillsData.SkillIdentifier));
                    }
                    else
                    {
                        msg.WriteIdentifier(Identifier.Empty);
                    }
                    break;
                case IAttackEventData attackEventData:
                    {
                        int attackLimbIndex = Removed ? -1 : Array.IndexOf(AnimController.Limbs, attackEventData.AttackLimb);
                        ushort targetEntityId = NullEntityID;
                        int targetLimbIndex = -1;
                        if (attackEventData.TargetEntity is Entity { Removed: false } targetEntity)
                        {
                            targetEntityId = targetEntity.ID;
                            if (targetEntity is Character { AnimController.Limbs: var targetLimbsArray })
                            {
                                targetLimbIndex = targetLimbsArray.IndexOf(attackEventData.TargetLimb);
                            }
                        }
                        msg.WriteByte((byte)(attackLimbIndex < 0 ? 255 : attackLimbIndex));
                        msg.WriteUInt16((ushort)targetEntityId);
                        msg.WriteByte((byte)(targetLimbIndex < 0 ? 255 : targetLimbIndex));
                        msg.WriteSingle(attackEventData.TargetSimPos.X);
                        msg.WriteSingle(attackEventData.TargetSimPos.Y);
                    }
                    break;
                case AssignCampaignInteractionEventData _:

                    bool canClientInteract = true;
                    if (CampaignInteractionType == CampaignMode.InteractionType.Talk &&
                        ActiveConversation != null)
                    {
                        canClientInteract = ActiveConversation.CanClientStartConversation(c);
                    }
                    msg.WriteByte((byte)(canClientInteract ? CampaignInteractionType : CampaignMode.InteractionType.None));
                    msg.WriteBoolean(RequireConsciousnessForCustomInteract);
                    break;
                case ObjectiveManagerStateEventData objectiveManagerStateEventData:
                    AIObjectiveManager.ObjectiveType type = objectiveManagerStateEventData.ObjectiveType;
                    msg.WriteRangedInteger((int)type, (int)AIObjectiveManager.ObjectiveType.MinValue, (int)AIObjectiveManager.ObjectiveType.MaxValue);
                    if (!(AIController is HumanAIController controller))
                    {
                        msg.WriteBoolean(false);
                        break;
                    }
                    if (type == AIObjectiveManager.ObjectiveType.Order)
                    {
                        var currentOrderInfo = controller.ObjectiveManager.GetCurrentOrderInfo();
                        bool validOrder = currentOrderInfo != null;
                        msg.WriteBoolean(validOrder);
                        if (!validOrder) { break; }
                        var orderPrefab = currentOrderInfo.Prefab;
                        msg.WriteUInt32(orderPrefab.UintIdentifier);
                        if (!orderPrefab.HasOptions) { break; }
                        int optionIndex = orderPrefab.AllOptions.IndexOf(currentOrderInfo.Option);
                        if (optionIndex == -1)
                        {
                            DebugConsole.AddWarning($"Error while writing order data. Order option \"{currentOrderInfo.Option}\" not found in the order prefab \"{orderPrefab.Name}\".");
                        }
                        msg.WriteRangedInteger(optionIndex, -1, orderPrefab.AllOptions.Length);
                    }
                    else if (type == AIObjectiveManager.ObjectiveType.Objective)
                    {
                        var objective = controller.ObjectiveManager.CurrentObjective;
                        bool validObjective = objective?.Identifier is { IsEmpty: false };
                        msg.WriteBoolean(validObjective);
                        if (!validObjective) { break; }
                        msg.WriteIdentifier(objective.Identifier);
                        msg.WriteIdentifier(objective.Option);
                        UInt16 targetEntityId = 0;
                        if (objective is AIObjectiveOperateItem operateObjective && operateObjective.OperateTarget != null)
                        {
                            targetEntityId = operateObjective.OperateTarget.ID;
                        }
                        msg.WriteUInt16(targetEntityId);
                    }
                    break;
                case TeamChangeEventData _:
                    msg.WriteByte((byte)TeamID);
                    break;
                case AddToCrewEventData addToCrewEventData:
                    msg.WriteNetSerializableStruct(addToCrewEventData.ItemTeamChange);
                    break;
                case RemoveFromCrewEventData removeFromCrewEventData:
                    msg.WriteNetSerializableStruct(removeFromCrewEventData.ItemTeamChange);
                    break;
                case UpdateExperienceEventData _:
                    msg.WriteInt32(Info.ExperiencePoints);
                    msg.WriteInt32(info.AdditionalTalentPoints);
                    break;
                case UpdateTalentsEventData _:
                    msg.WriteUInt16((ushort)characterTalents.Count);
                    foreach (var unlockedTalent in characterTalents)
                    {
                        msg.WriteBoolean(unlockedTalent.AddedThisRound);
                        msg.WriteUInt32(unlockedTalent.Prefab.UintIdentifier);
                    }
                    break;
                case UpdateMoneyEventData _:
                    msg.WriteInt32(Wallet?.Balance ?? 0);
                    break;
                case UpdateRefundPointsEventData when Info is { } i:
                    msg.WriteInt32(i.TalentRefundPoints);
                    break;
                case ConfirmRefundEventData:
                    // No data
                    break;
                case UpdatePermanentStatsEventData updatePermanentStatsEventData:

                    StatTypes statType = updatePermanentStatsEventData.StatType;
                    if (Info == null)
                    {
                        msg.WriteByte((byte)0);
                        msg.WriteByte((byte)0);
                    }
                    else if (!Info.SavedStatValues.ContainsKey(statType))
                    {
                        msg.WriteByte((byte)0);
                        msg.WriteByte((byte)statType);
                    }
                    else
                    {
                        msg.WriteByte((byte)Info.SavedStatValues[statType].Count);
                        msg.WriteByte((byte)statType);
                        foreach (var savedStatValue in Info.SavedStatValues[statType])
                        {
                            msg.WriteIdentifier(savedStatValue.StatIdentifier);
                            msg.WriteSingle(savedStatValue.StatValue);
                            msg.WriteBoolean(savedStatValue.RemoveOnDeath);
                        }
                    }
                    break;
                case LatchedOntoTargetEventData latchedOntoTargetEventData:
                    msg.WriteBoolean(latchedOntoTargetEventData.IsLatched);
                    if (latchedOntoTargetEventData.IsLatched)
                    {
                        msg.WriteSingle(SimPosition.X);
                        msg.WriteSingle(SimPosition.Y);
                        msg.WriteSingle(latchedOntoTargetEventData.AttachSurfaceNormal.X);
                        msg.WriteSingle(latchedOntoTargetEventData.AttachSurfaceNormal.Y);
                        msg.WriteSingle(latchedOntoTargetEventData.AttachPos.X);
                        msg.WriteSingle(latchedOntoTargetEventData.AttachPos.Y);
                        msg.WriteInt32(latchedOntoTargetEventData.TargetLevelWallIndex);
                        if (latchedOntoTargetEventData.TargetStructureID != NullEntityID)
                        {
                            msg.WriteUInt16(latchedOntoTargetEventData.TargetStructureID);
                        }
                        else if (latchedOntoTargetEventData.TargetCharacterID != NullEntityID)
                        {
                            msg.WriteUInt16(latchedOntoTargetEventData.TargetCharacterID);
                        }
                        else
                        {
                            msg.WriteUInt16(NullEntityID);
                        }
                    }
                    break;
                default:
                    throw new Exception($"Malformed character event: did not expect {eventData.GetType().Name}");
            }
        }

        private readonly List<int> severedJointIndices = new List<int>();

        /// <param name="forceAfflictionData">Normally full affliction data is not written for dead characters, this can be used to force them to be written</param>
        private void WriteStatus(IWriteMessage msg, bool forceAfflictionData = false)
        {
            msg.WriteBoolean(IsDead);
            if (IsDead)
            {
                msg.WriteRangedInteger((int)CauseOfDeath.Type, 0, Enum.GetValues(typeof(CauseOfDeathType)).Length - 1);
                if (CauseOfDeath.Type == CauseOfDeathType.Affliction)
                {
                    msg.WriteUInt32(CauseOfDeath.Affliction.UintIdentifier);
                }
                msg.WriteBoolean(forceAfflictionData);
                if (forceAfflictionData)
                {
                    CharacterHealth.ServerWrite(msg);
                }
            }
            else
            {
                CharacterHealth.ServerWrite(msg);
            }

            if (AnimController?.LimbJoints == null)
            {
                //0 limbs severed
                msg.WriteByte((byte)0);
            }
            else
            {
                severedJointIndices.Clear();
                for (int i = 0; i < AnimController.LimbJoints.Length; i++)
                {
                    if (AnimController.LimbJoints[i] != null && AnimController.LimbJoints[i].IsSevered)
                    {
                        severedJointIndices.Add(i);
                    }
                }
                msg.WriteByte((byte)severedJointIndices.Count);
                foreach (int jointIndex in severedJointIndices)
                {
                    msg.WriteByte((byte)jointIndex);
                }
            }
        }

        public void WriteSpawnData(IWriteMessage msg, UInt16 entityId, bool restrictMessageSize)
        {
            if (GameMain.Server == null) { return; }
            
            int initialMsgLength = msg.LengthBytes;

            msg.WriteBoolean(Info == null);
            msg.WriteUInt16(entityId);
            msg.WriteIdentifier(SpeciesName);
            msg.WriteString(Seed);

            if (Removed)
            {
                msg.WriteSingle(0.0f);
                msg.WriteSingle(0.0f);
            }
            else
            {
                msg.WriteSingle(WorldPosition.X);
                msg.WriteSingle(WorldPosition.Y);
            }

            msg.WriteBoolean(Enabled);
            msg.WriteBoolean(DisabledByEvent);

            //character with no characterinfo (e.g. some monster)
            if (Info == null)
            {
                TryWriteStatus(msg);
                return;
            }

            Client ownerClient = GameMain.Server.ConnectedClients.Find(c => c.Character == this && (!c.SpectateOnly || !GameMain.Server.ServerSettings.AllowSpectating));
            if (ownerClient != null)
            {
                msg.WriteBoolean(true);
                msg.WriteByte(ownerClient.SessionId);
            }
            else if (GameMain.Server.Character == this)
            {
                msg.WriteBoolean(true);
                msg.WriteByte((byte)0);
            }
            else
            {
                msg.WriteBoolean(false);
            }
            msg.WriteSingle(HumanPrefabHealthMultiplier);
            msg.WriteInt32(Wallet.Balance);
            msg.WriteRangedInteger(Wallet.RewardDistribution, 0, 100);
            msg.WriteByte((byte)TeamID);
            msg.WriteBoolean(this is AICharacter);
            msg.WriteIdentifier(info.SpeciesName);
            int msgLengthBeforeInfo = msg.LengthBytes;
            info.ServerWrite(msg);
            int infoLength = msg.LengthBytes - msgLengthBeforeInfo;

            msg.WriteByte((byte)CampaignInteractionType);
            if (CampaignInteractionType == CampaignMode.InteractionType.Store)
            {
                msg.WriteIdentifier(MerchantIdentifier);
            }
            msg.WriteIdentifier(Faction);

            int msgLengthBeforeOrders = msg.LengthBytes;
            // Current orders
            msg.WriteByte((byte)info.CurrentOrders.Count(o => o != null));
            foreach (var orderInfo in info.CurrentOrders)
            {
                if (orderInfo == null) { continue; }
                msg.WriteUInt32(orderInfo.Prefab.UintIdentifier);
                msg.WriteUInt16(orderInfo.TargetEntity == null ? (UInt16)0 : orderInfo.TargetEntity.ID);
                var hasOrderGiver = orderInfo.OrderGiver != null;
                msg.WriteBoolean(hasOrderGiver);
                if (hasOrderGiver) { msg.WriteUInt16(orderInfo.OrderGiver.ID); }
                msg.WriteByte((byte)(orderInfo.Option == Identifier.Empty ? 0 : orderInfo.Prefab.Options.IndexOf(orderInfo.Option)));
                msg.WriteByte((byte)orderInfo.ManualPriority);
                var hasTargetPosition = orderInfo.TargetPosition != null;
                msg.WriteBoolean(hasTargetPosition);
                if (hasTargetPosition)
                {
                    msg.WriteSingle(orderInfo.TargetPosition.Position.X);
                    msg.WriteSingle(orderInfo.TargetPosition.Position.Y);
                    msg.WriteUInt16(orderInfo.TargetPosition.Hull == null ? (UInt16)0 : orderInfo.TargetPosition.Hull.ID);
                }
            }
            int ordersLength = msg.LengthBytes - msgLengthBeforeOrders;

            if (msg.LengthBytes - initialMsgLength >= 255 && restrictMessageSize)
            {
                string errorMsg = $"Error when writing character spawn data for  \"{Name}\": data exceeded 255 bytes (info: {infoLength}, orders: {ordersLength}, total: {msg.LengthBytes - initialMsgLength})";
                DebugConsole.ThrowError(errorMsg);
                GameAnalyticsManager.AddErrorEventOnce("Character.WriteSpawnData:TooMuchData", GameAnalyticsManager.ErrorSeverity.Error, errorMsg);
            }

            TryWriteStatus(msg);

            void TryWriteStatus(IWriteMessage msg)
            {
                int msgLengthBeforeStatus = msg.LengthBytes - initialMsgLength;

                var tempBuffer = new ReadWriteMessage();
                WriteStatus(tempBuffer, forceAfflictionData: true);
                if (msgLengthBeforeStatus + tempBuffer.LengthBytes >= 255 && restrictMessageSize)
                { 
                    msg.WriteBoolean(false);
                    if (msgLengthBeforeStatus < 255)
                    {
                        string errorMsg = $"Error when writing character spawn data for \"{Name}\": status data caused the length of the message to exceed 255 bytes ({msgLengthBeforeStatus} + {tempBuffer.LengthBytes})";
                        DebugConsole.ThrowError(errorMsg);
                        GameAnalyticsManager.AddErrorEventOnce("Character.WriteSpawnData:TooMuchDataForStatus", GameAnalyticsManager.ErrorSeverity.Error, errorMsg);
                    }
                }
                else
                {
                    msg.WriteBoolean(true);
                    WriteStatus(msg, forceAfflictionData: true);
                }
            }

            DebugConsole.Log("Character spawn message length: " + (msg.LengthBytes - initialMsgLength));
        }
    }
}<|MERGE_RESOLUTION|>--- conflicted
+++ resolved
@@ -444,16 +444,7 @@
             if (!fixedRotation)
             {
                 tempBuffer.WriteSingle(AnimController.Collider.Rotation);
-<<<<<<< HEAD
-                float MaxAngularVel = NetConfig.MaxPhysicsBodyAngularVelocity;
-                AnimController.Collider.AngularVelocity =
-                    AnimController.Collider.PhysEnabled ?
-                    0.0f :
-                    NetConfig.Quantize(AnimController.Collider.AngularVelocity, -MaxAngularVel, MaxAngularVel, 8);
-                tempBuffer.WriteRangedSingle(MathHelper.Clamp(AnimController.Collider.AngularVelocity, -MaxAngularVel, MaxAngularVel), -MaxAngularVel, MaxAngularVel, 8);
-=======
                 tempBuffer.WriteSingle(AnimController.Collider.AngularVelocity);
->>>>>>> 14f61af4
             }
 
 
