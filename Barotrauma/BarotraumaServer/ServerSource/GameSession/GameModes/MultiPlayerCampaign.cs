--- conflicted
+++ resolved
@@ -345,11 +345,7 @@
                     break;
             }
 
-<<<<<<< HEAD
-            Map.ProgressWorld(transitionType, GameMain.GameSession.RoundDuration);
-=======
             Map.ProgressWorld(this, transitionType, GameMain.GameSession.RoundDuration);
->>>>>>> bf73ddb6
 
             bool success = GameMain.Server.ConnectedClients.Any(c => c.InGame && c.Character != null && !c.Character.IsDead);
             if (success)
@@ -408,11 +404,6 @@
                 GameMain.Server.TryStartGame();
             }
 
-<<<<<<< HEAD
-            GameMain.Server.TryStartGame();
-
-=======
->>>>>>> bf73ddb6
             yield return CoroutineStatus.Success;
         }
 
