--- conflicted
+++ resolved
@@ -458,17 +458,10 @@
 
                 if (activeEvent.TraitorEvent.CurrentState == TraitorEvent.State.Completed)
                 {
-<<<<<<< HEAD
-                    SteamAchievementManager.OnTraitorWin(activeEvent.TraitorEvent.Traitor?.Character);
-                    foreach (var secondaryTraitor in activeEvent.TraitorEvent.SecondaryTraitors)
-                    {
-                        SteamAchievementManager.OnTraitorWin(secondaryTraitor?.Character);
-=======
                     AchievementManager.OnTraitorWin(activeEvent.TraitorEvent.Traitor?.Character);
                     foreach (var secondaryTraitor in activeEvent.TraitorEvent.SecondaryTraitors)
                     {
                         AchievementManager.OnTraitorWin(secondaryTraitor?.Character);
->>>>>>> 8face2f3
                     }
                 }
             }
