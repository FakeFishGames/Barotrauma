--- conflicted
+++ resolved
@@ -133,11 +133,7 @@
         {
             if (Version < VanillaContent.GameVersion)
             {
-<<<<<<< HEAD
-                DebugConsole.ThrowError(
-=======
                 DebugConsole.ThrowErrorLocalized(
->>>>>>> 8face2f3
                     TextManager.GetWithVariables("versionmismatchwarning",
                         ("[gameversion]", Version.ToString()),
                         ("[contentversion]", VanillaContent.GameVersion.ToString())));
